--- conflicted
+++ resolved
@@ -55,17 +55,11 @@
     else:
         output += "\n# REPO_CI_CONFIG_URL was not set\n"
 
-<<<<<<< HEAD
-    # Add 3)
+    # Add 4)
     # output += config_from(".cirrus.tasks.yml")
 
     # PR-only format check
     output += config_from(".cirrus.format.yml")
-=======
-
-    # Add 4)
-    output += config_from(".cirrus.tasks.yml")
->>>>>>> 5ea6eab0
 
 
     return output
