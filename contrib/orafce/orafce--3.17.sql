/* orafce--3.17.sql */

/* -- complain if script is sourced in psql, rather than via CREATE EXTENSION */
\echo Use "CREATE EXTENSION orafce" to load this file. \quit

CREATE FUNCTION pg_catalog.trunc(value date, fmt text)
RETURNS date
AS 'MODULE_PATHNAME','ora_date_trunc'
LANGUAGE C IMMUTABLE STRICT;
COMMENT ON FUNCTION pg_catalog.trunc(date,text) IS 'truncate date according to the specified format';

CREATE FUNCTION pg_catalog.round(value date, fmt text)
RETURNS date
AS 'MODULE_PATHNAME','ora_date_round'
LANGUAGE C IMMUTABLE STRICT;
COMMENT ON FUNCTION pg_catalog.round(date, text) IS 'round dates according to the specified format';

CREATE FUNCTION pg_catalog.next_day(value date, weekday text)
RETURNS date
AS 'MODULE_PATHNAME'
LANGUAGE C IMMUTABLE STRICT;
COMMENT ON FUNCTION pg_catalog.next_day (date, text) IS 'returns the first weekday that is greater than a date value';

CREATE FUNCTION pg_catalog.next_day(value date, weekday integer)
RETURNS date
AS 'MODULE_PATHNAME', 'next_day_by_index'
LANGUAGE C IMMUTABLE STRICT;
COMMENT ON FUNCTION pg_catalog.next_day (date, integer) IS 'returns the first weekday that is greater than a date value';

CREATE FUNCTION pg_catalog.last_day(value date)
RETURNS date
AS 'MODULE_PATHNAME'
LANGUAGE C IMMUTABLE STRICT;
COMMENT ON FUNCTION pg_catalog.last_day(date) IS 'returns last day of the month based on a date value';

CREATE FUNCTION pg_catalog.months_between(date1 date, date2 date)
RETURNS numeric
AS 'MODULE_PATHNAME'
LANGUAGE C IMMUTABLE STRICT;
COMMENT ON FUNCTION pg_catalog.months_between(date, date) IS 'returns the number of months between date1 and date2';

CREATE FUNCTION pg_catalog.add_months(day date, value int)
RETURNS date
AS 'MODULE_PATHNAME'
LANGUAGE C IMMUTABLE STRICT;
COMMENT ON FUNCTION pg_catalog.add_months(date, int) IS 'returns date plus n months';

CREATE FUNCTION pg_catalog.trunc(value timestamp with time zone, fmt text)
RETURNS timestamp with time zone
AS 'MODULE_PATHNAME', 'ora_timestamptz_trunc'
LANGUAGE C IMMUTABLE STRICT;
COMMENT ON FUNCTION pg_catalog.trunc(timestamp with time zone, text) IS 'truncate date according to the specified format';

CREATE FUNCTION pg_catalog.round(value timestamp with time zone, fmt text)
RETURNS timestamp with time zone
AS 'MODULE_PATHNAME','ora_timestamptz_round'
LANGUAGE C IMMUTABLE STRICT;
COMMENT ON FUNCTION pg_catalog.round(timestamp with time zone, text) IS 'round dates according to the specified format';

CREATE FUNCTION pg_catalog.round(value timestamp with time zone)
RETURNS timestamp with time zone
AS $$ SELECT pg_catalog.round($1, 'DDD'); $$
LANGUAGE SQL IMMUTABLE STRICT;
COMMENT ON FUNCTION pg_catalog.round(timestamp with time zone) IS 'will round dates according to the specified format';

CREATE FUNCTION pg_catalog.round(value date)
RETURNS date
AS $$ SELECT $1; $$
LANGUAGE SQL IMMUTABLE STRICT;
COMMENT ON FUNCTION pg_catalog.round(value date)IS 'will round dates according to the specified format';

CREATE FUNCTION pg_catalog.trunc(value timestamp with time zone)
RETURNS timestamp with time zone
AS $$ SELECT pg_catalog.trunc($1, 'DDD'); $$
LANGUAGE SQL IMMUTABLE STRICT;
COMMENT ON FUNCTION pg_catalog.trunc(timestamp with time zone) IS 'truncate date according to the specified format';

CREATE FUNCTION pg_catalog.trunc(value date)
RETURNS date
AS $$ SELECT $1; $$
LANGUAGE SQL IMMUTABLE STRICT;
COMMENT ON FUNCTION pg_catalog.trunc(date) IS 'truncate date according to the specified format';

CREATE FUNCTION pg_catalog.nlssort(text, text)
RETURNS bytea
AS 'MODULE_PATHNAME', 'ora_nlssort'
LANGUAGE C IMMUTABLE;
COMMENT ON FUNCTION pg_catalog.nlssort(text, text) IS '';

CREATE FUNCTION pg_catalog.nlssort(text)
RETURNS bytea
AS $$ SELECT pg_catalog.nlssort($1, null); $$
LANGUAGE SQL IMMUTABLE STRICT;
COMMENT ON FUNCTION pg_catalog.nlssort(text)IS '';

CREATE FUNCTION pg_catalog.set_nls_sort(text)
RETURNS void
AS 'MODULE_PATHNAME', 'ora_set_nls_sort'
LANGUAGE C IMMUTABLE STRICT;
COMMENT ON FUNCTION pg_catalog.set_nls_sort(text) IS '';

CREATE FUNCTION pg_catalog.instr(str text, patt text, start int, nth int)
RETURNS int
AS 'MODULE_PATHNAME','plvstr_instr4'
LANGUAGE C IMMUTABLE STRICT;
COMMENT ON FUNCTION pg_catalog.instr(text, text, int, int) IS 'Search pattern in string';

CREATE FUNCTION pg_catalog.instr(str text, patt text, start int)
RETURNS int
AS 'MODULE_PATHNAME','plvstr_instr3'
LANGUAGE C IMMUTABLE STRICT;
COMMENT ON FUNCTION pg_catalog.instr(text, text, int) IS 'Search pattern in string';

CREATE FUNCTION pg_catalog.instr(str text, patt text)
RETURNS int
AS 'MODULE_PATHNAME','plvstr_instr2'
LANGUAGE C IMMUTABLE STRICT;
COMMENT ON FUNCTION pg_catalog.instr(text, text) IS 'Search pattern in string';

CREATE FUNCTION pg_catalog.to_char(num smallint)
RETURNS text
AS 'MODULE_PATHNAME','orafce_to_char_int4'
LANGUAGE C IMMUTABLE STRICT;
COMMENT ON FUNCTION pg_catalog.to_char(smallint) IS 'Convert number to string';

CREATE FUNCTION pg_catalog.to_char(num int)
RETURNS text
AS 'MODULE_PATHNAME','orafce_to_char_int4'
LANGUAGE C IMMUTABLE STRICT;
COMMENT ON FUNCTION pg_catalog.to_char(int) IS 'Convert number to string';

CREATE FUNCTION pg_catalog.to_char(num bigint)
RETURNS text
AS 'MODULE_PATHNAME','orafce_to_char_int8'
LANGUAGE C IMMUTABLE STRICT;
COMMENT ON FUNCTION pg_catalog.to_char(bigint) IS 'Convert number to string';

CREATE FUNCTION pg_catalog.to_char(num real)
RETURNS text
AS 'MODULE_PATHNAME','orafce_to_char_float4'
LANGUAGE C IMMUTABLE STRICT;
COMMENT ON FUNCTION pg_catalog.to_char(real) IS 'Convert number to string';

CREATE FUNCTION pg_catalog.to_char(num double precision)
RETURNS text
AS 'MODULE_PATHNAME','orafce_to_char_float8'
LANGUAGE C IMMUTABLE STRICT;
COMMENT ON FUNCTION pg_catalog.to_char(double precision) IS 'Convert number to string';

CREATE FUNCTION pg_catalog.to_char(num numeric)
RETURNS text
AS 'MODULE_PATHNAME','orafce_to_char_numeric'
LANGUAGE C IMMUTABLE STRICT;
COMMENT ON FUNCTION pg_catalog.to_char(numeric) IS 'Convert number to string';

CREATE FUNCTION pg_catalog.to_number(str text)
RETURNS numeric
AS 'MODULE_PATHNAME','orafce_to_number'
LANGUAGE C IMMUTABLE STRICT;
COMMENT ON FUNCTION pg_catalog.to_number(text) IS 'Convert string to number';

CREATE OR REPLACE FUNCTION pg_catalog.to_number(numeric)
RETURNS numeric AS $$
SELECT pg_catalog.to_number($1::text);
$$ LANGUAGE SQL IMMUTABLE;

CREATE OR REPLACE FUNCTION pg_catalog.to_number(numeric,numeric)
RETURNS numeric AS $$
SELECT pg_catalog.to_number($1::text,$2::text);
$$ LANGUAGE SQL IMMUTABLE;

CREATE FUNCTION pg_catalog.to_date(str text)
RETURNS timestamp
AS 'MODULE_PATHNAME','ora_to_date'
LANGUAGE C STABLE STRICT;
COMMENT ON FUNCTION pg_catalog.to_date(text) IS 'Convert string to timestamp';

CREATE FUNCTION bitand(bigint, bigint)
RETURNS bigint
AS $$ SELECT $1 & $2; $$
LANGUAGE sql IMMUTABLE STRICT;

CREATE FUNCTION sinh(float8)
RETURNS float8 AS
$$ SELECT (exp($1) - exp(-$1)) / 2; $$
LANGUAGE sql IMMUTABLE STRICT;

CREATE FUNCTION cosh(float8)
RETURNS float8 AS
$$ SELECT (exp($1) + exp(-$1)) / 2; $$
LANGUAGE sql IMMUTABLE STRICT;

CREATE FUNCTION tanh(float8)
RETURNS float8 AS
$$ SELECT sinh($1) / cosh($1); $$
LANGUAGE sql IMMUTABLE STRICT;

CREATE FUNCTION dump("any")
RETURNS varchar
AS 'MODULE_PATHNAME', 'orafce_dump'
LANGUAGE C;

CREATE FUNCTION dump("any", integer)
RETURNS varchar
AS 'MODULE_PATHNAME', 'orafce_dump'
LANGUAGE C;

CREATE SCHEMA plvstr;

CREATE FUNCTION plvstr.rvrs(str text, start int, _end int)
RETURNS text
AS 'MODULE_PATHNAME','plvstr_rvrs'
LANGUAGE C IMMUTABLE;
COMMENT ON FUNCTION plvstr.rvrs(text, int, int) IS 'Reverse string or part of string';

CREATE FUNCTION plvstr.rvrs(str text, start int)
RETURNS text
AS $$ SELECT plvstr.rvrs($1,$2,NULL);$$
LANGUAGE SQL IMMUTABLE STRICT;
COMMENT ON FUNCTION plvstr.rvrs(text, int) IS 'Reverse string or part of string';

CREATE FUNCTION plvstr.rvrs(str text)
RETURNS text
AS $$ SELECT plvstr.rvrs($1,1,NULL);$$
LANGUAGE SQL IMMUTABLE STRICT;
COMMENT ON FUNCTION plvstr.rvrs(text) IS 'Reverse string or part of string';

CREATE FUNCTION pg_catalog.lnnvl(bool)
RETURNS bool
AS 'MODULE_PATHNAME','ora_lnnvl'
LANGUAGE C IMMUTABLE;
COMMENT ON FUNCTION pg_catalog.lnnvl(bool) IS '';

/* -- can't overwrite PostgreSQL functions!!!! */

CREATE SCHEMA oracle;

CREATE FUNCTION oracle.nanvl(float4, float4)
RETURNS float4 AS
$$ SELECT CASE WHEN $1 = 'NaN' THEN $2 ELSE $1 END; $$
LANGUAGE sql IMMUTABLE STRICT;

CREATE FUNCTION oracle.nanvl(float8, float8)
RETURNS float8 AS
$$ SELECT CASE WHEN $1 = 'NaN' THEN $2 ELSE $1 END; $$
LANGUAGE sql IMMUTABLE STRICT;

CREATE FUNCTION oracle.nanvl(numeric, numeric)
RETURNS numeric AS
$$ SELECT CASE WHEN $1 = 'NaN' THEN $2 ELSE $1 END; $$
LANGUAGE sql IMMUTABLE STRICT;

CREATE FUNCTION oracle.nanvl(float4, varchar)
RETURNS float4 AS
$$ SELECT CASE WHEN $1 = 'NaN' THEN $2::float4 ELSE $1 END; $$
LANGUAGE sql IMMUTABLE STRICT;

CREATE FUNCTION oracle.nanvl(float8, varchar)
RETURNS float8 AS
$$ SELECT CASE WHEN $1 = 'NaN' THEN $2::float8 ELSE $1 END; $$
LANGUAGE sql IMMUTABLE STRICT;

CREATE FUNCTION oracle.nanvl(numeric, varchar)
RETURNS numeric AS
$$ SELECT CASE WHEN $1 = 'NaN' THEN $2::numeric ELSE $1 END; $$
LANGUAGE sql IMMUTABLE STRICT;

CREATE FUNCTION oracle.substr(str text, start int)
RETURNS text
AS 'MODULE_PATHNAME','oracle_substr2'
LANGUAGE C IMMUTABLE STRICT;
COMMENT ON FUNCTION oracle.substr(text, int) IS 'Returns substring started on start_in to end';

CREATE FUNCTION oracle.substr(str text, start int, len int)
RETURNS text
AS 'MODULE_PATHNAME','oracle_substr3'
LANGUAGE C IMMUTABLE STRICT;
COMMENT ON FUNCTION oracle.substr(text, int, int) IS 'Returns substring started on start_in len chars';

CREATE OR REPLACE FUNCTION oracle.substr(numeric,numeric)
RETURNS text AS $$
SELECT oracle.substr($1::text,trunc($2)::int);
$$ LANGUAGE SQL IMMUTABLE;

CREATE OR REPLACE FUNCTION oracle.substr(numeric,numeric,numeric)
RETURNS text AS $$
SELECT oracle.substr($1::text,trunc($2)::int,trunc($3)::int);
$$ LANGUAGE SQL IMMUTABLE;

CREATE OR REPLACE FUNCTION oracle.substr(varchar,numeric)
RETURNS text AS $$
SELECT oracle.substr($1,trunc($2)::int);
$$ LANGUAGE SQL IMMUTABLE;

CREATE OR REPLACE FUNCTION oracle.substr(varchar,numeric,numeric)
RETURNS text AS $$
SELECT oracle.substr($1,trunc($2)::int,trunc($3)::int);
$$ LANGUAGE SQL IMMUTABLE;

/* --can't overwrite PostgreSQL DATE data type!!! */
<<<<<<< HEAD
=======
CREATE FUNCTION oracle.to_multi_byte(str text)
RETURNS text
AS 'MODULE_PATHNAME','orafce_to_multi_byte'
LANGUAGE C IMMUTABLE STRICT;
COMMENT ON FUNCTION oracle.to_multi_byte(text) IS 'Convert all single-byte characters to their corresponding multibyte characters';

CREATE FUNCTION oracle.to_single_byte(str text)
RETURNS text
AS 'MODULE_PATHNAME','orafce_to_single_byte'
LANGUAGE C IMMUTABLE STRICT;
COMMENT ON FUNCTION oracle.to_single_byte(text) IS 'Convert characters to their corresponding single-byte characters if possible';
>>>>>>> c16984f4

CREATE DOMAIN oracle.date AS timestamp(0);

CREATE FUNCTION oracle.to_char("any")
RETURNS TEXT
AS 'MODULE_PATHNAME','orafce_to_varchar'
LANGUAGE C STABLE STRICT;
COMMENT ON FUNCTION oracle.to_char("any") IS 'Convert text type to string';

/* to deal to_char(unknown) */
CREATE FUNCTION oracle.to_char(text)
RETURNS text
AS 'MODULE_PATHNAME','orafce_to_varchar'
LANGUAGE C IMMUTABLE STRICT;
COMMENT ON FUNCTION oracle.to_char(text) IS 'Convert text to string';

CREATE FUNCTION oracle.bin_to_num(VARIADIC "any")
RETURNS int8 
AS 'MODULE_PATHNAME','orafce_bin_to_num'
LANGUAGE C IMMUTABLE STRICT PARALLEL SAFE;
COMMENT ON FUNCTION oracle.bin_to_num("any") IS 'Converts a bit vector to its equivalent number.';

CREATE FUNCTION oracle.to_binary_double(VARIADIC "any")
RETURNS float8
AS 'MODULE_PATHNAME','orafce_to_binary_double'
LANGUAGE C IMMUTABLE STRICT PARALLEL SAFE;
COMMENT ON FUNCTION  oracle.to_binary_double("any") IS 'double precision';

CREATE FUNCTION oracle.to_binary_float(VARIADIC "any")
RETURNS float4
AS 'MODULE_PATHNAME','orafce_to_binary_float'
LANGUAGE C IMMUTABLE STRICT PARALLEL SAFE;
COMMENT ON FUNCTION  oracle.to_binary_float("any") IS 'signle precision';

CREATE OR REPLACE FUNCTION oracle.hex_to_decimal(text)
RETURNS int8
AS 'MODULE_PATHNAME','orafce_hex_to_decimal'
LANGUAGE C IMMUTABLE STRICT PARALLEL SAFE;

CREATE OR REPLACE FUNCTION oracle.to_number(float)
RETURNS numeric AS $$
SELECT pg_catalog.to_number($1::text);
$$ LANGUAGE SQL IMMUTABLE;

CREATE OR REPLACE FUNCTION oracle.to_timestamp(text ,text)
RETURNS TIMESTAMP WITHOUT TIME ZONE
AS $$ SELECT pg_catalog.to_timestamp($1,$2)::TIMESTAMP WITHOUT TIME ZONE; $$
LANGUAGE SQL IMMUTABLE STRICT PARALLEL SAFE;

CREATE OR REPLACE FUNCTION oracle.to_timestamp(double precision)
RETURNS TIMESTAMP WITHOUT TIME ZONE
AS $$ SELECT pg_catalog.to_timestamp($1)::TIMESTAMP WITHOUT TIME ZONE; $$
LANGUAGE SQL IMMUTABLE STRICT PARALLEL SAFE;

CREATE OR REPLACE FUNCTION oracle.to_timestamp_tz(text ,text)
RETURNS TIMESTAMP WITH TIME ZONE
AS $$ SELECT pg_catalog.to_timestamp($1,$2); $$
LANGUAGE SQL IMMUTABLE STRICT PARALLEL SAFE;

CREATE OR REPLACE FUNCTION oracle.to_timestamp_tz(text)
RETURNS timestamp with time zone
AS 'MODULE_PATHNAME','orafce_to_timestamp_tz'
LANGUAGE C IMMUTABLE STRICT PARALLEL SAFE;

CREATE FUNCTION oracle.interval_to_seconds(value interval) 
RETURNS float8
AS 'MODULE_PATHNAME','orafce_interval_to_seconds'
LANGUAGE C IMMUTABLE STRICT PARALLEL SAFE;
COMMENT ON FUNCTION oracle.interval_to_seconds(interval) IS 'transfer interval format to seconds';

CREATE FUNCTION oracle.to_yminterval(text)
 RETURNS interval
AS 'MODULE_PATHNAME','orafce_to_yminterval'
 LANGUAGE C IMMUTABLE STRICT PARALLEL SAFE;
COMMENT ON FUNCTION oracle.to_yminterval(text) IS 'converts a interval datatype to an INTERVAL YEAR TO MONTH type';

CREATE FUNCTION oracle.to_dsinterval(text)
 RETURNS interval
AS 'MODULE_PATHNAME','orafce_to_dsinterval'
 LANGUAGE C IMMUTABLE STRICT PARALLEL SAFE;
COMMENT ON FUNCTION oracle.to_dsinterval(text) IS 'converts a interval datatype to an INTERVAL DAY TO SECOND type';

CREATE OR REPLACE FUNCTION oracle.add_days_to_timestamp(oracle.date,integer)
RETURNS timestamp AS $$
SELECT $1 + interval '1 day' * $2;
$$ LANGUAGE SQL IMMUTABLE;

CREATE OR REPLACE FUNCTION oracle.subtract (oracle.date, integer)
RETURNS timestamp AS $$
SELECT $1 - interval '1 day' * $2;
$$ LANGUAGE SQL IMMUTABLE;

CREATE OR REPLACE FUNCTION oracle.add_days_to_timestamp(oracle.date,bigint)
RETURNS timestamp AS $$
SELECT $1 + interval '1 day' * $2;
$$ LANGUAGE SQL IMMUTABLE;

CREATE OR REPLACE FUNCTION oracle.subtract (oracle.date, bigint)
RETURNS timestamp AS $$
SELECT $1 - interval '1 day' * $2;
$$ LANGUAGE SQL IMMUTABLE;

CREATE OR REPLACE FUNCTION oracle.add_days_to_timestamp(oracle.date,smallint)
RETURNS timestamp AS $$
SELECT $1 + interval '1 day' * $2;
$$ LANGUAGE SQL IMMUTABLE;

CREATE OR REPLACE FUNCTION oracle.subtract (oracle.date, smallint)
RETURNS timestamp AS $$
SELECT $1 - interval '1 day' * $2;
$$ LANGUAGE SQL IMMUTABLE;

CREATE OR REPLACE FUNCTION oracle.add_days_to_timestamp(oracle.date,numeric)
RETURNS timestamp AS $$
SELECT $1 + interval '1 day' * $2;
$$ LANGUAGE SQL IMMUTABLE;

CREATE OR REPLACE FUNCTION oracle.subtract (oracle.date, numeric)
RETURNS timestamp AS $$
SELECT $1 - interval '1 day' * $2;
$$ LANGUAGE SQL IMMUTABLE;

CREATE OR REPLACE FUNCTION oracle.subtract(oracle.date,oracle.date)
RETURNS double precision AS $$
SELECT date_part('epoch', ($1::timestamp - $2::timestamp)/3600/24);
$$ LANGUAGE SQL IMMUTABLE;

CREATE OPERATOR oracle.+ (
  LEFTARG   = oracle.date,
  RIGHTARG  = INTEGER,
  PROCEDURE = oracle.add_days_to_timestamp
);

CREATE OPERATOR oracle.- (
  LEFTARG   = oracle.date,
  RIGHTARG  = INTEGER,
  PROCEDURE = oracle.subtract
);

CREATE OPERATOR oracle.+ (
  LEFTARG   = oracle.date,
  RIGHTARG  = bigint,
  PROCEDURE = oracle.add_days_to_timestamp
);

CREATE OPERATOR oracle.- (
  LEFTARG   = oracle.date,
  RIGHTARG  = bigint,
  PROCEDURE = oracle.subtract
);

CREATE OPERATOR oracle.+ (
  LEFTARG   = oracle.date,
  RIGHTARG  = smallint,
  PROCEDURE = oracle.add_days_to_timestamp
);

CREATE OPERATOR oracle.- (
  LEFTARG   = oracle.date,
  RIGHTARG  = smallint,
  PROCEDURE = oracle.subtract
);

CREATE OPERATOR oracle.+ (
  LEFTARG   = oracle.date,
  RIGHTARG  = numeric,
  PROCEDURE = oracle.add_days_to_timestamp
);

CREATE OPERATOR oracle.- (
  LEFTARG   = oracle.date,
  RIGHTARG  = numeric,
  PROCEDURE = oracle.subtract
);

CREATE OPERATOR oracle.- (
  LEFTARG   = oracle.date,
  RIGHTARG  = oracle.date,
  PROCEDURE = oracle.subtract
);

CREATE FUNCTION oracle.add_months(TIMESTAMP WITH TIME ZONE,INTEGER)
RETURNS TIMESTAMP
AS $$ SELECT (pg_catalog.add_months($1::pg_catalog.date, $2) + $1::time)::oracle.date; $$
LANGUAGE SQL IMMUTABLE STRICT;

CREATE OR REPLACE FUNCTION oracle.last_day(TIMESTAMPTZ)
RETURNS TIMESTAMP
AS $$ SELECT (date_trunc('MONTH', $1) + INTERVAL '1 MONTH - 1 day' + $1::time)::oracle.date; $$
LANGUAGE SQL IMMUTABLE STRICT;

CREATE FUNCTION oracle.months_between(TIMESTAMP WITH TIME ZONE,TIMESTAMP WITH TIME ZONE)
RETURNS NUMERIC
AS $$ SELECT pg_catalog.months_between($1::pg_catalog.date,$2::pg_catalog.date); $$
LANGUAGE SQL IMMUTABLE STRICT;

CREATE FUNCTION oracle.next_day(TIMESTAMP WITH TIME ZONE,INTEGER)
RETURNS TIMESTAMP
AS $$ SELECT (pg_catalog.next_day($1::pg_catalog.date,$2) + $1::time)::oracle.date; $$
LANGUAGE SQL IMMUTABLE STRICT;

CREATE FUNCTION oracle.next_day(TIMESTAMP WITH TIME ZONE,TEXT)
RETURNS TIMESTAMP
AS $$ SELECT (pg_catalog.next_day($1::pg_catalog.date,$2) + $1::time)::oracle.date; $$
LANGUAGE SQL IMMUTABLE STRICT;

CREATE FUNCTION oracle.to_date(TEXT)
RETURNS oracle.date
AS $$ SELECT pg_catalog.to_date($1)::oracle.date; $$
LANGUAGE SQL STABLE STRICT;

CREATE OR REPLACE FUNCTION oracle.to_date(TEXT,TEXT)
RETURNS oracle.date
AS $$ SELECT TO_TIMESTAMP($1,$2)::oracle.date; $$
LANGUAGE SQL IMMUTABLE STRICT;

CREATE FUNCTION oracle.to_char(timestamp)
RETURNS TEXT
AS 'MODULE_PATHNAME','orafce_to_char_timestamp'
LANGUAGE C STABLE STRICT;
COMMENT ON FUNCTION oracle.to_char(timestamp) IS 'Convert timestamp to string';

CREATE FUNCTION oracle.sysdate()
RETURNS oracle.date
AS 'MODULE_PATHNAME','orafce_sysdate'
LANGUAGE C STABLE STRICT;
COMMENT ON FUNCTION oracle.sysdate() IS 'Ruturns statement timestamp at server time zone';

CREATE FUNCTION oracle.sessiontimezone()
RETURNS text
AS 'MODULE_PATHNAME','orafce_sessiontimezone'
LANGUAGE C STABLE STRICT;
COMMENT ON FUNCTION oracle.sessiontimezone() IS 'Ruturns session time zone';

CREATE FUNCTION oracle.dbtimezone()
RETURNS text
AS 'MODULE_PATHNAME','orafce_dbtimezone'
LANGUAGE C STABLE STRICT;
COMMENT ON FUNCTION oracle.dbtimezone() IS 'Ruturns server time zone (orafce.timezone)';

-- emulation of dual table
CREATE VIEW public.dual AS SELECT 'X'::varchar AS dummy;
REVOKE ALL ON public.dual FROM PUBLIC;
GRANT SELECT, REFERENCES ON public.dual TO PUBLIC;

-- this packege is emulation of dbms_output Oracle packege
--

CREATE SCHEMA dbms_output;

CREATE FUNCTION dbms_output.enable(IN buffer_size int4)
RETURNS void
AS 'MODULE_PATHNAME','dbms_output_enable'
LANGUAGE C VOLATILE;
COMMENT ON FUNCTION dbms_output.enable(IN int4) IS 'Enable package functionality';

CREATE FUNCTION dbms_output.enable()
RETURNS void
AS 'MODULE_PATHNAME','dbms_output_enable_default'
LANGUAGE C VOLATILE STRICT;
COMMENT ON FUNCTION dbms_output.enable() IS 'Enable package functionality';

CREATE FUNCTION dbms_output.disable()
RETURNS void
AS 'MODULE_PATHNAME','dbms_output_disable'
LANGUAGE C VOLATILE STRICT;
COMMENT ON FUNCTION dbms_output.disable() IS 'Disable package functionality';

CREATE FUNCTION dbms_output.serveroutput(IN bool)
RETURNS void
AS 'MODULE_PATHNAME','dbms_output_serveroutput'
LANGUAGE C VOLATILE STRICT;
COMMENT ON FUNCTION dbms_output.serveroutput(IN bool) IS 'Set drowing output';

CREATE FUNCTION dbms_output.put(IN a text)
RETURNS void
AS 'MODULE_PATHNAME','dbms_output_put'
LANGUAGE C VOLATILE STRICT;
COMMENT ON FUNCTION dbms_output.put(IN text) IS 'Put some text to output';

CREATE FUNCTION dbms_output.put_line(IN a text)
RETURNS void
AS 'MODULE_PATHNAME','dbms_output_put_line'
LANGUAGE C VOLATILE STRICT;
COMMENT ON FUNCTION dbms_output.put_line(IN text) IS 'Put line to output';

CREATE FUNCTION dbms_output.new_line()
RETURNS void
AS 'MODULE_PATHNAME','dbms_output_new_line'
LANGUAGE C VOLATILE STRICT;
COMMENT ON FUNCTION dbms_output.new_line() IS 'Put new line char to output';

CREATE FUNCTION dbms_output.get_line(OUT line text, OUT status int4)
AS 'MODULE_PATHNAME','dbms_output_get_line'
LANGUAGE C VOLATILE STRICT;
COMMENT ON FUNCTION dbms_output.get_line(OUT text, OUT int4) IS 'Get line from output buffer';


CREATE FUNCTION dbms_output.get_lines(OUT lines text[], INOUT numlines int4)
AS 'MODULE_PATHNAME','dbms_output_get_lines'
LANGUAGE C VOLATILE STRICT;
COMMENT ON FUNCTION dbms_output.get_lines(OUT text[], INOUT int4) IS 'Get lines from output buffer';


-- others functions

CREATE FUNCTION nvl(anyelement, anyelement)
RETURNS anyelement
AS 'MODULE_PATHNAME','ora_nvl'
LANGUAGE C IMMUTABLE;

CREATE FUNCTION nvl2(anyelement, anyelement, anyelement)
RETURNS anyelement
AS 'MODULE_PATHNAME','ora_nvl2'
LANGUAGE C IMMUTABLE;
COMMENT ON FUNCTION nvl2(anyelement, anyelement, anyelement) IS '';

CREATE FUNCTION public.decode(anyelement, anyelement, text)
RETURNS text
AS 'MODULE_PATHNAME', 'ora_decode'
LANGUAGE C IMMUTABLE;

CREATE FUNCTION public.decode(anyelement, anyelement, text, text)
RETURNS text
AS 'MODULE_PATHNAME', 'ora_decode'
LANGUAGE C IMMUTABLE;

CREATE FUNCTION public.decode(anyelement, anyelement, text, anyelement, text)
RETURNS text
AS 'MODULE_PATHNAME', 'ora_decode'
LANGUAGE C IMMUTABLE;

CREATE FUNCTION public.decode(anyelement, anyelement, text, anyelement, text, text)
RETURNS text
AS 'MODULE_PATHNAME', 'ora_decode'
LANGUAGE C IMMUTABLE;

CREATE FUNCTION public.decode(anyelement, anyelement, text, anyelement, text, anyelement, text)
RETURNS text
AS 'MODULE_PATHNAME', 'ora_decode'
LANGUAGE C IMMUTABLE;

CREATE FUNCTION public.decode(anyelement, anyelement, text, anyelement, text, anyelement, text, text)
RETURNS text
AS 'MODULE_PATHNAME', 'ora_decode'
LANGUAGE C IMMUTABLE;

CREATE FUNCTION public.decode(anyelement, anyelement, bpchar)
RETURNS bpchar
AS 'MODULE_PATHNAME', 'ora_decode'
LANGUAGE C IMMUTABLE;

CREATE FUNCTION public.decode(anyelement, anyelement, bpchar, bpchar)
RETURNS bpchar
AS 'MODULE_PATHNAME', 'ora_decode'
LANGUAGE C IMMUTABLE;

CREATE FUNCTION public.decode(anyelement, anyelement, bpchar, anyelement, bpchar)
RETURNS bpchar
AS 'MODULE_PATHNAME', 'ora_decode'
LANGUAGE C IMMUTABLE;

CREATE FUNCTION public.decode(anyelement, anyelement, bpchar, anyelement, bpchar, bpchar)
RETURNS bpchar
AS 'MODULE_PATHNAME', 'ora_decode'
LANGUAGE C IMMUTABLE;

CREATE FUNCTION public.decode(anyelement, anyelement, bpchar, anyelement, bpchar, anyelement, bpchar)
RETURNS bpchar
AS 'MODULE_PATHNAME', 'ora_decode'
LANGUAGE C IMMUTABLE;

CREATE FUNCTION public.decode(anyelement, anyelement, bpchar, anyelement, bpchar, anyelement, bpchar, bpchar)
RETURNS bpchar
AS 'MODULE_PATHNAME', 'ora_decode'
LANGUAGE C IMMUTABLE;

CREATE FUNCTION public.decode(anyelement, anyelement, integer)
RETURNS integer
AS 'MODULE_PATHNAME', 'ora_decode'
LANGUAGE C IMMUTABLE;

CREATE FUNCTION public.decode(anyelement, anyelement, integer, integer)
RETURNS integer
AS 'MODULE_PATHNAME', 'ora_decode'
LANGUAGE C IMMUTABLE;

CREATE FUNCTION public.decode(anyelement, anyelement, integer, anyelement, integer)
RETURNS integer
AS 'MODULE_PATHNAME', 'ora_decode'
LANGUAGE C IMMUTABLE;

CREATE FUNCTION public.decode(anyelement, anyelement, integer, anyelement, integer, integer)
RETURNS integer
AS 'MODULE_PATHNAME', 'ora_decode'
LANGUAGE C IMMUTABLE;

CREATE FUNCTION public.decode(anyelement, anyelement, integer, anyelement, integer, anyelement, integer)
RETURNS integer
AS 'MODULE_PATHNAME', 'ora_decode'
LANGUAGE C IMMUTABLE;

CREATE FUNCTION public.decode(anyelement, anyelement, integer, anyelement, integer, anyelement, integer, integer)
RETURNS integer
AS 'MODULE_PATHNAME', 'ora_decode'
LANGUAGE C IMMUTABLE;

CREATE FUNCTION public.decode(anyelement, anyelement, bigint)
RETURNS bigint
AS 'MODULE_PATHNAME', 'ora_decode'
LANGUAGE C IMMUTABLE;

CREATE FUNCTION public.decode(anyelement, anyelement, bigint, bigint)
RETURNS bigint
AS 'MODULE_PATHNAME', 'ora_decode'
LANGUAGE C IMMUTABLE;

CREATE FUNCTION public.decode(anyelement, anyelement, bigint, anyelement, bigint)
RETURNS bigint
AS 'MODULE_PATHNAME', 'ora_decode'
LANGUAGE C IMMUTABLE;

CREATE FUNCTION public.decode(anyelement, anyelement, bigint, anyelement, bigint, bigint)
RETURNS bigint
AS 'MODULE_PATHNAME', 'ora_decode'
LANGUAGE C IMMUTABLE;

CREATE FUNCTION public.decode(anyelement, anyelement, bigint, anyelement, bigint, anyelement, bigint)
RETURNS bigint
AS 'MODULE_PATHNAME', 'ora_decode'
LANGUAGE C IMMUTABLE;

CREATE FUNCTION public.decode(anyelement, anyelement, bigint, anyelement, bigint, anyelement, bigint, bigint)
RETURNS bigint
AS 'MODULE_PATHNAME', 'ora_decode'
LANGUAGE C IMMUTABLE;

CREATE FUNCTION public.decode(anyelement, anyelement, numeric)
RETURNS numeric
AS 'MODULE_PATHNAME', 'ora_decode'
LANGUAGE C IMMUTABLE;

CREATE FUNCTION public.decode(anyelement, anyelement, numeric, numeric)
RETURNS numeric
AS 'MODULE_PATHNAME', 'ora_decode'
LANGUAGE C IMMUTABLE;

CREATE FUNCTION public.decode(anyelement, anyelement, numeric, anyelement, numeric)
RETURNS numeric
AS 'MODULE_PATHNAME', 'ora_decode'
LANGUAGE C IMMUTABLE;

CREATE FUNCTION public.decode(anyelement, anyelement, numeric, anyelement, numeric, numeric)
RETURNS numeric
AS 'MODULE_PATHNAME', 'ora_decode'
LANGUAGE C IMMUTABLE;

CREATE FUNCTION public.decode(anyelement, anyelement, numeric, anyelement, numeric, anyelement, numeric)
RETURNS numeric
AS 'MODULE_PATHNAME', 'ora_decode'
LANGUAGE C IMMUTABLE;

CREATE FUNCTION public.decode(anyelement, anyelement, numeric, anyelement, numeric, anyelement, numeric, numeric)
RETURNS numeric
AS 'MODULE_PATHNAME', 'ora_decode'
LANGUAGE C IMMUTABLE;

CREATE FUNCTION public.decode(anyelement, anyelement, date)
RETURNS date
AS 'MODULE_PATHNAME', 'ora_decode'
LANGUAGE C IMMUTABLE;

CREATE FUNCTION public.decode(anyelement, anyelement, date, date)
RETURNS date
AS 'MODULE_PATHNAME', 'ora_decode'
LANGUAGE C IMMUTABLE;

CREATE FUNCTION public.decode(anyelement, anyelement, date, anyelement, date)
RETURNS date
AS 'MODULE_PATHNAME', 'ora_decode'
LANGUAGE C IMMUTABLE;

CREATE FUNCTION public.decode(anyelement, anyelement, date, anyelement, date, date)
RETURNS date
AS 'MODULE_PATHNAME', 'ora_decode'
LANGUAGE C IMMUTABLE;

CREATE FUNCTION public.decode(anyelement, anyelement, date, anyelement, date, anyelement, date)
RETURNS date
AS 'MODULE_PATHNAME', 'ora_decode'
LANGUAGE C IMMUTABLE;

CREATE FUNCTION public.decode(anyelement, anyelement, date, anyelement, date, anyelement, date, date)
RETURNS date
AS 'MODULE_PATHNAME', 'ora_decode'
LANGUAGE C IMMUTABLE;

CREATE FUNCTION public.decode(anyelement, anyelement, time)
RETURNS time
AS 'MODULE_PATHNAME', 'ora_decode'
LANGUAGE C IMMUTABLE;

CREATE FUNCTION public.decode(anyelement, anyelement, time, time)
RETURNS time
AS 'MODULE_PATHNAME', 'ora_decode'
LANGUAGE C IMMUTABLE;

CREATE FUNCTION public.decode(anyelement, anyelement, time, anyelement, time)
RETURNS time
AS 'MODULE_PATHNAME', 'ora_decode'
LANGUAGE C IMMUTABLE;

CREATE FUNCTION public.decode(anyelement, anyelement, time, anyelement, time, time)
RETURNS time
AS 'MODULE_PATHNAME', 'ora_decode'
LANGUAGE C IMMUTABLE;

CREATE FUNCTION public.decode(anyelement, anyelement, time, anyelement, time, anyelement, time)
RETURNS time
AS 'MODULE_PATHNAME', 'ora_decode'
LANGUAGE C IMMUTABLE;

CREATE FUNCTION public.decode(anyelement, anyelement, time, anyelement, time, anyelement, time, time)
RETURNS time
AS 'MODULE_PATHNAME', 'ora_decode'
LANGUAGE C IMMUTABLE;

CREATE FUNCTION public.decode(anyelement, anyelement, timestamp)
RETURNS timestamp
AS 'MODULE_PATHNAME', 'ora_decode'
LANGUAGE C IMMUTABLE;

CREATE FUNCTION public.decode(anyelement, anyelement, timestamp, timestamp)
RETURNS timestamp
AS 'MODULE_PATHNAME', 'ora_decode'
LANGUAGE C IMMUTABLE;

CREATE FUNCTION public.decode(anyelement, anyelement, timestamp, anyelement, timestamp)
RETURNS timestamp
AS 'MODULE_PATHNAME', 'ora_decode'
LANGUAGE C IMMUTABLE;

CREATE FUNCTION public.decode(anyelement, anyelement, timestamp, anyelement, timestamp, timestamp)
RETURNS timestamp
AS 'MODULE_PATHNAME', 'ora_decode'
LANGUAGE C IMMUTABLE;

CREATE FUNCTION public.decode(anyelement, anyelement, timestamp, anyelement, timestamp, anyelement, timestamp)
RETURNS timestamp
AS 'MODULE_PATHNAME', 'ora_decode'
LANGUAGE C IMMUTABLE;

CREATE FUNCTION public.decode(anyelement, anyelement, timestamp, anyelement, timestamp, anyelement, timestamp, timestamp)
RETURNS timestamp
AS 'MODULE_PATHNAME', 'ora_decode'
LANGUAGE C IMMUTABLE;

CREATE FUNCTION public.decode(anyelement, anyelement, timestamptz)
RETURNS timestamptz
AS 'MODULE_PATHNAME', 'ora_decode'
LANGUAGE C IMMUTABLE;

CREATE FUNCTION public.decode(anyelement, anyelement, timestamptz, timestamptz)
RETURNS timestamptz
AS 'MODULE_PATHNAME', 'ora_decode'
LANGUAGE C IMMUTABLE;

CREATE FUNCTION public.decode(anyelement, anyelement, timestamptz, anyelement, timestamptz)
RETURNS timestamptz
AS 'MODULE_PATHNAME', 'ora_decode'
LANGUAGE C IMMUTABLE;

CREATE FUNCTION public.decode(anyelement, anyelement, timestamptz, anyelement, timestamptz, timestamptz)
RETURNS timestamptz
AS 'MODULE_PATHNAME', 'ora_decode'
LANGUAGE C IMMUTABLE;

CREATE FUNCTION public.decode(anyelement, anyelement, timestamptz, anyelement, timestamptz, anyelement, timestamptz)
RETURNS timestamptz
AS 'MODULE_PATHNAME', 'ora_decode'
LANGUAGE C IMMUTABLE;

CREATE FUNCTION public.decode(anyelement, anyelement, timestamptz, anyelement, timestamptz, anyelement, timestamptz, timestamptz)
RETURNS timestamptz
AS 'MODULE_PATHNAME', 'ora_decode'
LANGUAGE C IMMUTABLE;


CREATE SCHEMA dbms_pipe;

CREATE FUNCTION dbms_pipe.pack_message(text)
RETURNS void
AS 'MODULE_PATHNAME','dbms_pipe_pack_message_text'
LANGUAGE C VOLATILE STRICT;
COMMENT ON FUNCTION dbms_pipe.pack_message(text) IS 'Add text field to message';

CREATE FUNCTION dbms_pipe.unpack_message_text()
RETURNS text
AS 'MODULE_PATHNAME','dbms_pipe_unpack_message_text'
LANGUAGE C VOLATILE;
COMMENT ON FUNCTION dbms_pipe.unpack_message_text() IS 'Get text fiedl from message';

CREATE FUNCTION dbms_pipe.receive_message(text, int)
RETURNS int
AS 'MODULE_PATHNAME','dbms_pipe_receive_message'
LANGUAGE C VOLATILE;
COMMENT ON FUNCTION dbms_pipe.receive_message(text, int) IS 'Receive message from pipe';

CREATE FUNCTION dbms_pipe.receive_message(text)
RETURNS int
AS $$SELECT dbms_pipe.receive_message($1,NULL::int);$$
LANGUAGE SQL VOLATILE;
COMMENT ON FUNCTION dbms_pipe.receive_message(text) IS 'Receive message from pipe';

CREATE FUNCTION dbms_pipe.send_message(text, int, int)
RETURNS int
AS 'MODULE_PATHNAME','dbms_pipe_send_message'
LANGUAGE C VOLATILE;
COMMENT ON FUNCTION dbms_pipe.send_message(text, int, int) IS 'Send message to pipe';

CREATE FUNCTION dbms_pipe.send_message(text, int)
RETURNS int
AS $$SELECT dbms_pipe.send_message($1,$2,NULL);$$
LANGUAGE SQL VOLATILE;
COMMENT ON FUNCTION dbms_pipe.send_message(text, int) IS 'Send message to pipe';

CREATE FUNCTION dbms_pipe.send_message(text)
RETURNS int
AS $$SELECT dbms_pipe.send_message($1,NULL,NULL);$$
LANGUAGE SQL VOLATILE;
COMMENT ON FUNCTION dbms_pipe.send_message(text) IS 'Send message to pipe';

CREATE FUNCTION dbms_pipe.unique_session_name()
RETURNS varchar
AS 'MODULE_PATHNAME','dbms_pipe_unique_session_name'
LANGUAGE C VOLATILE STRICT;
COMMENT ON FUNCTION dbms_pipe.unique_session_name() IS 'Returns unique session name';

CREATE FUNCTION dbms_pipe.__list_pipes()
RETURNS SETOF RECORD
AS 'MODULE_PATHNAME','dbms_pipe_list_pipes'
LANGUAGE C VOLATILE STRICT;
COMMENT ON FUNCTION dbms_pipe.__list_pipes() IS '';

CREATE VIEW dbms_pipe.db_pipes
AS SELECT * FROM dbms_pipe.__list_pipes() AS (Name varchar, Items int, Size int, "limit" int, "private" bool, "owner" varchar);

CREATE FUNCTION dbms_pipe.next_item_type()
RETURNS int
AS 'MODULE_PATHNAME','dbms_pipe_next_item_type'
LANGUAGE C VOLATILE STRICT;
COMMENT ON FUNCTION dbms_pipe.next_item_type() IS 'Returns type of next field in message';

CREATE FUNCTION dbms_pipe.create_pipe(text, int, bool)
RETURNS void
AS 'MODULE_PATHNAME','dbms_pipe_create_pipe'
LANGUAGE C VOLATILE;
COMMENT ON FUNCTION dbms_pipe.create_pipe(text, int, bool) IS 'Create named pipe';

CREATE FUNCTION dbms_pipe.create_pipe(text, int)
RETURNS void
AS 'MODULE_PATHNAME','dbms_pipe_create_pipe_2'
LANGUAGE C VOLATILE;
COMMENT ON FUNCTION dbms_pipe.create_pipe(text, int) IS 'Create named pipe';

CREATE FUNCTION dbms_pipe.create_pipe(text)
RETURNS void
AS 'MODULE_PATHNAME','dbms_pipe_create_pipe_1'
LANGUAGE C VOLATILE;
COMMENT ON FUNCTION dbms_pipe.create_pipe(text) IS 'Create named pipe';

CREATE FUNCTION dbms_pipe.reset_buffer()
RETURNS void
AS 'MODULE_PATHNAME','dbms_pipe_reset_buffer'
LANGUAGE C VOLATILE;
COMMENT ON FUNCTION dbms_pipe.reset_buffer() IS 'Clean input buffer';

CREATE FUNCTION dbms_pipe.purge(text)
RETURNS void
AS 'MODULE_PATHNAME','dbms_pipe_purge'
LANGUAGE C VOLATILE STRICT;
COMMENT ON FUNCTION dbms_pipe.purge(text) IS 'Clean pipe';

CREATE FUNCTION dbms_pipe.remove_pipe(text)
RETURNS void
AS 'MODULE_PATHNAME','dbms_pipe_remove_pipe'
LANGUAGE C VOLATILE STRICT;
COMMENT ON FUNCTION dbms_pipe.remove_pipe(text) IS 'Destroy pipe';

CREATE FUNCTION dbms_pipe.pack_message(date)
RETURNS void
AS 'MODULE_PATHNAME','dbms_pipe_pack_message_date'
LANGUAGE C VOLATILE STRICT;
COMMENT ON FUNCTION dbms_pipe.pack_message(date) IS 'Add date field to message';

CREATE FUNCTION dbms_pipe.unpack_message_date()
RETURNS date
AS 'MODULE_PATHNAME','dbms_pipe_unpack_message_date'
LANGUAGE C VOLATILE STRICT;
COMMENT ON FUNCTION dbms_pipe.unpack_message_date() IS 'Get date field from message';

CREATE FUNCTION dbms_pipe.pack_message(timestamp with time zone)
RETURNS void
AS 'MODULE_PATHNAME','dbms_pipe_pack_message_timestamp'
LANGUAGE C VOLATILE STRICT;
COMMENT ON FUNCTION dbms_pipe.pack_message(timestamp with time zone) IS 'Add timestamp field to message';

CREATE FUNCTION dbms_pipe.unpack_message_timestamp()
RETURNS timestamp with time zone
AS 'MODULE_PATHNAME','dbms_pipe_unpack_message_timestamp'
LANGUAGE C VOLATILE STRICT;
COMMENT ON FUNCTION dbms_pipe.unpack_message_timestamp() IS 'Get timestamp field from message';

CREATE FUNCTION dbms_pipe.pack_message(numeric)
RETURNS void
AS 'MODULE_PATHNAME','dbms_pipe_pack_message_number'
LANGUAGE C VOLATILE STRICT;
COMMENT ON FUNCTION dbms_pipe.pack_message(numeric) IS 'Add numeric field to message';

CREATE FUNCTION dbms_pipe.unpack_message_number()
RETURNS numeric
AS 'MODULE_PATHNAME','dbms_pipe_unpack_message_number'
LANGUAGE C VOLATILE STRICT;
COMMENT ON FUNCTION dbms_pipe.unpack_message_number() IS 'Get numeric field from message';

CREATE FUNCTION dbms_pipe.pack_message(integer)
RETURNS void
AS 'MODULE_PATHNAME','dbms_pipe_pack_message_integer'
LANGUAGE C VOLATILE STRICT;
COMMENT ON FUNCTION dbms_pipe.pack_message(integer) IS 'Add numeric field to message';

CREATE FUNCTION dbms_pipe.pack_message(bigint)
RETURNS void
AS 'MODULE_PATHNAME','dbms_pipe_pack_message_bigint'
LANGUAGE C VOLATILE STRICT;
COMMENT ON FUNCTION dbms_pipe.pack_message(bigint) IS 'Add numeric field to message';

CREATE FUNCTION dbms_pipe.pack_message(bytea)
RETURNS void
AS 'MODULE_PATHNAME','dbms_pipe_pack_message_bytea'
LANGUAGE C VOLATILE STRICT;
COMMENT ON FUNCTION dbms_pipe.pack_message(bytea) IS 'Add bytea field to message';

CREATE FUNCTION dbms_pipe.unpack_message_bytea()
RETURNS bytea
AS 'MODULE_PATHNAME','dbms_pipe_unpack_message_bytea'
LANGUAGE C VOLATILE STRICT;
COMMENT ON FUNCTION dbms_pipe.unpack_message_bytea() IS 'Get bytea field from message';

CREATE FUNCTION dbms_pipe.pack_message(record)
RETURNS void
AS 'MODULE_PATHNAME','dbms_pipe_pack_message_record'
LANGUAGE C VOLATILE STRICT;
COMMENT ON FUNCTION dbms_pipe.pack_message(record) IS 'Add record field to message';

CREATE FUNCTION dbms_pipe.unpack_message_record()
RETURNS record
AS 'MODULE_PATHNAME','dbms_pipe_unpack_message_record'
LANGUAGE C VOLATILE STRICT;
COMMENT ON FUNCTION dbms_pipe.unpack_message_record() IS 'Get record field from message';



-- follow package PLVdate emulation

CREATE SCHEMA plvdate;

CREATE FUNCTION plvdate.add_bizdays(date, int)
RETURNS date
AS 'MODULE_PATHNAME','plvdate_add_bizdays'
LANGUAGE C IMMUTABLE STRICT;
COMMENT ON FUNCTION plvdate.add_bizdays(date, int) IS 'Get the date created by adding <n> business days to a date';

CREATE FUNCTION plvdate.nearest_bizday(date)
RETURNS date
AS 'MODULE_PATHNAME','plvdate_nearest_bizday'
LANGUAGE C IMMUTABLE STRICT;
COMMENT ON FUNCTION plvdate.nearest_bizday(date) IS 'Get the nearest business date to a given date, user defined';

CREATE FUNCTION plvdate.next_bizday(date)
RETURNS date
AS 'MODULE_PATHNAME','plvdate_next_bizday'
LANGUAGE C IMMUTABLE STRICT;
COMMENT ON FUNCTION plvdate.next_bizday(date) IS 'Get the next business date from a given date, user defined';

CREATE FUNCTION plvdate.bizdays_between(date, date)
RETURNS int
AS 'MODULE_PATHNAME','plvdate_bizdays_between'
LANGUAGE C IMMUTABLE STRICT;
COMMENT ON FUNCTION plvdate.bizdays_between(date, date) IS 'Get the number of business days between two dates';

CREATE FUNCTION plvdate.prev_bizday(date)
RETURNS date
AS 'MODULE_PATHNAME','plvdate_prev_bizday'
LANGUAGE C IMMUTABLE STRICT;
COMMENT ON FUNCTION plvdate.prev_bizday(date) IS 'Get the previous business date from a given date';

CREATE FUNCTION plvdate.isbizday(date)
RETURNS bool
AS 'MODULE_PATHNAME','plvdate_isbizday'
LANGUAGE C IMMUTABLE STRICT;
COMMENT ON FUNCTION plvdate.isbizday(date) IS 'Call this function to determine if a date is a business day';

CREATE FUNCTION plvdate.set_nonbizday(text)
RETURNS void
AS 'MODULE_PATHNAME','plvdate_set_nonbizday_dow'
LANGUAGE C VOLATILE STRICT;
COMMENT ON FUNCTION plvdate.set_nonbizday(text) IS 'Set day of week as non bussines day';

CREATE FUNCTION plvdate.unset_nonbizday(text)
RETURNS void
AS 'MODULE_PATHNAME','plvdate_unset_nonbizday_dow'
LANGUAGE C VOLATILE STRICT;
COMMENT ON FUNCTION plvdate.unset_nonbizday(text) IS 'Unset day of week as non bussines day';

CREATE FUNCTION plvdate.set_nonbizday(date, bool)
RETURNS void
AS 'MODULE_PATHNAME','plvdate_set_nonbizday_day'
LANGUAGE C VOLATILE STRICT;
COMMENT ON FUNCTION plvdate.set_nonbizday(date, bool) IS 'Set day as non bussines day, if repeat is true, then day is nonbiz every year';

CREATE FUNCTION plvdate.unset_nonbizday(date, bool)
RETURNS void
AS 'MODULE_PATHNAME','plvdate_unset_nonbizday_day'
LANGUAGE C VOLATILE STRICT;
COMMENT ON FUNCTION plvdate.unset_nonbizday(date, bool) IS 'Unset day as non bussines day, if repeat is true, then day is nonbiz every year';

CREATE FUNCTION plvdate.set_nonbizday(date)
RETURNS bool
AS $$SELECT plvdate.set_nonbizday($1, false); SELECT NULL::boolean;$$
LANGUAGE SQL VOLATILE STRICT;
COMMENT ON FUNCTION plvdate.set_nonbizday(date) IS 'Set day as non bussines day';

CREATE FUNCTION plvdate.unset_nonbizday(date)
RETURNS bool
AS $$SELECT plvdate.unset_nonbizday($1, false); SELECT NULL::boolean;$$
LANGUAGE SQL VOLATILE STRICT;
COMMENT ON FUNCTION plvdate.unset_nonbizday(date) IS 'Unset day as non bussines day';

CREATE FUNCTION plvdate.use_easter(bool)
RETURNS void
AS 'MODULE_PATHNAME','plvdate_use_easter'
LANGUAGE C VOLATILE STRICT;
COMMENT ON FUNCTION plvdate.use_easter(bool) IS 'Easter Sunday and easter monday will be holiday';

CREATE FUNCTION plvdate.use_easter()
RETURNS bool
AS $$SELECT plvdate.use_easter(true); SELECT NULL::boolean;$$
LANGUAGE SQL VOLATILE STRICT;
COMMENT ON FUNCTION plvdate.use_easter() IS 'Easter Sunday and easter monday will be holiday';

CREATE FUNCTION plvdate.unuse_easter()
RETURNS bool
AS $$SELECT plvdate.use_easter(false); SELECT NULL::boolean;$$
LANGUAGE SQL VOLATILE STRICT;
COMMENT ON FUNCTION plvdate.unuse_easter() IS 'Easter Sunday and easter monday will not be holiday';

CREATE FUNCTION plvdate.using_easter()
RETURNS bool
AS 'MODULE_PATHNAME','plvdate_using_easter'
LANGUAGE C VOLATILE STRICT;
COMMENT ON FUNCTION plvdate.using_easter() IS 'Use easter?';

CREATE FUNCTION plvdate.use_great_friday(bool)
RETURNS void
AS 'MODULE_PATHNAME','plvdate_use_great_friday'
LANGUAGE C VOLATILE STRICT;
COMMENT ON FUNCTION plvdate.use_great_friday(bool) IS 'Great Friday will be holiday';

CREATE FUNCTION plvdate.use_great_friday()
RETURNS bool
AS $$SELECT plvdate.use_great_friday(true); SELECT NULL::boolean;$$
LANGUAGE SQL VOLATILE STRICT;
COMMENT ON FUNCTION plvdate.use_great_friday() IS 'Great Friday will be holiday';

CREATE FUNCTION plvdate.unuse_great_friday()
RETURNS bool
AS $$SELECT plvdate.use_great_friday(false); SELECT NULL::boolean;$$
LANGUAGE SQL VOLATILE STRICT;
COMMENT ON FUNCTION plvdate.unuse_great_friday() IS 'Great Friday will not be holiday';

CREATE FUNCTION plvdate.using_great_friday()
RETURNS bool
AS 'MODULE_PATHNAME','plvdate_using_great_friday'
LANGUAGE C VOLATILE STRICT;
COMMENT ON FUNCTION plvdate.using_great_friday() IS 'Use Great Friday?';

CREATE FUNCTION plvdate.include_start(bool)
RETURNS void
AS 'MODULE_PATHNAME','plvdate_include_start'
LANGUAGE C VOLATILE STRICT;
COMMENT ON FUNCTION plvdate.include_start(bool) IS 'Include starting date in bizdays_between calculation';

CREATE FUNCTION plvdate.include_start()
RETURNS bool
AS $$SELECT plvdate.include_start(true); SELECT NULL::boolean;$$
LANGUAGE SQL VOLATILE STRICT;
COMMENT ON FUNCTION plvdate.include_start() IS '';

CREATE FUNCTION plvdate.noinclude_start()
RETURNS bool
AS $$SELECT plvdate.include_start(false); SELECT NULL::boolean;$$
LANGUAGE SQL VOLATILE STRICT;
COMMENT ON FUNCTION plvdate.noinclude_start() IS '';

CREATE FUNCTION plvdate.including_start()
RETURNS bool
AS 'MODULE_PATHNAME','plvdate_including_start'
LANGUAGE C VOLATILE STRICT;
COMMENT ON FUNCTION plvdate.including_start() IS '';

CREATE FUNCTION plvdate.version()
RETURNS cstring
AS 'MODULE_PATHNAME','plvdate_version'
LANGUAGE C VOLATILE STRICT;
COMMENT ON FUNCTION plvdate.version() IS '';

CREATE FUNCTION plvdate.default_holidays(text)
RETURNS void
AS 'MODULE_PATHNAME','plvdate_default_holidays'
LANGUAGE C VOLATILE STRICT;
COMMENT ON FUNCTION plvdate.default_holidays(text) IS 'Load calendar for some nations';

CREATE FUNCTION plvdate.days_inmonth(date)
RETURNS integer
AS 'MODULE_PATHNAME','plvdate_days_inmonth'
LANGUAGE C VOLATILE STRICT;
COMMENT ON FUNCTION plvdate.days_inmonth(date) IS 'Returns number of days in month';

CREATE FUNCTION plvdate.isleapyear(date)
RETURNS bool
AS 'MODULE_PATHNAME','plvdate_isleapyear'
LANGUAGE C VOLATILE STRICT;
COMMENT ON FUNCTION plvdate.isleapyear(date) IS 'Is leap year';


-- PLVstr package


CREATE FUNCTION plvstr.normalize(str text)
RETURNS varchar
AS 'MODULE_PATHNAME','plvstr_normalize'
LANGUAGE C IMMUTABLE STRICT;
COMMENT ON FUNCTION plvstr.normalize(text) IS 'Replace white chars by space, replace  spaces by space';

CREATE FUNCTION plvstr.is_prefix(str text, prefix text, cs bool)
RETURNS bool
AS 'MODULE_PATHNAME','plvstr_is_prefix_text'
LANGUAGE C IMMUTABLE STRICT;
COMMENT ON FUNCTION plvstr.is_prefix(text, text, bool) IS 'Returns true, if prefix is prefix of str';

CREATE FUNCTION plvstr.is_prefix(str text, prefix text)
RETURNS bool
AS $$ SELECT plvstr.is_prefix($1,$2,true);$$
LANGUAGE SQL IMMUTABLE STRICT;
COMMENT ON FUNCTION plvstr.is_prefix(text, text) IS 'Returns true, if prefix is prefix of str';

CREATE FUNCTION plvstr.is_prefix(str int, prefix int)
RETURNS bool
AS 'MODULE_PATHNAME','plvstr_is_prefix_int'
LANGUAGE C IMMUTABLE STRICT;
COMMENT ON FUNCTION plvstr.is_prefix(int, int) IS 'Returns true, if prefix is prefix of str';

CREATE FUNCTION plvstr.is_prefix(str bigint, prefix bigint)
RETURNS bool
AS 'MODULE_PATHNAME','plvstr_is_prefix_int64'
LANGUAGE C IMMUTABLE STRICT;
COMMENT ON FUNCTION plvstr.is_prefix(bigint, bigint) IS 'Returns true, if prefix is prefix of str';

CREATE FUNCTION plvstr.substr(str text, start int, len int)
RETURNS varchar
AS 'MODULE_PATHNAME','plvstr_substr3'
LANGUAGE C IMMUTABLE STRICT;
COMMENT ON FUNCTION plvstr.substr(text, int, int) IS 'Returns substring started on start_in to end';

CREATE FUNCTION plvstr.substr(str text, start int)
RETURNS varchar
AS 'MODULE_PATHNAME','plvstr_substr2'
LANGUAGE C IMMUTABLE STRICT;
COMMENT ON FUNCTION plvstr.substr(text, int) IS 'Returns substring started on start_in to end';

CREATE FUNCTION plvstr.instr(str text, patt text, start int, nth int)
RETURNS int
AS 'MODULE_PATHNAME','plvstr_instr4'
LANGUAGE C IMMUTABLE STRICT;
COMMENT ON FUNCTION plvstr.instr(text, text, int, int) IS 'Search pattern in string';

CREATE FUNCTION plvstr.instr(str text, patt text, start int)
RETURNS int
AS 'MODULE_PATHNAME','plvstr_instr3'
LANGUAGE C IMMUTABLE STRICT;
COMMENT ON FUNCTION plvstr.instr(text, text, int) IS 'Search pattern in string';

CREATE FUNCTION plvstr.instr(str text, patt text)
RETURNS int
AS 'MODULE_PATHNAME','plvstr_instr2'
LANGUAGE C IMMUTABLE STRICT;
COMMENT ON FUNCTION plvstr.instr(text, text) IS 'Search pattern in string';

CREATE FUNCTION plvstr.lpart(str text, div text, start int, nth int, all_if_notfound bool)
RETURNS text
AS 'MODULE_PATHNAME','plvstr_lpart'
LANGUAGE C IMMUTABLE STRICT;
COMMENT ON FUNCTION plvstr.lpart(text, text, int, int, bool) IS 'Call this function to return the left part of a string';

CREATE FUNCTION plvstr.lpart(str text, div text, start int, nth int)
RETURNS text
AS $$ SELECT plvstr.lpart($1,$2, $3, $4, false); $$
LANGUAGE SQL IMMUTABLE STRICT;
COMMENT ON FUNCTION plvstr.lpart(text, text, int, int) IS 'Call this function to return the left part of a string';

CREATE FUNCTION plvstr.lpart(str text, div text, start int)
RETURNS text
AS $$ SELECT plvstr.lpart($1,$2, $3, 1, false); $$
LANGUAGE SQL IMMUTABLE STRICT;
COMMENT ON FUNCTION plvstr.lpart(text, text, int) IS 'Call this function to return the left part of a string';

CREATE FUNCTION plvstr.lpart(str text, div text)
RETURNS text
AS $$ SELECT plvstr.lpart($1,$2, 1, 1, false); $$
LANGUAGE SQL IMMUTABLE STRICT;
COMMENT ON FUNCTION plvstr.lpart(text, text) IS 'Call this function to return the left part of a string';

CREATE FUNCTION plvstr.rpart(str text, div text, start int, nth int, all_if_notfound bool)
RETURNS text
AS 'MODULE_PATHNAME','plvstr_rpart'
LANGUAGE C IMMUTABLE STRICT;
COMMENT ON FUNCTION plvstr.rpart(text, text, int, int, bool) IS 'Call this function to return the right part of a string';

CREATE FUNCTION plvstr.rpart(str text, div text, start int, nth int)
RETURNS text
AS $$ SELECT plvstr.rpart($1,$2, $3, $4, false); $$
LANGUAGE SQL IMMUTABLE STRICT;
COMMENT ON FUNCTION plvstr.rpart(text, text, int, int) IS 'Call this function to return the right part of a string';

CREATE FUNCTION plvstr.rpart(str text, div text, start int)
RETURNS text
AS $$ SELECT plvstr.rpart($1,$2, $3, 1, false); $$
LANGUAGE SQL IMMUTABLE STRICT;
COMMENT ON FUNCTION plvstr.rpart(text, text, int) IS 'Call this function to return the right part of a string';

CREATE FUNCTION plvstr.rpart(str text, div text)
RETURNS text
AS $$ SELECT plvstr.rpart($1,$2, 1, 1, false); $$
LANGUAGE SQL IMMUTABLE STRICT;
COMMENT ON FUNCTION plvstr.rpart(text, text) IS 'Call this function to return the right part of a string';

CREATE FUNCTION plvstr.lstrip(str text, substr text, num int)
RETURNS text
AS 'MODULE_PATHNAME','plvstr_lstrip'
LANGUAGE C IMMUTABLE STRICT;
COMMENT ON FUNCTION plvstr.lstrip(text, text, int) IS 'Call this function to remove characters from the beginning ';

CREATE FUNCTION plvstr.lstrip(str text, substr text)
RETURNS text
AS $$ SELECT plvstr.lstrip($1, $2, 1); $$
LANGUAGE SQL IMMUTABLE STRICT;
COMMENT ON FUNCTION plvstr.lstrip(text, text) IS 'Call this function to remove characters from the beginning ';

CREATE FUNCTION plvstr.rstrip(str text, substr text, num int)
RETURNS text
AS 'MODULE_PATHNAME','plvstr_rstrip'
LANGUAGE C IMMUTABLE STRICT;
COMMENT ON FUNCTION plvstr.rstrip(text, text, int) IS 'Call this function to remove characters from the end';

CREATE FUNCTION plvstr.rstrip(str text, substr text)
RETURNS text
AS $$ SELECT plvstr.rstrip($1, $2, 1); $$
LANGUAGE SQL IMMUTABLE STRICT;
COMMENT ON FUNCTION plvstr.rstrip(text, text) IS 'Call this function to remove characters from the end';



CREATE FUNCTION plvstr.swap(str text, replace text, start int, length int)
RETURNS text
AS 'MODULE_PATHNAME','plvstr_swap'
LANGUAGE C IMMUTABLE;
COMMENT ON FUNCTION plvstr.swap(text,text, int, int) IS 'Replace a substring in a string with a specified string';

CREATE FUNCTION plvstr.swap(str text, replace text)
RETURNS text
AS $$ SELECT plvstr.swap($1,$2,1, NULL);$$
LANGUAGE SQL IMMUTABLE STRICT;
COMMENT ON FUNCTION plvstr.swap(text,text) IS 'Replace a substring in a string with a specified string';

CREATE FUNCTION plvstr.betwn(str text, start int, _end int, inclusive bool)
RETURNS text
AS 'MODULE_PATHNAME','plvstr_betwn_i'
LANGUAGE C IMMUTABLE STRICT;
COMMENT ON FUNCTION plvstr.betwn(text, int, int, bool) IS 'Find the Substring Between Start and End Locations';

CREATE FUNCTION plvstr.betwn(str text, start int, _end int)
RETURNS text
AS $$ SELECT plvstr.betwn($1,$2,$3,true);$$
LANGUAGE SQL IMMUTABLE STRICT;
COMMENT ON FUNCTION plvstr.betwn(text, int, int) IS 'Find the Substring Between Start and End Locations';

CREATE FUNCTION plvstr.betwn(str text, start text, _end text, startnth int, endnth int, inclusive bool, gotoend bool)
RETURNS text
AS 'MODULE_PATHNAME','plvstr_betwn_c'
LANGUAGE C IMMUTABLE;
COMMENT ON FUNCTION plvstr.betwn(text, text, text, int, int, bool, bool) IS 'Find the Substring Between Start and End Locations';

CREATE FUNCTION plvstr.betwn(str text, start text, _end text)
RETURNS text
AS $$ SELECT plvstr.betwn($1,$2,$3,1,1,true,false);$$
LANGUAGE SQL IMMUTABLE;
COMMENT ON FUNCTION plvstr.betwn(text, text, text) IS 'Find the Substring Between Start and End Locations';

CREATE FUNCTION plvstr.betwn(str text, start text, _end text, startnth int, endnth int)
RETURNS text
AS $$ SELECT plvstr.betwn($1,$2,$3,$4,$5,true,false);$$
LANGUAGE SQL IMMUTABLE;
COMMENT ON FUNCTION plvstr.betwn(text, text, text, int, int) IS 'Find the Substring Between Start and End Locations';

CREATE SCHEMA plvchr;

CREATE FUNCTION plvchr.nth(str text, n int)
RETURNS text
AS 'MODULE_PATHNAME','plvchr_nth'
LANGUAGE C IMMUTABLE STRICT;
COMMENT ON FUNCTION plvchr.nth(text, int) IS 'Call this function to return the Nth character in a string';

CREATE FUNCTION plvchr.first(str text)
RETURNS varchar
AS 'MODULE_PATHNAME','plvchr_first'
LANGUAGE C IMMUTABLE STRICT;
COMMENT ON FUNCTION plvchr.first(text) IS 'Call this function to return the first character in a string';

CREATE FUNCTION plvchr.last(str text)
RETURNS varchar
AS 'MODULE_PATHNAME','plvchr_last'
LANGUAGE C IMMUTABLE STRICT;
COMMENT ON FUNCTION plvchr.last(text) IS 'Call this function to return the last character in a string';

CREATE FUNCTION plvchr._is_kind(str text, kind int)
RETURNS bool
AS 'MODULE_PATHNAME','plvchr_is_kind_a'
LANGUAGE C IMMUTABLE STRICT;
COMMENT ON FUNCTION plvchr._is_kind(text, int) IS '';

CREATE FUNCTION plvchr._is_kind(c int, kind int)
RETURNS bool
AS 'MODULE_PATHNAME','plvchr_is_kind_i'
LANGUAGE C IMMUTABLE STRICT;
COMMENT ON FUNCTION plvchr._is_kind(int, int) IS '';

CREATE FUNCTION plvchr.is_blank(c int)
RETURNS BOOL
AS $$ SELECT plvchr._is_kind($1, 1);$$
LANGUAGE SQL IMMUTABLE STRICT;
COMMENT ON FUNCTION plvchr.is_blank(int) IS '';

CREATE FUNCTION plvchr.is_blank(c text)
RETURNS BOOL
AS $$ SELECT plvchr._is_kind($1, 1);$$
LANGUAGE SQL IMMUTABLE STRICT;
COMMENT ON FUNCTION plvchr.is_blank(text) IS '';

CREATE FUNCTION plvchr.is_digit(c int)
RETURNS BOOL
AS $$ SELECT plvchr._is_kind($1, 2);$$
LANGUAGE SQL IMMUTABLE STRICT;
COMMENT ON FUNCTION plvchr.is_digit(int) IS '';

CREATE FUNCTION plvchr.is_digit(c text)
RETURNS BOOL
AS $$ SELECT plvchr._is_kind($1, 2);$$
LANGUAGE SQL IMMUTABLE STRICT;
COMMENT ON FUNCTION plvchr.is_digit(text) IS '';

CREATE FUNCTION plvchr.is_quote(c int)
RETURNS BOOL
AS $$ SELECT plvchr._is_kind($1, 3);$$
LANGUAGE SQL IMMUTABLE STRICT;
COMMENT ON FUNCTION plvchr.is_quote(int) IS '';

CREATE FUNCTION plvchr.is_quote(c text)
RETURNS BOOL
AS $$ SELECT plvchr._is_kind($1, 3);$$
LANGUAGE SQL IMMUTABLE STRICT;
COMMENT ON FUNCTION plvchr.is_quote(text) IS '';

CREATE FUNCTION plvchr.is_other(c int)
RETURNS BOOL
AS $$ SELECT plvchr._is_kind($1, 4);$$
LANGUAGE SQL IMMUTABLE STRICT;
COMMENT ON FUNCTION plvchr.is_other(int) IS '';

CREATE FUNCTION plvchr.is_other(c text)
RETURNS BOOL
AS $$ SELECT plvchr._is_kind($1, 4);$$
LANGUAGE SQL IMMUTABLE STRICT;
COMMENT ON FUNCTION plvchr.is_other(text) IS '';

CREATE FUNCTION plvchr.is_letter(c int)
RETURNS BOOL
AS $$ SELECT plvchr._is_kind($1, 5);$$
LANGUAGE SQL IMMUTABLE STRICT;
COMMENT ON FUNCTION plvchr.is_letter(int) IS '';

CREATE FUNCTION plvchr.is_letter(c text)
RETURNS BOOL
AS $$ SELECT plvchr._is_kind($1, 5);$$
LANGUAGE SQL IMMUTABLE STRICT;
COMMENT ON FUNCTION plvchr.is_letter(text) IS '';

CREATE FUNCTION plvchr.char_name(c text)
RETURNS varchar
AS 'MODULE_PATHNAME','plvchr_char_name'
LANGUAGE C IMMUTABLE STRICT;
COMMENT ON FUNCTION plvchr.char_name(text) IS '';

CREATE FUNCTION plvstr.left(str text, n int)
RETURNS varchar
AS 'MODULE_PATHNAME', 'plvstr_left'
LANGUAGE C IMMUTABLE STRICT;
COMMENT ON FUNCTION plvstr.left(text, int) IS 'Returns firs num_in charaters. You can use negative num_in';

CREATE FUNCTION plvstr.right(str text, n int)
RETURNS varchar
AS 'MODULE_PATHNAME','plvstr_right'
LANGUAGE C IMMUTABLE STRICT;
COMMENT ON FUNCTION plvstr.right(text, int) IS 'Returns last num_in charaters. You can use negative num_ni';

CREATE FUNCTION plvchr.quoted1(str text)
RETURNS varchar
AS $$SELECT ''''||$1||'''';$$
LANGUAGE SQL IMMUTABLE STRICT;
COMMENT ON FUNCTION plvchr.quoted1(text) IS E'Quoted text between ''';

CREATE FUNCTION plvchr.quoted2(str text)
RETURNS varchar
AS $$SELECT '"'||$1||'"';$$
LANGUAGE SQL IMMUTABLE STRICT;
COMMENT ON FUNCTION plvchr.quoted2(text) IS 'Quoted text between "';

CREATE FUNCTION plvchr.stripped(str text, char_in text)
RETURNS varchar
AS $$ SELECT TRANSLATE($1, 'A'||$2, 'A'); $$
LANGUAGE SQL IMMUTABLE STRICT;
COMMENT ON FUNCTION plvchr.stripped(text, text) IS 'Strips a string of all instances of the specified characters';

-- dbms_alert

CREATE SCHEMA dbms_alert;

CREATE FUNCTION dbms_alert.register(name text)
RETURNS void
AS 'MODULE_PATHNAME','dbms_alert_register'
LANGUAGE C VOLATILE STRICT;
COMMENT ON FUNCTION dbms_alert.register(text) IS 'Register session as recipient of alert name';

CREATE FUNCTION dbms_alert.remove(name text)
RETURNS void
AS 'MODULE_PATHNAME','dbms_alert_remove'
LANGUAGE C VOLATILE STRICT;
COMMENT ON FUNCTION dbms_alert.remove(text) IS 'Remove session as recipient of alert name';

CREATE FUNCTION dbms_alert.removeall()
RETURNS void
AS 'MODULE_PATHNAME','dbms_alert_removeall'
LANGUAGE C VOLATILE;
COMMENT ON FUNCTION dbms_alert.removeall() IS 'Remove registration for all alerts';

CREATE FUNCTION dbms_alert._signal(name text, message text)
RETURNS void
AS 'MODULE_PATHNAME','dbms_alert_signal'
LANGUAGE C VOLATILE;
COMMENT ON FUNCTION dbms_alert._signal(text, text) IS '';

CREATE FUNCTION dbms_alert.waitany(OUT name text, OUT message text, OUT status integer, timeout float8)
RETURNS record
AS 'MODULE_PATHNAME','dbms_alert_waitany'
LANGUAGE C VOLATILE;
COMMENT ON FUNCTION dbms_alert.waitany(OUT text, OUT text, OUT integer, float8) IS 'Wait for any signal';

CREATE FUNCTION dbms_alert.waitone(name text, OUT message text, OUT status integer, timeout float8)
RETURNS record
AS 'MODULE_PATHNAME','dbms_alert_waitone'
LANGUAGE C VOLATILE;
COMMENT ON FUNCTION dbms_alert.waitone(text, OUT text, OUT integer, float8) IS 'Wait for specific signal';

CREATE FUNCTION dbms_alert.set_defaults(sensitivity float8)
RETURNS void
AS 'MODULE_PATHNAME','dbms_alert_set_defaults'
LANGUAGE C VOLATILE;
COMMENT ON FUNCTION dbms_alert.set_defaults(float8) IS '';

CREATE FUNCTION dbms_alert.defered_signal()
RETURNS trigger
AS 'MODULE_PATHNAME','dbms_alert_defered_signal'
LANGUAGE C SECURITY DEFINER;
REVOKE ALL ON FUNCTION dbms_alert.defered_signal() FROM PUBLIC;

CREATE FUNCTION dbms_alert.signal(_event text, _message text)
RETURNS void
AS 'MODULE_PATHNAME','dbms_alert_signal'
LANGUAGE C SECURITY DEFINER;
COMMENT ON FUNCTION dbms_alert.signal(text, text) IS 'Emit signal to all recipients';

CREATE SCHEMA plvsubst;

CREATE FUNCTION plvsubst.string(template_in text, values_in text[], subst text)
RETURNS text
AS 'MODULE_PATHNAME','plvsubst_string_array'
LANGUAGE C IMMUTABLE;
COMMENT ON FUNCTION plvsubst.string(text, text[], text) IS 'Scans a string for all instances of the substitution keyword and replace it with the next value in the substitution values list';

CREATE FUNCTION plvsubst.string(template_in text, values_in text[])
RETURNS text
AS $$SELECT plvsubst.string($1,$2, NULL);$$
LANGUAGE SQL STRICT VOLATILE;
COMMENT ON FUNCTION plvsubst.string(text, text[]) IS 'Scans a string for all instances of the substitution keyword and replace it with the next value in the substitution values list';

CREATE FUNCTION plvsubst.string(template_in text, vals_in text, delim_in text, subst_in text)
RETURNS text
AS 'MODULE_PATHNAME','plvsubst_string_string'
LANGUAGE C IMMUTABLE;
COMMENT ON FUNCTION plvsubst.string(text, text, text, text) IS 'Scans a string for all instances of the substitution keyword and replace it with the next value in the substitution values list';

CREATE FUNCTION plvsubst.string(template_in text, vals_in text)
RETURNS text
AS 'MODULE_PATHNAME','plvsubst_string_string'
LANGUAGE C IMMUTABLE;
COMMENT ON FUNCTION plvsubst.string(text, text) IS 'Scans a string for all instances of the substitution keyword and replace it with the next value in the substitution values list';

CREATE FUNCTION plvsubst.string(template_in text, vals_in text, delim_in text)
RETURNS text
AS 'MODULE_PATHNAME','plvsubst_string_string'
LANGUAGE C IMMUTABLE;
COMMENT ON FUNCTION plvsubst.string(text, text, text) IS 'Scans a string for all instances of the substitution keyword and replace it with the next value in the substitution values list';

CREATE FUNCTION plvsubst.setsubst(str text)
RETURNS void
AS 'MODULE_PATHNAME','plvsubst_setsubst'
LANGUAGE C STRICT VOLATILE;
COMMENT ON FUNCTION plvsubst.setsubst(text) IS 'Change the substitution keyword';

CREATE FUNCTION plvsubst.setsubst()
RETURNS void
AS 'MODULE_PATHNAME','plvsubst_setsubst_default'
LANGUAGE C STRICT VOLATILE;
COMMENT ON FUNCTION plvsubst.setsubst() IS 'Change the substitution keyword to default %s';

CREATE FUNCTION plvsubst.subst()
RETURNS text
AS 'MODULE_PATHNAME','plvsubst_subst'
LANGUAGE C STRICT VOLATILE;
COMMENT ON FUNCTION plvsubst.subst() IS 'Retrieve the current substitution keyword';

CREATE SCHEMA dbms_utility;

CREATE FUNCTION dbms_utility.format_call_stack(text)
RETURNS text
AS 'MODULE_PATHNAME','dbms_utility_format_call_stack1'
LANGUAGE C STRICT VOLATILE;
COMMENT ON FUNCTION dbms_utility.format_call_stack(text) IS 'Return formated call stack';

CREATE FUNCTION dbms_utility.format_call_stack()
RETURNS text
AS 'MODULE_PATHNAME','dbms_utility_format_call_stack0'
LANGUAGE C VOLATILE;
COMMENT ON FUNCTION dbms_utility.format_call_stack() IS 'Return formated call stack';

CREATE FUNCTION dbms_utility.get_time()
RETURNS int
AS 'MODULE_PATHNAME','dbms_utility_get_time'
LANGUAGE C VOLATILE;
COMMENT ON FUNCTION dbms_utility.get_time() IS 'Returns the number of hundredths of seconds that have elapsed since point in time';

CREATE SCHEMA plvlex;

CREATE FUNCTION plvlex.tokens(IN str text, IN skip_spaces bool, IN qualified_names bool,
OUT pos int, OUT token text, OUT code int, OUT class text, OUT separator text, OUT mod text)
RETURNS SETOF RECORD
AS 'MODULE_PATHNAME','plvlex_tokens'
LANGUAGE C IMMUTABLE STRICT;
COMMENT ON FUNCTION plvlex.tokens(text,bool,bool) IS 'Parse SQL string';

CREATE SCHEMA utl_file;
CREATE DOMAIN utl_file.file_type integer;

CREATE FUNCTION utl_file.fopen(location text, filename text, open_mode text, max_linesize integer, encoding name)
RETURNS utl_file.file_type
AS 'MODULE_PATHNAME','utl_file_fopen'
LANGUAGE C VOLATILE;
COMMENT ON FUNCTION utl_file.fopen(text,text,text,integer,name) IS 'The FOPEN function open file and return file handle';

CREATE FUNCTION utl_file.fopen(location text, filename text, open_mode text, max_linesize integer)
RETURNS utl_file.file_type
AS 'MODULE_PATHNAME','utl_file_fopen'
LANGUAGE C VOLATILE;
COMMENT ON FUNCTION utl_file.fopen(text,text,text,integer) IS 'The FOPEN function open file and return file handle';

CREATE FUNCTION utl_file.fopen(location text, filename text, open_mode text)
RETURNS utl_file.file_type
AS $$SELECT utl_file.fopen($1, $2, $3, 1024); $$
LANGUAGE SQL VOLATILE;
COMMENT ON FUNCTION utl_file.fopen(text,text,text,integer) IS 'The FOPEN function open file and return file handle';

CREATE FUNCTION utl_file.is_open(file utl_file.file_type)
RETURNS bool
AS 'MODULE_PATHNAME','utl_file_is_open'
LANGUAGE C VOLATILE;
COMMENT ON FUNCTION utl_file.is_open(utl_file.file_type) IS 'Functions returns true if handle points to file that is open';

CREATE FUNCTION utl_file.get_line(file utl_file.file_type, OUT buffer text)
AS 'MODULE_PATHNAME','utl_file_get_line'
LANGUAGE C VOLATILE;
COMMENT ON FUNCTION utl_file.get_line(utl_file.file_type) IS 'Returns one line from file';

CREATE FUNCTION utl_file.get_line(file utl_file.file_type, OUT buffer text, len integer)
AS 'MODULE_PATHNAME','utl_file_get_line'
LANGUAGE C VOLATILE;
COMMENT ON FUNCTION utl_file.get_line(utl_file.file_type, len integer) IS 'Returns one line from file';

CREATE FUNCTION utl_file.get_nextline(file utl_file.file_type, OUT buffer text)
AS 'MODULE_PATHNAME','utl_file_get_nextline'
LANGUAGE C VOLATILE;
COMMENT ON FUNCTION utl_file.get_nextline(utl_file.file_type) IS 'Returns one line from file or returns NULL';

CREATE FUNCTION utl_file.put(file utl_file.file_type, buffer text)
RETURNS bool
AS 'MODULE_PATHNAME','utl_file_put'
LANGUAGE C VOLATILE;
COMMENT ON FUNCTION utl_file.put(utl_file.file_type, text) IS 'Puts data to specified file';

CREATE FUNCTION utl_file.put(file utl_file.file_type, buffer anyelement)
RETURNS bool
AS $$SELECT utl_file.put($1, $2::text); $$
LANGUAGE SQL VOLATILE;
COMMENT ON FUNCTION utl_file.put(utl_file.file_type, anyelement) IS 'Puts data to specified file';

CREATE FUNCTION utl_file.new_line(file utl_file.file_type)
RETURNS bool
AS 'MODULE_PATHNAME','utl_file_new_line'
LANGUAGE C VOLATILE;
COMMENT ON FUNCTION utl_file.new_line(file utl_file.file_type) IS 'Function inserts one ore more newline characters in specified file';

CREATE FUNCTION utl_file.new_line(file utl_file.file_type, lines int)
RETURNS bool
AS 'MODULE_PATHNAME','utl_file_new_line'
LANGUAGE C VOLATILE;
COMMENT ON FUNCTION utl_file.new_line(file utl_file.file_type) IS 'Function inserts one ore more newline characters in specified file';

CREATE FUNCTION utl_file.put_line(file utl_file.file_type, buffer text)
RETURNS bool
AS 'MODULE_PATHNAME','utl_file_put_line'
LANGUAGE C VOLATILE;
COMMENT ON FUNCTION utl_file.put_line(utl_file.file_type, text) IS 'Puts data to specified file and append newline character';

CREATE FUNCTION utl_file.put_line(file utl_file.file_type, buffer text, autoflush bool)
RETURNS bool
AS 'MODULE_PATHNAME','utl_file_put_line'
LANGUAGE C VOLATILE;
COMMENT ON FUNCTION utl_file.put_line(utl_file.file_type, text, bool) IS 'Puts data to specified file and append newline character';

CREATE FUNCTION utl_file.putf(file utl_file.file_type, format text, arg1 text, arg2 text, arg3 text, arg4 text, arg5 text)
RETURNS bool
AS 'MODULE_PATHNAME','utl_file_putf'
LANGUAGE C VOLATILE;
COMMENT ON FUNCTION utl_file.putf(utl_file.file_type, text, text, text, text, text, text) IS 'Puts formatted data to specified file';

CREATE FUNCTION utl_file.putf(file utl_file.file_type, format text, arg1 text, arg2 text, arg3 text, arg4 text)
RETURNS bool
AS $$SELECT utl_file.putf($1, $2, $3, $4, $5, $6, NULL); $$
LANGUAGE SQL VOLATILE;
COMMENT ON FUNCTION utl_file.putf(utl_file.file_type, text, text, text, text, text) IS 'Puts formatted data to specified file';

CREATE FUNCTION utl_file.putf(file utl_file.file_type, format text, arg1 text, arg2 text, arg3 text)
RETURNS bool
AS $$SELECT utl_file.putf($1, $2, $3, $4, $5, NULL, NULL); $$
LANGUAGE SQL VOLATILE;
COMMENT ON FUNCTION utl_file.putf(utl_file.file_type, text, text, text, text) IS 'Puts formatted data to specified file';

CREATE FUNCTION utl_file.putf(file utl_file.file_type, format text, arg1 text, arg2 text)
RETURNS bool
AS $$SELECT utl_file.putf($1, $2, $3, $4, NULL, NULL, NULL); $$
LANGUAGE SQL VOLATILE;
COMMENT ON FUNCTION utl_file.putf(utl_file.file_type, text, text, text, text) IS 'Puts formatted data to specified file';

CREATE FUNCTION utl_file.putf(file utl_file.file_type, format text, arg1 text)
RETURNS bool
AS $$SELECT utl_file.putf($1, $2, $3, NULL, NULL, NULL, NULL); $$
LANGUAGE SQL VOLATILE;
COMMENT ON FUNCTION utl_file.putf(utl_file.file_type, text, text) IS 'Puts formatted data to specified file';

CREATE FUNCTION utl_file.putf(file utl_file.file_type, format text)
RETURNS bool
AS $$SELECT utl_file.putf($1, $2, NULL, NULL, NULL, NULL, NULL); $$
LANGUAGE SQL VOLATILE;
COMMENT ON FUNCTION utl_file.putf(utl_file.file_type, text) IS 'Puts formatted data to specified file';

CREATE FUNCTION utl_file.fflush(file utl_file.file_type)
RETURNS void
AS 'MODULE_PATHNAME','utl_file_fflush'
LANGUAGE C VOLATILE;
COMMENT ON FUNCTION utl_file.fflush(file utl_file.file_type) IS 'This procedure makes sure that all pending data for specified file is written physically out to a file';

CREATE FUNCTION utl_file.fclose(file utl_file.file_type)
RETURNS utl_file.file_type
AS 'MODULE_PATHNAME','utl_file_fclose'
LANGUAGE C VOLATILE;
COMMENT ON FUNCTION utl_file.fclose(utl_file.file_type) IS 'Close file';

CREATE FUNCTION utl_file.fclose_all()
RETURNS void
AS 'MODULE_PATHNAME','utl_file_fclose_all'
LANGUAGE C VOLATILE;
COMMENT ON FUNCTION utl_file.fclose_all() IS 'Close all open files.';

CREATE FUNCTION utl_file.fremove(location text, filename text)
RETURNS void
AS 'MODULE_PATHNAME','utl_file_fremove'
LANGUAGE C VOLATILE;
COMMENT ON FUNCTION utl_file.fremove(text, text) IS 'Remove file.';

CREATE FUNCTION utl_file.frename(location text, filename text, dest_dir text, dest_file text, overwrite boolean)
RETURNS void
AS 'MODULE_PATHNAME','utl_file_frename'
LANGUAGE C VOLATILE;
COMMENT ON FUNCTION utl_file.frename(text, text, text, text, boolean) IS 'Rename file.';

CREATE FUNCTION utl_file.frename(location text, filename text, dest_dir text, dest_file text)
RETURNS void
AS $$SELECT utl_file.frename($1, $2, $3, $4, false);$$
LANGUAGE SQL VOLATILE;
COMMENT ON FUNCTION utl_file.frename(text, text, text, text) IS 'Rename file.';

CREATE FUNCTION utl_file.fcopy(src_location text, src_filename text, dest_location text, dest_filename text)
RETURNS void
AS 'MODULE_PATHNAME','utl_file_fcopy'
LANGUAGE C VOLATILE;
COMMENT ON FUNCTION utl_file.fcopy(text, text, text, text) IS 'Copy a text file.';

CREATE FUNCTION utl_file.fcopy(src_location text, src_filename text, dest_location text, dest_filename text, start_line integer)
RETURNS void
AS 'MODULE_PATHNAME','utl_file_fcopy'
LANGUAGE C VOLATILE;
COMMENT ON FUNCTION utl_file.fcopy(text, text, text, text, integer) IS 'Copy a text file.';

CREATE FUNCTION utl_file.fcopy(src_location text, src_filename text, dest_location text, dest_filename text, start_line integer, end_line integer)
RETURNS void
AS 'MODULE_PATHNAME','utl_file_fcopy'
LANGUAGE C VOLATILE;
COMMENT ON FUNCTION utl_file.fcopy(text, text, text, text, integer, integer) IS 'Copy a text file.';

CREATE FUNCTION utl_file.fgetattr(location text, filename text, OUT fexists boolean, OUT file_length bigint, OUT blocksize integer)
AS 'MODULE_PATHNAME','utl_file_fgetattr'
LANGUAGE C VOLATILE;
COMMENT ON FUNCTION utl_file.fgetattr(text, text) IS 'Get file attributes.';

CREATE FUNCTION utl_file.tmpdir()
RETURNS text
AS 'MODULE_PATHNAME','utl_file_tmpdir'
LANGUAGE C VOLATILE;
COMMENT ON FUNCTION utl_file.tmpdir() IS 'Get temp directory path.';

/* carry all safe directories */
CREATE TABLE utl_file.utl_file_dir(dir text, dirname text unique);
REVOKE ALL ON utl_file.utl_file_dir FROM PUBLIC;

/* allow only read on utl_file.utl_file_dir to unprivileged users */
GRANT SELECT ON TABLE utl_file.utl_file_dir TO PUBLIC;

-- dbms_assert

CREATE SCHEMA dbms_assert;

CREATE FUNCTION dbms_assert.enquote_literal(str varchar)
RETURNS varchar
AS 'MODULE_PATHNAME','dbms_assert_enquote_literal'
LANGUAGE C IMMUTABLE STRICT;
COMMENT ON FUNCTION dbms_assert.enquote_literal(varchar) IS 'Add leading and trailing quotes, verify that all single quotes are paired with adjacent single quotes';

CREATE FUNCTION dbms_assert.enquote_name(str varchar, loweralize boolean)
RETURNS varchar
AS 'MODULE_PATHNAME','dbms_assert_enquote_name'
LANGUAGE C IMMUTABLE STRICT;
COMMENT ON FUNCTION dbms_assert.enquote_name(varchar, boolean) IS 'Enclose name in double quotes';

CREATE FUNCTION dbms_assert.enquote_name(str varchar)
RETURNS varchar
AS 'SELECT dbms_assert.enquote_name($1, true)'
LANGUAGE SQL IMMUTABLE STRICT;
COMMENT ON FUNCTION dbms_assert.enquote_name(varchar) IS 'Enclose name in double quotes';

CREATE FUNCTION dbms_assert.noop(str varchar)
RETURNS varchar
AS 'MODULE_PATHNAME','dbms_assert_noop'
LANGUAGE C IMMUTABLE STRICT;
COMMENT ON FUNCTION dbms_assert.noop(varchar) IS 'Returns value without any checking.';

CREATE FUNCTION dbms_assert.schema_name(str varchar)
RETURNS varchar
AS 'MODULE_PATHNAME','dbms_assert_schema_name'
LANGUAGE C IMMUTABLE;
COMMENT ON FUNCTION dbms_assert.schema_name(varchar) IS 'Verify input string is an existing schema name.';

CREATE FUNCTION dbms_assert.object_name(str varchar)
RETURNS varchar
AS 'MODULE_PATHNAME','dbms_assert_object_name'
LANGUAGE C IMMUTABLE;
COMMENT ON FUNCTION dbms_assert.object_name(varchar) IS 'Verify input string is an existing object name.';

CREATE FUNCTION dbms_assert.simple_sql_name(str varchar)
RETURNS varchar
AS 'MODULE_PATHNAME','dbms_assert_simple_sql_name'
LANGUAGE C IMMUTABLE;
COMMENT ON FUNCTION dbms_assert.object_name(varchar) IS 'Verify input string is an sql name.';

CREATE FUNCTION dbms_assert.qualified_sql_name(str varchar)
RETURNS varchar
AS 'MODULE_PATHNAME','dbms_assert_qualified_sql_name'
LANGUAGE C IMMUTABLE;
COMMENT ON FUNCTION dbms_assert.object_name(varchar) IS 'Verify input string is an qualified sql name.';

CREATE SCHEMA plunit;

CREATE FUNCTION plunit.assert_true(condition boolean)
RETURNS void
AS 'MODULE_PATHNAME','plunit_assert_true'
LANGUAGE C IMMUTABLE;
COMMENT ON FUNCTION plunit.assert_true(condition boolean) IS 'Asserts that the condition is true';

CREATE FUNCTION plunit.assert_true(condition boolean, message varchar)
RETURNS void
AS 'MODULE_PATHNAME','plunit_assert_true_message'
LANGUAGE C IMMUTABLE;
COMMENT ON FUNCTION plunit.assert_true(condition boolean, message varchar) IS 'Asserts that the condition is true';

CREATE FUNCTION plunit.assert_false(condition boolean)
RETURNS void
AS 'MODULE_PATHNAME','plunit_assert_false'
LANGUAGE C IMMUTABLE;
COMMENT ON FUNCTION plunit.assert_false(condition boolean) IS 'Asserts that the condition is false';

CREATE FUNCTION plunit.assert_false(condition boolean, message varchar)
RETURNS void
AS 'MODULE_PATHNAME','plunit_assert_false_message'
LANGUAGE C IMMUTABLE;
COMMENT ON FUNCTION plunit.assert_false(condition boolean, message varchar) IS 'Asserts that the condition is false';

CREATE FUNCTION plunit.assert_null(actual anyelement)
RETURNS void
AS 'MODULE_PATHNAME','plunit_assert_null'
LANGUAGE C IMMUTABLE;
COMMENT ON FUNCTION plunit.assert_null(actual anyelement) IS 'Asserts that the actual is null';

CREATE FUNCTION plunit.assert_null(actual anyelement, message varchar)
RETURNS void
AS 'MODULE_PATHNAME','plunit_assert_null_message'
LANGUAGE C IMMUTABLE;
COMMENT ON FUNCTION plunit.assert_null(actual anyelement, message varchar) IS 'Asserts that the condition is null';

CREATE FUNCTION plunit.assert_not_null(actual anyelement)
RETURNS void
AS 'MODULE_PATHNAME','plunit_assert_not_null'
LANGUAGE C IMMUTABLE;
COMMENT ON FUNCTION plunit.assert_not_null(actual anyelement) IS 'Asserts that the actual is not null';

CREATE FUNCTION plunit.assert_not_null(actual anyelement, message varchar)
RETURNS void
AS 'MODULE_PATHNAME','plunit_assert_not_null_message'
LANGUAGE C IMMUTABLE;
COMMENT ON FUNCTION plunit.assert_not_null(actual anyelement, message varchar) IS 'Asserts that the condition is not null';

CREATE FUNCTION plunit.assert_equals(expected anyelement, actual anyelement)
RETURNS void
AS 'MODULE_PATHNAME','plunit_assert_equals'
LANGUAGE C IMMUTABLE;
COMMENT ON FUNCTION plunit.assert_equals(expected anyelement, actual anyelement) IS 'Asserts that expected and actual are equal';

CREATE FUNCTION plunit.assert_equals(expected anyelement, actual anyelement, message varchar)
RETURNS void
AS 'MODULE_PATHNAME','plunit_assert_equals_message'
LANGUAGE C IMMUTABLE;
COMMENT ON FUNCTION plunit.assert_equals(expected anyelement, actual anyelement, message varchar) IS 'Asserts that expected and actual are equal';

CREATE FUNCTION plunit.assert_equals(expected double precision, actual double precision, "range" double precision)
RETURNS void
AS 'MODULE_PATHNAME','plunit_assert_equals_range'
LANGUAGE C IMMUTABLE;
COMMENT ON FUNCTION plunit.assert_equals(expected double precision, actual double precision, "range" double precision) IS 'Asserts that expected and actual are equal';

CREATE FUNCTION plunit.assert_equals(expected double precision, actual double precision, "range" double precision, message varchar)
RETURNS void
AS 'MODULE_PATHNAME','plunit_assert_equals_range_message'
LANGUAGE C IMMUTABLE;
COMMENT ON FUNCTION plunit.assert_equals(expected double precision, actual double precision, "range" double precision, message varchar) IS 'Asserts that expected and actual are equal';

CREATE FUNCTION plunit.assert_not_equals(expected anyelement, actual anyelement)
RETURNS void
AS 'MODULE_PATHNAME','plunit_assert_not_equals'
LANGUAGE C IMMUTABLE;
COMMENT ON FUNCTION plunit.assert_not_equals(expected anyelement, actual anyelement) IS 'Asserts that expected and actual are equal';

CREATE FUNCTION plunit.assert_not_equals(expected anyelement, actual anyelement, message varchar)
RETURNS void
AS 'MODULE_PATHNAME','plunit_assert_not_equals_message'
LANGUAGE C IMMUTABLE;
COMMENT ON FUNCTION plunit.assert_not_equals(expected anyelement, actual anyelement, message varchar) IS 'Asserts that expected and actual are equal';

CREATE FUNCTION plunit.assert_not_equals(expected double precision, actual double precision, "range" double precision)
RETURNS void
AS 'MODULE_PATHNAME','plunit_assert_not_equals_range'
LANGUAGE C IMMUTABLE;
COMMENT ON FUNCTION plunit.assert_equals(expected double precision, actual double precision, "range" double precision) IS 'Asserts that expected and actual are equal';

CREATE FUNCTION plunit.assert_not_equals(expected double precision, actual double precision, "range" double precision, message varchar)
RETURNS void
AS 'MODULE_PATHNAME','plunit_assert_not_equals_range_message'
LANGUAGE C IMMUTABLE;
COMMENT ON FUNCTION plunit.assert_not_equals(expected double precision, actual double precision, "range" double precision, message varchar) IS 'Asserts that expected and actual are equal';

CREATE FUNCTION plunit.fail()
RETURNS void
AS 'MODULE_PATHNAME','plunit_fail'
LANGUAGE C IMMUTABLE;
COMMENT ON FUNCTION plunit.fail() IS 'Immediately fail.';

CREATE FUNCTION plunit.fail(message varchar)
RETURNS void
AS 'MODULE_PATHNAME','plunit_fail_message'
LANGUAGE C IMMUTABLE;
COMMENT ON FUNCTION plunit.fail(message varchar) IS 'Immediately fail.';

-- dbms_random
CREATE SCHEMA dbms_random;

CREATE FUNCTION dbms_random.initialize(int)
RETURNS void
AS 'MODULE_PATHNAME','dbms_random_initialize'
LANGUAGE C IMMUTABLE STRICT;
COMMENT ON FUNCTION dbms_random.initialize(int) IS 'Initialize package with a seed value';

CREATE FUNCTION dbms_random.normal()
RETURNS double precision
AS 'MODULE_PATHNAME','dbms_random_normal'
LANGUAGE C VOLATILE;
COMMENT ON FUNCTION dbms_random.normal() IS 'Returns random numbers in a standard normal distribution';

CREATE FUNCTION dbms_random.random()
RETURNS integer
AS 'MODULE_PATHNAME','dbms_random_random'
LANGUAGE C VOLATILE;
COMMENT ON FUNCTION dbms_random.random() IS 'Generate Random Numeric Values';

CREATE FUNCTION dbms_random.seed(integer)
RETURNS void
AS 'MODULE_PATHNAME','dbms_random_seed_int'
LANGUAGE C IMMUTABLE STRICT;
COMMENT ON FUNCTION dbms_random.seed(int) IS 'Reset the seed value';

CREATE FUNCTION dbms_random.seed(text)
RETURNS void
AS 'MODULE_PATHNAME','dbms_random_seed_varchar'
LANGUAGE C IMMUTABLE STRICT;
COMMENT ON FUNCTION dbms_random.seed(text) IS 'Reset the seed value';

CREATE FUNCTION dbms_random.string(opt text, len int)
RETURNS text
AS 'MODULE_PATHNAME','dbms_random_string'
LANGUAGE C IMMUTABLE;
COMMENT ON FUNCTION dbms_random.string(text,int) IS 'Create Random Strings';

CREATE FUNCTION dbms_random.terminate()
RETURNS void
AS 'MODULE_PATHNAME','dbms_random_terminate'
LANGUAGE C IMMUTABLE;
COMMENT ON FUNCTION dbms_random.terminate() IS 'Terminate use of the Package';

CREATE FUNCTION dbms_random.value(low double precision, high double precision)
RETURNS double precision
AS 'MODULE_PATHNAME','dbms_random_value_range'
LANGUAGE C STRICT VOLATILE;
COMMENT ON FUNCTION dbms_random.value(double precision, double precision) IS 'Generate Random number x, where x is greater or equal to low and less then high';

CREATE FUNCTION dbms_random.value()
RETURNS double precision
AS 'MODULE_PATHNAME','dbms_random_value'
LANGUAGE C VOLATILE;
COMMENT ON FUNCTION dbms_random.value() IS 'Generate Random number x, where x is greater or equal to 0 and less then 1';

CREATE FUNCTION dump(text)
RETURNS varchar
AS 'MODULE_PATHNAME', 'orafce_dump'
LANGUAGE C;

CREATE FUNCTION dump(text, integer)
RETURNS varchar
AS 'MODULE_PATHNAME', 'orafce_dump'
LANGUAGE C;

CREATE FUNCTION utl_file.put_line(file utl_file.file_type, buffer anyelement)
RETURNS bool
AS $$SELECT utl_file.put_line($1, $2::text); $$
LANGUAGE SQL VOLATILE;
COMMENT ON FUNCTION utl_file.put_line(utl_file.file_type, anyelement) IS 'Puts data to specified file and append newline character';

CREATE FUNCTION utl_file.put_line(file utl_file.file_type, buffer anyelement, autoflush bool)
RETURNS bool
AS $$SELECT utl_file.put_line($1, $2::text, true); $$
LANGUAGE SQL VOLATILE;
COMMENT ON FUNCTION utl_file.put_line(utl_file.file_type, anyelement, bool) IS 'Puts data to specified file and append newline character';

CREATE FUNCTION pg_catalog.listagg1_transfn(internal, text)
RETURNS internal
AS 'MODULE_PATHNAME','orafce_listagg1_transfn'
LANGUAGE C IMMUTABLE;

CREATE FUNCTION pg_catalog.wm_concat_transfn(internal, text)
RETURNS internal
AS 'MODULE_PATHNAME','orafce_wm_concat_transfn'
LANGUAGE C IMMUTABLE;

CREATE FUNCTION pg_catalog.listagg2_transfn(internal, text, text)
RETURNS internal
AS 'MODULE_PATHNAME','orafce_listagg2_transfn'
LANGUAGE C IMMUTABLE;

CREATE FUNCTION pg_catalog.listagg_finalfn(internal)
RETURNS text
AS 'MODULE_PATHNAME','orafce_listagg_finalfn'
LANGUAGE C IMMUTABLE;

CREATE AGGREGATE pg_catalog.listagg(text) (
  SFUNC=pg_catalog.listagg1_transfn,
  STYPE=internal,
  FINALFUNC=pg_catalog.listagg_finalfn
);

/*
 * Undocumented function wm_concat - removed from
 * Oracle 12c.
 */
CREATE AGGREGATE pg_catalog.wm_concat(text) (
  SFUNC=pg_catalog.wm_concat_transfn,
  STYPE=internal,
  FINALFUNC=pg_catalog.listagg_finalfn
);

CREATE AGGREGATE pg_catalog.listagg(text, text) (
  SFUNC=pg_catalog.listagg2_transfn,
  STYPE=internal,
  FINALFUNC=pg_catalog.listagg_finalfn
);

CREATE FUNCTION pg_catalog.median4_transfn(internal, real)
RETURNS internal
AS 'MODULE_PATHNAME','orafce_median4_transfn'
LANGUAGE C IMMUTABLE;

CREATE FUNCTION pg_catalog.median4_finalfn(internal)
RETURNS real
AS 'MODULE_PATHNAME','orafce_median4_finalfn'
LANGUAGE C IMMUTABLE;

CREATE FUNCTION pg_catalog.median8_transfn(internal, double precision)
RETURNS internal
AS 'MODULE_PATHNAME','orafce_median8_transfn'
LANGUAGE C IMMUTABLE;

CREATE FUNCTION pg_catalog.median8_finalfn(internal)
RETURNS double precision
AS 'MODULE_PATHNAME','orafce_median8_finalfn'
LANGUAGE C IMMUTABLE;

CREATE AGGREGATE pg_catalog.median(real) (
  SFUNC=pg_catalog.median4_transfn,
  STYPE=internal,
  FINALFUNC=pg_catalog.median4_finalfn
);

CREATE AGGREGATE pg_catalog.median(double precision) (
  SFUNC=pg_catalog.median8_transfn,
  STYPE=internal,
  FINALFUNC=pg_catalog.median8_finalfn
);

-- oracle.varchar2 type support

CREATE FUNCTION oracle.varchar2in(cstring,oid,integer)
RETURNS oracle.varchar2
AS 'MODULE_PATHNAME','varchar2in'
LANGUAGE C
STRICT
IMMUTABLE;

CREATE FUNCTION oracle.varchar2out(oracle.varchar2)
RETURNS CSTRING
AS 'MODULE_PATHNAME','varchar2out'
LANGUAGE C
STRICT
IMMUTABLE;

CREATE FUNCTION oracle.varchar2_transform(internal)
RETURNS internal
AS 'MODULE_PATHNAME','orafce_varchar_transform'
LANGUAGE C
STRICT
IMMUTABLE;

CREATE FUNCTION oracle.varchar2recv(internal,oid,integer)
RETURNS oracle.varchar2
AS 'MODULE_PATHNAME','varchar2recv'
LANGUAGE C
STRICT
STABLE;

CREATE FUNCTION oracle.varchar2send(oracle.varchar2)
RETURNS bytea
AS 'varcharsend'
LANGUAGE internal
STRICT
STABLE;

CREATE FUNCTION oracle.varchar2typmodin(cstring[])
RETURNS integer
AS 'varchartypmodin'
LANGUAGE internal
STRICT
IMMUTABLE;

CREATE FUNCTION oracle.varchar2typmodout(integer)
RETURNS CSTRING
AS 'varchartypmodout'
LANGUAGE internal
STRICT
IMMUTABLE;

CREATE FUNCTION oracle.varchar2(oracle.varchar2,integer,boolean)
RETURNS oracle.varchar2
AS 'MODULE_PATHNAME','varchar2'
LANGUAGE C
STRICT
IMMUTABLE;

/* CREATE TYPE */
CREATE TYPE oracle.varchar2 (
internallength = VARIABLE,
input = oracle.varchar2in,
output = oracle.varchar2out,
receive = oracle.varchar2recv,
send = oracle.varchar2send,
category = 'S',
storage = 'extended',
typmod_in = oracle.varchar2typmodin,
typmod_out = oracle.varchar2typmodout,
collatable = true
);

CREATE FUNCTION oracle.orafce_concat2(oracle.varchar2, oracle.varchar2)
RETURNS oracle.varchar2
AS 'MODULE_PATHNAME','orafce_concat2'
LANGUAGE C STABLE;

/* CREATE CAST */
CREATE CAST (oracle.varchar2 AS text)
WITHOUT FUNCTION
AS IMPLICIT;

CREATE CAST (text AS oracle.varchar2)
WITHOUT FUNCTION
AS IMPLICIT;

CREATE CAST (oracle.varchar2 AS char)
WITHOUT FUNCTION
AS IMPLICIT;

CREATE CAST (char AS oracle.varchar2)
WITHOUT FUNCTION
AS IMPLICIT;

CREATE CAST (oracle.varchar2 AS varchar)
WITHOUT FUNCTION
AS IMPLICIT;

CREATE CAST (varchar AS oracle.varchar2)
WITHOUT FUNCTION
AS IMPLICIT;

CREATE CAST (oracle.varchar2 AS oracle.varchar2)
WITH FUNCTION oracle.varchar2(oracle.varchar2,integer,boolean)
AS IMPLICIT;

CREATE CAST (oracle.varchar2 AS real)
WITH INOUT
AS IMPLICIT;

CREATE CAST (real AS oracle.varchar2)
WITH INOUT
AS IMPLICIT;

CREATE CAST (oracle.varchar2 AS double precision)
WITH INOUT
AS IMPLICIT;

CREATE CAST (double precision AS oracle.varchar2)
WITH INOUT
AS IMPLICIT;

CREATE CAST (oracle.varchar2 AS integer)
WITH INOUT
AS IMPLICIT;

CREATE CAST (integer AS oracle.varchar2)
WITH INOUT
AS IMPLICIT;

CREATE CAST (oracle.varchar2 AS smallint)
WITH INOUT
AS IMPLICIT;

CREATE CAST (smallint AS oracle.varchar2)
WITH INOUT
AS IMPLICIT;

CREATE CAST (oracle.varchar2 AS bigint)
WITH INOUT
AS IMPLICIT;

CREATE CAST (bigint AS oracle.varchar2)
WITH INOUT
AS IMPLICIT;

CREATE CAST (oracle.varchar2 AS numeric)
WITH INOUT
AS IMPLICIT;

CREATE CAST (numeric AS oracle.varchar2)
WITH INOUT
AS IMPLICIT;

CREATE CAST (oracle.varchar2 AS pg_catalog.date)
WITH INOUT
AS IMPLICIT;

CREATE CAST (pg_catalog.date AS oracle.varchar2)
WITH INOUT
AS IMPLICIT;

CREATE CAST (oracle.varchar2 AS timestamp)
WITH INOUT
AS IMPLICIT;

CREATE CAST (timestamp AS oracle.varchar2)
WITH INOUT
AS IMPLICIT;

CREATE CAST (oracle.varchar2 AS interval)
WITH INOUT
AS IMPLICIT;

CREATE CAST (interval AS oracle.varchar2)
WITH INOUT
AS IMPLICIT;

/*
 * Note - a procedure keyword is depraceted from PostgreSQL 11, but it used
 * because older release doesn't know function.
 *
 */
CREATE FUNCTION oracle.orafce_concat2(numeric, numeric)
RETURNS oracle.varchar2
AS 'select oracle.orafce_concat2($1::oracle.varchar2, $2::oracle.varchar2)'
LANGUAGE SQL IMMUTABLE;

CREATE FUNCTION oracle.orafce_concat2(numeric, text)
RETURNS oracle.varchar2
AS 'select oracle.orafce_concat2($1::oracle.varchar2, $2::oracle.varchar2)'
LANGUAGE SQL IMMUTABLE;

CREATE FUNCTION oracle.orafce_concat2(text, numeric)
RETURNS oracle.varchar2
AS 'select oracle.orafce_concat2($1::oracle.varchar2, $2::oracle.varchar2)'
LANGUAGE SQL IMMUTABLE;

CREATE FUNCTION oracle.orafce_concat2(float4, float4)
RETURNS oracle.varchar2
AS 'select oracle.orafce_concat2($1::oracle.varchar2, $2::oracle.varchar2)'
LANGUAGE SQL IMMUTABLE;

CREATE FUNCTION oracle.orafce_concat2(float4, text)
RETURNS oracle.varchar2
AS 'select oracle.orafce_concat2($1::oracle.varchar2, $2::oracle.varchar2)'
LANGUAGE SQL IMMUTABLE;

CREATE FUNCTION oracle.orafce_concat2(text, float4)
RETURNS oracle.varchar2
AS 'select oracle.orafce_concat2($1::oracle.varchar2, $2::oracle.varchar2)'
LANGUAGE SQL IMMUTABLE;

CREATE FUNCTION oracle.orafce_concat2(float8, float8)
RETURNS oracle.varchar2
AS 'select oracle.orafce_concat2($1::oracle.varchar2, $2::oracle.varchar2)'
LANGUAGE SQL IMMUTABLE;

CREATE FUNCTION oracle.orafce_concat2(float8, text)
RETURNS oracle.varchar2
AS 'select oracle.orafce_concat2($1::oracle.varchar2, $2::oracle.varchar2)'
LANGUAGE SQL IMMUTABLE;

CREATE FUNCTION oracle.orafce_concat2(text, float8)
RETURNS oracle.varchar2
AS 'select oracle.orafce_concat2($1::oracle.varchar2, $2::oracle.varchar2)'
LANGUAGE SQL IMMUTABLE;

CREATE FUNCTION oracle.orafce_concat2(pg_catalog.date, pg_catalog.date)
RETURNS oracle.varchar2
AS 'select oracle.orafce_concat2($1::oracle.varchar2, $2::oracle.varchar2)'
LANGUAGE SQL IMMUTABLE;

CREATE FUNCTION oracle.orafce_concat2(pg_catalog.date, text)
RETURNS oracle.varchar2
AS 'select oracle.orafce_concat2($1::oracle.varchar2, $2::oracle.varchar2)'
LANGUAGE SQL IMMUTABLE;

CREATE FUNCTION oracle.orafce_concat2(text, pg_catalog.date)
RETURNS oracle.varchar2
AS 'select oracle.orafce_concat2($1::oracle.varchar2, $2::oracle.varchar2)'
LANGUAGE SQL IMMUTABLE;

CREATE FUNCTION oracle.orafce_concat2(timestamp, timestamp)
RETURNS oracle.varchar2
AS 'select oracle.orafce_concat2($1::oracle.varchar2, $2::oracle.varchar2)'
LANGUAGE SQL IMMUTABLE;

CREATE FUNCTION oracle.orafce_concat2(timestamp, text)
RETURNS oracle.varchar2
AS 'select oracle.orafce_concat2($1::oracle.varchar2, $2::oracle.varchar2)'
LANGUAGE SQL IMMUTABLE;

CREATE FUNCTION oracle.orafce_concat2(text, timestamp)
RETURNS oracle.varchar2
AS 'select oracle.orafce_concat2($1::oracle.varchar2, $2::oracle.varchar2)'
LANGUAGE SQL IMMUTABLE;

CREATE FUNCTION oracle.orafce_concat2(timestamptz, timestamptz)
RETURNS oracle.varchar2
AS 'select oracle.orafce_concat2($1::oracle.varchar2, $2::oracle.varchar2)'
LANGUAGE SQL IMMUTABLE;

CREATE FUNCTION oracle.orafce_concat2(timestamptz, text)
RETURNS oracle.varchar2
AS 'select oracle.orafce_concat2($1::oracle.varchar2, $2::oracle.varchar2)'
LANGUAGE SQL IMMUTABLE;

CREATE FUNCTION oracle.orafce_concat2(text, timestamptz)
RETURNS oracle.varchar2
AS 'select oracle.orafce_concat2($1::oracle.varchar2, $2::oracle.varchar2)'
LANGUAGE SQL IMMUTABLE;

CREATE FUNCTION oracle.orafce_concat2(interval, interval)
RETURNS oracle.varchar2
AS 'select oracle.orafce_concat2($1::oracle.varchar2, $2::oracle.varchar2)'
LANGUAGE SQL IMMUTABLE;

CREATE FUNCTION oracle.orafce_concat2(interval, text)
RETURNS oracle.varchar2
AS 'select oracle.orafce_concat2($1::oracle.varchar2, $2::oracle.varchar2)'
LANGUAGE SQL IMMUTABLE;

CREATE FUNCTION oracle.orafce_concat2(text, interval)
RETURNS oracle.varchar2
AS 'select oracle.orafce_concat2($1::oracle.varchar2, $2::oracle.varchar2)'
LANGUAGE SQL IMMUTABLE;

CREATE OPERATOR oracle.|| (procedure = oracle.orafce_concat2, leftarg = numeric, rightarg = numeric);
CREATE OPERATOR oracle.|| (procedure = oracle.orafce_concat2, leftarg = float4, rightarg = float4);
CREATE OPERATOR oracle.|| (procedure = oracle.orafce_concat2, leftarg = float8, rightarg = float8);
CREATE OPERATOR oracle.|| (procedure = oracle.orafce_concat2, leftarg = pg_catalog.date, rightarg = pg_catalog.date);
CREATE OPERATOR oracle.|| (procedure = oracle.orafce_concat2, leftarg = timestamp, rightarg = timestamp);
CREATE OPERATOR oracle.|| (procedure = oracle.orafce_concat2, leftarg = timestamptz, rightarg = timestamptz);
CREATE OPERATOR oracle.|| (procedure = oracle.orafce_concat2, leftarg = interval, rightarg = interval);

CREATE OPERATOR oracle.|| (procedure = oracle.orafce_concat2, leftarg = numeric, rightarg = text);
CREATE OPERATOR oracle.|| (procedure = oracle.orafce_concat2, leftarg = float4, rightarg = text);
CREATE OPERATOR oracle.|| (procedure = oracle.orafce_concat2, leftarg = float8, rightarg = text);
CREATE OPERATOR oracle.|| (procedure = oracle.orafce_concat2, leftarg = pg_catalog.date, rightarg = text);
CREATE OPERATOR oracle.|| (procedure = oracle.orafce_concat2, leftarg = timestamp, rightarg = text);
CREATE OPERATOR oracle.|| (procedure = oracle.orafce_concat2, leftarg = timestamptz, rightarg = text);
CREATE OPERATOR oracle.|| (procedure = oracle.orafce_concat2, leftarg = interval, rightarg = text);

CREATE OPERATOR oracle.|| (procedure = oracle.orafce_concat2, leftarg = text, rightarg = numeric);
CREATE OPERATOR oracle.|| (procedure = oracle.orafce_concat2, leftarg = text, rightarg = float4);
CREATE OPERATOR oracle.|| (procedure = oracle.orafce_concat2, leftarg = text, rightarg = float8);
CREATE OPERATOR oracle.|| (procedure = oracle.orafce_concat2, leftarg = text, rightarg = pg_catalog.date);
CREATE OPERATOR oracle.|| (procedure = oracle.orafce_concat2, leftarg = text, rightarg = timestamp);
CREATE OPERATOR oracle.|| (procedure = oracle.orafce_concat2, leftarg = text, rightarg = timestamptz);

/*-----------------------------------------------------------------
  * add operator, avoid implicit cast
  * begin
  *-----------------------------------------------------------------
  */
/* equal */
CREATE OR REPLACE FUNCTION oracle.varchar2_eq(oracle.varchar2, oracle.varchar2)
RETURNS bool AS $$
SELECT $1::text = $2::text;
$$ LANGUAGE SQL IMMUTABLE PARALLEL SAFE;

CREATE OPERATOR oracle.= (
	LEFTARG   = oracle.varchar2,
	RIGHTARG  = oracle.varchar2,
	PROCEDURE = oracle.varchar2_eq,
	COMMUTATOR = operator(oracle.=),
	NEGATOR = operator(oracle.<>)
);

/* ne */
CREATE OR REPLACE FUNCTION oracle.varchar2_ne(oracle.varchar2, oracle.varchar2)
RETURNS bool AS $$
SELECT $1::text != $2::text;
$$ LANGUAGE SQL IMMUTABLE PARALLEL SAFE;

CREATE OPERATOR oracle.<> (
	LEFTARG   = oracle.varchar2,
	RIGHTARG  = oracle.varchar2,
	PROCEDURE = oracle.varchar2_ne,
	COMMUTATOR = operator(oracle.<>),
	NEGATOR = operator(oracle.=)
);

/* le and greate */
/* le */
CREATE OR REPLACE FUNCTION oracle.varchar2_le(oracle.varchar2, oracle.varchar2)
RETURNS bool AS $$
SELECT $1::text <= $2::text;
$$ LANGUAGE SQL IMMUTABLE PARALLEL SAFE;

CREATE OPERATOR oracle.<= (
  LEFTARG   = oracle.varchar2,
  RIGHTARG  = oracle.varchar2,
  PROCEDURE = oracle.varchar2_le,
  COMMUTATOR = operator(oracle.>=),
  NEGATOR = operator(oracle.>)
);

/* great */
CREATE OR REPLACE FUNCTION oracle.varchar2_gt(oracle.varchar2, oracle.varchar2)
RETURNS bool AS $$
SELECT $1::text > $2::text;
$$ LANGUAGE SQL IMMUTABLE PARALLEL SAFE;

CREATE OPERATOR oracle.> (
  LEFTARG   = oracle.varchar2,
  RIGHTARG  = oracle.varchar2,
  PROCEDURE = oracle.varchar2_gt,
  COMMUTATOR = operator(oracle.<),
  NEGATOR = operator(oracle.<=)
);

/* ge and letter */
/* ge */
CREATE OR REPLACE FUNCTION oracle.varchar2_ge(oracle.varchar2, oracle.varchar2)
RETURNS bool AS $$
SELECT $1::text >= $2::text;
$$ LANGUAGE SQL IMMUTABLE PARALLEL SAFE;

CREATE OPERATOR oracle.>= (
  LEFTARG   = oracle.varchar2,
  RIGHTARG  = oracle.varchar2,
  PROCEDURE = oracle.varchar2_ge,
  COMMUTATOR = operator(oracle.<=),
  NEGATOR = operator(oracle.<)
);

/* letter */
CREATE OR REPLACE FUNCTION oracle.varchar2_lt(oracle.varchar2, oracle.varchar2)
RETURNS bool AS $$
SELECT $1::text < $2::text;
$$ LANGUAGE SQL IMMUTABLE PARALLEL SAFE;

CREATE OPERATOR oracle.< (
  LEFTARG   = oracle.varchar2,
  RIGHTARG  = oracle.varchar2,
  PROCEDURE = oracle.varchar2_lt,
  COMMUTATOR = operator(oracle.>),
  NEGATOR = operator(oracle.>=)
);

/*-----------------------------------------------------------------
  * add operator, avoid implicit cast
  * end
  *-----------------------------------------------------------------
  */

do $$
BEGIN
  IF EXISTS(SELECT * FROM pg_settings WHERE name = 'server_version_num' AND setting::int >= 120000) THEN
    ALTER FUNCTION oracle.varchar2(oracle.varchar2, integer, boolean) SUPPORT oracle.varchar2_transform;
  ELSE
    UPDATE pg_proc SET protransform= 'varchar2_transform'::regproc::oid WHERE proname='varchar2';

    INSERT INTO pg_depend (classid, objid, objsubid,
                           refclassid, refobjid, refobjsubid, deptype)
       VALUES('pg_proc'::regclass::oid, 'varchar2'::regproc::oid, 0,
              'pg_proc'::regclass::oid, 'varchar2_transform'::regproc::oid, 0, 'n');
  END IF;
END
$$;

-- string functions for varchar2 type
-- these are 'byte' versions of corresponsing text/varchar functions

CREATE OR REPLACE FUNCTION pg_catalog.substrb(oracle.varchar2, integer, integer) RETURNS oracle.varchar2
AS 'bytea_substr'
LANGUAGE internal
STRICT IMMUTABLE;
COMMENT ON FUNCTION pg_catalog.substrb(oracle.varchar2, integer, integer) IS 'extracts specified number of bytes from the input varchar2 string starting at the specified byte position (1-based) and returns as a varchar2 string';

CREATE OR REPLACE FUNCTION pg_catalog.substrb(oracle.varchar2, integer) RETURNS oracle.varchar2
AS 'bytea_substr_no_len'
LANGUAGE internal
STRICT IMMUTABLE;
COMMENT ON FUNCTION pg_catalog.substrb(oracle.varchar2, integer) IS 'extracts specified number of bytes from the input varchar2 string starting at the specified byte position (1-based) and returns as a varchar2 string';

CREATE OR REPLACE FUNCTION pg_catalog.lengthb(oracle.varchar2) RETURNS integer
AS 'byteaoctetlen'
LANGUAGE internal
STRICT IMMUTABLE;
COMMENT ON FUNCTION pg_catalog.lengthb(oracle.varchar2) IS 'returns byte length of the input varchar2 string';

CREATE OR REPLACE FUNCTION pg_catalog.strposb(oracle.varchar2, oracle.varchar2) RETURNS integer
AS 'byteapos'
LANGUAGE internal
STRICT IMMUTABLE;
COMMENT ON FUNCTION pg_catalog.strposb(oracle.varchar2, oracle.varchar2) IS 'returns the byte position of a specified string in the input varchar2 string';

-- oracle.nvarchar2 type support

CREATE FUNCTION oracle.nvarchar2in(cstring,oid,integer)
RETURNS oracle.nvarchar2
AS 'MODULE_PATHNAME','nvarchar2in'
LANGUAGE C
STRICT
IMMUTABLE;

CREATE FUNCTION oracle.nvarchar2out(oracle.nvarchar2)
RETURNS CSTRING
AS 'MODULE_PATHNAME','nvarchar2out'
LANGUAGE C
STRICT
IMMUTABLE;

CREATE FUNCTION oracle.nvarchar2_transform(internal)
RETURNS internal
AS 'MODULE_PATHNAME','orafce_varchar_transform'
LANGUAGE C
STRICT
IMMUTABLE;

CREATE FUNCTION oracle.nvarchar2recv(internal,oid,integer)
RETURNS oracle.nvarchar2
AS 'MODULE_PATHNAME','nvarchar2recv'
LANGUAGE C
STRICT
STABLE;

CREATE FUNCTION oracle.nvarchar2send(oracle.nvarchar2)
RETURNS bytea
AS 'varcharsend'
LANGUAGE internal
STRICT
STABLE;

CREATE FUNCTION oracle.nvarchar2typmodin(cstring[])
RETURNS integer
AS 'varchartypmodin'
LANGUAGE internal
STRICT
IMMUTABLE;

CREATE FUNCTION oracle.nvarchar2typmodout(integer)
RETURNS CSTRING
AS 'varchartypmodout'
LANGUAGE internal
STRICT
IMMUTABLE;

CREATE FUNCTION oracle.nvarchar2(oracle.nvarchar2,integer,boolean)
RETURNS oracle.nvarchar2
AS 'MODULE_PATHNAME','nvarchar2'
LANGUAGE C
STRICT
IMMUTABLE;

/* CREATE TYPE */
CREATE TYPE oracle.nvarchar2 (
internallength = VARIABLE,
input = oracle.nvarchar2in,
output = oracle.nvarchar2out,
receive = oracle.nvarchar2recv,
send = oracle.nvarchar2send,
category = 'S',
storage = 'extended',
typmod_in = oracle.nvarchar2typmodin,
typmod_out = oracle.nvarchar2typmodout,
collatable = true
);

CREATE FUNCTION oracle.orafce_concat2(oracle.nvarchar2, oracle.nvarchar2)
RETURNS oracle.nvarchar2
AS 'MODULE_PATHNAME','orafce_concat2'
LANGUAGE C IMMUTABLE;

/* CREATE CAST */
CREATE CAST (oracle.nvarchar2 AS text)
WITHOUT FUNCTION
AS IMPLICIT;

CREATE CAST (text AS oracle.nvarchar2)
WITHOUT FUNCTION
AS IMPLICIT;

CREATE CAST (oracle.nvarchar2 AS char)
WITHOUT FUNCTION
AS IMPLICIT;

CREATE CAST (char AS oracle.nvarchar2)
WITHOUT FUNCTION
AS IMPLICIT;

CREATE CAST (oracle.nvarchar2 AS varchar)
WITHOUT FUNCTION
AS IMPLICIT;

CREATE CAST (varchar AS oracle.nvarchar2)
WITHOUT FUNCTION
AS IMPLICIT;

CREATE CAST (oracle.nvarchar2 AS oracle.nvarchar2)
WITH FUNCTION oracle.nvarchar2(oracle.nvarchar2, integer, boolean)
AS IMPLICIT;

CREATE CAST (oracle.nvarchar2 AS real)
WITH INOUT
AS IMPLICIT;

CREATE CAST (real AS oracle.nvarchar2)
WITH INOUT
AS IMPLICIT;

CREATE CAST (oracle.nvarchar2 AS double precision)
WITH INOUT
AS IMPLICIT;

CREATE CAST (double precision AS oracle.nvarchar2)
WITH INOUT
AS IMPLICIT;

CREATE CAST (oracle.nvarchar2 AS integer)
WITH INOUT
AS IMPLICIT;

CREATE CAST (integer AS oracle.nvarchar2)
WITH INOUT
AS IMPLICIT;

CREATE CAST (oracle.nvarchar2 AS smallint)
WITH INOUT
AS IMPLICIT;

CREATE CAST (smallint AS oracle.nvarchar2)
WITH INOUT
AS IMPLICIT;

CREATE CAST (oracle.nvarchar2 AS bigint)
WITH INOUT
AS IMPLICIT;

CREATE CAST (bigint AS oracle.nvarchar2)
WITH INOUT
AS IMPLICIT;

CREATE CAST (oracle.nvarchar2 AS numeric)
WITH INOUT
AS IMPLICIT;

CREATE CAST (numeric AS oracle.nvarchar2)
WITH INOUT
AS IMPLICIT;

CREATE CAST (oracle.nvarchar2 AS date)
WITH INOUT
AS IMPLICIT;

CREATE CAST (date AS oracle.nvarchar2)
WITH INOUT
AS IMPLICIT;

CREATE CAST (oracle.nvarchar2 AS timestamp)
WITH INOUT
AS IMPLICIT;

CREATE CAST (timestamp AS oracle.nvarchar2)
WITH INOUT
AS IMPLICIT;

CREATE CAST (oracle.nvarchar2 AS interval)
WITH INOUT
AS IMPLICIT;

CREATE CAST (interval AS oracle.nvarchar2)
WITH INOUT
AS IMPLICIT;

CREATE CAST (oracle.varchar2 AS oracle.nvarchar2)
WITH INOUT
AS IMPLICIT;

do $$
BEGIN
  IF EXISTS(SELECT * FROM pg_settings WHERE name = 'server_version_num' AND setting::int >= 120000) THEN
    ALTER FUNCTION oracle.nvarchar2(oracle.nvarchar2, integer, boolean) SUPPORT oracle.nvarchar2_transform;
  ELSE
    UPDATE pg_proc SET protransform= 'nvarchar2_transform'::regproc::oid WHERE proname='nvarchar2';

    INSERT INTO pg_depend (classid, objid, objsubid,
                           refclassid, refobjid, refobjsubid, deptype)
       VALUES('pg_proc'::regclass::oid, 'nvarchar2'::regproc::oid, 0,
              'pg_proc'::regclass::oid, 'nvarchar2_transform'::regproc::oid, 0, 'n');
  END IF;
END
$$;

/*
 * Note - a procedure keyword is depraceted from PostgreSQL 11, but it used
 * because older release doesn't know function.
 *
 */
CREATE OPERATOR oracle.|| (procedure = oracle.orafce_concat2, leftarg = oracle.varchar2, rightarg = oracle.varchar2);
CREATE OPERATOR oracle.|| (procedure = oracle.orafce_concat2, leftarg = oracle.nvarchar2, rightarg = oracle.nvarchar2);

/*-----------------------------------------------------------------
  * add operator, avoid implicit cast
  * begin
  *-----------------------------------------------------------------
  */
/* equal */
CREATE OR REPLACE FUNCTION oracle.nvarchar2_eq(oracle.nvarchar2, oracle.nvarchar2)
RETURNS bool AS $$
SELECT $1::text = $2::text;
$$ LANGUAGE SQL IMMUTABLE PARALLEL SAFE;

CREATE OPERATOR oracle.= (
	LEFTARG   = oracle.nvarchar2,
	RIGHTARG  = oracle.nvarchar2,
	PROCEDURE = oracle.nvarchar2_eq,
	COMMUTATOR = operator(oracle.=),
	NEGATOR = operator(oracle.<>)
);

/* ne */
CREATE OR REPLACE FUNCTION oracle.nvarchar2_ne(oracle.nvarchar2, oracle.nvarchar2)
RETURNS bool AS $$
SELECT $1::text != $2::text;
$$ LANGUAGE SQL IMMUTABLE PARALLEL SAFE;

CREATE OPERATOR oracle.<> (
	LEFTARG   = oracle.nvarchar2,
	RIGHTARG  = oracle.nvarchar2,
	PROCEDURE = oracle.nvarchar2_ne,
	COMMUTATOR = operator(oracle.<>),
	NEGATOR = operator(oracle.=)
);

/* le and greate */
/* le */
CREATE OR REPLACE FUNCTION oracle.nvarchar2_le(oracle.nvarchar2, oracle.nvarchar2)
RETURNS bool AS $$
SELECT $1::text <= $2::text;
$$ LANGUAGE SQL IMMUTABLE PARALLEL SAFE;

CREATE OPERATOR oracle.<= (
  LEFTARG   = oracle.nvarchar2,
  RIGHTARG  = oracle.nvarchar2,
  PROCEDURE = oracle.nvarchar2_le,
  COMMUTATOR = operator(oracle.>=),
  NEGATOR = operator(oracle.>)
);

/* great */
CREATE OR REPLACE FUNCTION oracle.nvarchar2_gt(oracle.nvarchar2, oracle.nvarchar2)
RETURNS bool AS $$
SELECT $1::text > $2::text;
$$ LANGUAGE SQL IMMUTABLE PARALLEL SAFE;

CREATE OPERATOR oracle.> (
  LEFTARG   = oracle.nvarchar2,
  RIGHTARG  = oracle.nvarchar2,
  PROCEDURE = oracle.nvarchar2_gt,
  COMMUTATOR = operator(oracle.<),
  NEGATOR = operator(oracle.<=)
);

/* ge and letter */
/* ge */
CREATE OR REPLACE FUNCTION oracle.nvarchar2_ge(oracle.nvarchar2, oracle.nvarchar2)
RETURNS bool AS $$
SELECT $1::text >= $2::text;
$$ LANGUAGE SQL IMMUTABLE PARALLEL SAFE;

CREATE OPERATOR oracle.>= (
  LEFTARG   = oracle.nvarchar2,
  RIGHTARG  = oracle.nvarchar2,
  PROCEDURE = oracle.nvarchar2_ge,
  COMMUTATOR = operator(oracle.<=),
  NEGATOR = operator(oracle.<)
);

/* letter */
CREATE OR REPLACE FUNCTION oracle.nvarchar2_lt(oracle.nvarchar2, oracle.nvarchar2)
RETURNS bool AS $$
SELECT $1::text < $2::text;
$$ LANGUAGE SQL IMMUTABLE PARALLEL SAFE;

CREATE OPERATOR oracle.< (
  LEFTARG   = oracle.nvarchar2,
  RIGHTARG  = oracle.nvarchar2,
  PROCEDURE = oracle.nvarchar2_lt,
  COMMUTATOR = operator(oracle.>),
  NEGATOR = operator(oracle.>=)
);

/* -----------------------------------------------------------------
  * --compatible numeric/float/float8 op nvarchar2
  * --if you use implicit cast to implement this function.
  * --you should iport bug about ambiguity problem when select some function.
  * -----------------------------------------------------------------
  */
/* equal and unequal */
/* equal */
CREATE OR REPLACE FUNCTION oracle.nvarchar2_eq_numeric(oracle.nvarchar2, numeric)
RETURNS bool AS $$
SELECT $1::numeric = $2;
$$ LANGUAGE SQL IMMUTABLE PARALLEL SAFE;

CREATE OR REPLACE FUNCTION oracle.numeric_eq_nvarchar2(numeric, oracle.nvarchar2)
RETURNS bool AS $$
SELECT $1 = $2::numeric;
$$ LANGUAGE SQL IMMUTABLE PARALLEL SAFE;

CREATE OR REPLACE FUNCTION oracle.nvarchar2_eq_float4(oracle.nvarchar2, float4)
RETURNS bool AS $$
SELECT $1::float4 = $2;
$$ LANGUAGE SQL IMMUTABLE PARALLEL SAFE;

CREATE OR REPLACE FUNCTION oracle.float4_eq_nvarchar2(float4, oracle.nvarchar2)
RETURNS bool AS $$
SELECT $1 = $2::float4;
$$ LANGUAGE SQL IMMUTABLE PARALLEL SAFE;

CREATE OR REPLACE FUNCTION oracle.nvarchar2_eq_float8(oracle.nvarchar2, float8)
RETURNS bool AS $$
SELECT $1::float8 = $2;
$$ LANGUAGE SQL IMMUTABLE PARALLEL SAFE;

CREATE OR REPLACE FUNCTION oracle.float8_eq_nvarchar2(float8, oracle.nvarchar2)
RETURNS bool AS $$
SELECT $1 = $2::float8;
$$ LANGUAGE SQL IMMUTABLE PARALLEL SAFE;

CREATE OPERATOR oracle.= (
  LEFTARG   = oracle.nvarchar2,
  RIGHTARG  = numeric,
  PROCEDURE = oracle.nvarchar2_eq_numeric,
  COMMUTATOR = operator(oracle.=),
  NEGATOR = operator(oracle.<>)
);

CREATE OPERATOR oracle.= (
  LEFTARG   = numeric,
  RIGHTARG  = oracle.nvarchar2,
  PROCEDURE = oracle.numeric_eq_nvarchar2,
  COMMUTATOR = operator(oracle.=),
  NEGATOR = operator(oracle.<>)
);

CREATE OPERATOR oracle.= (
  LEFTARG   = oracle.nvarchar2,
  RIGHTARG  = float4,
  PROCEDURE = oracle.nvarchar2_eq_float4,
  COMMUTATOR = operator(oracle.=),
  NEGATOR = operator(oracle.<>)
);

CREATE OPERATOR oracle.= (
  LEFTARG   = float4,
  RIGHTARG  = oracle.nvarchar2,
  PROCEDURE = oracle.float4_eq_nvarchar2,
  COMMUTATOR = operator(oracle.=),
  NEGATOR = operator(oracle.<>)
);

CREATE OPERATOR oracle.= (
  LEFTARG   = oracle.nvarchar2,
  RIGHTARG  = float8,
  PROCEDURE = oracle.nvarchar2_eq_float8,
  COMMUTATOR = operator(oracle.=),
  NEGATOR = operator(oracle.<>)
);

CREATE OPERATOR oracle.= (
  LEFTARG   = float8,
  RIGHTARG  = oracle.nvarchar2,
  PROCEDURE = oracle.float8_eq_nvarchar2,
  COMMUTATOR = operator(oracle.=),
  NEGATOR = operator(oracle.<>)
);

/* ne */
CREATE OR REPLACE FUNCTION oracle.nvarchar2_ne_numeric(oracle.nvarchar2, numeric)
RETURNS bool AS $$
SELECT $1::numeric != $2;
$$ LANGUAGE SQL IMMUTABLE PARALLEL SAFE;

CREATE OR REPLACE FUNCTION oracle.numeric_ne_nvarchar2(numeric, oracle.nvarchar2)
RETURNS bool AS $$
SELECT $1 != $2::numeric;
$$ LANGUAGE SQL IMMUTABLE PARALLEL SAFE;

CREATE OR REPLACE FUNCTION oracle.nvarchar2_ne_float4(oracle.nvarchar2, float4)
RETURNS bool AS $$
SELECT $1::float4 != $2;
$$ LANGUAGE SQL IMMUTABLE PARALLEL SAFE;

CREATE OR REPLACE FUNCTION oracle.float4_ne_nvarchar2(float4, oracle.nvarchar2)
RETURNS bool AS $$
SELECT $1 != $2::float4;
$$ LANGUAGE SQL IMMUTABLE PARALLEL SAFE;

CREATE OR REPLACE FUNCTION oracle.nvarchar2_ne_float8(oracle.nvarchar2, float8)
RETURNS bool AS $$
SELECT $1::float8 != $2;
$$ LANGUAGE SQL IMMUTABLE PARALLEL SAFE;

CREATE OR REPLACE FUNCTION oracle.float8_ne_nvarchar2(float8, oracle.nvarchar2)
RETURNS bool AS $$
SELECT $1 != $2::float8;
$$ LANGUAGE SQL IMMUTABLE PARALLEL SAFE;

CREATE OPERATOR oracle.<> (
  LEFTARG   = oracle.nvarchar2,
  RIGHTARG  = numeric,
  PROCEDURE = oracle.nvarchar2_ne_numeric,
  COMMUTATOR = operator(oracle.<>),
  NEGATOR = operator(oracle.=)
);

CREATE OPERATOR oracle.<> (
  LEFTARG   = numeric,
  RIGHTARG  = oracle.nvarchar2,
  PROCEDURE = oracle.numeric_ne_nvarchar2,
  COMMUTATOR = operator(oracle.<>),
  NEGATOR = operator(oracle.=)
);

CREATE OPERATOR oracle.<> (
  LEFTARG   = oracle.nvarchar2,
  RIGHTARG  = float4,
  PROCEDURE = oracle.nvarchar2_ne_float4,
  COMMUTATOR = operator(oracle.<>),
  NEGATOR = operator(oracle.=)
);

CREATE OPERATOR oracle.<> (
  LEFTARG   = float4,
  RIGHTARG  = oracle.nvarchar2,
  PROCEDURE = oracle.float4_ne_nvarchar2,
  COMMUTATOR = operator(oracle.<>),
  NEGATOR = operator(oracle.=)
);

CREATE OPERATOR oracle.<> (
  LEFTARG   = oracle.nvarchar2,
  RIGHTARG  = float8,
  PROCEDURE = oracle.nvarchar2_ne_float8,
  COMMUTATOR = operator(oracle.<>),
  NEGATOR = operator(oracle.=)
);

CREATE OPERATOR oracle.<> (
  LEFTARG   = float8,
  RIGHTARG  = oracle.nvarchar2,
  PROCEDURE = oracle.float8_ne_nvarchar2,
  COMMUTATOR = operator(oracle.<>),
  NEGATOR = operator(oracle.=)
);

/* le and greate */
/* le */
CREATE OR REPLACE FUNCTION oracle.nvarchar2_le_numeric(oracle.nvarchar2, numeric)
RETURNS bool AS $$
SELECT $1::numeric <= $2;
$$ LANGUAGE SQL IMMUTABLE PARALLEL SAFE;

CREATE OR REPLACE FUNCTION oracle.numeric_le_nvarchar2(numeric, oracle.nvarchar2)
RETURNS bool AS $$
SELECT $1 <= $2::numeric;
$$ LANGUAGE SQL IMMUTABLE PARALLEL SAFE;

CREATE OR REPLACE FUNCTION oracle.nvarchar2_le_float4(oracle.nvarchar2, float4)
RETURNS bool AS $$
SELECT $1::float4 <= $2;
$$ LANGUAGE SQL IMMUTABLE PARALLEL SAFE;

CREATE OR REPLACE FUNCTION oracle.float4_le_nvarchar2(float4, oracle.nvarchar2)
RETURNS bool AS $$
SELECT $1 <= $2::float4;
$$ LANGUAGE SQL IMMUTABLE PARALLEL SAFE;

CREATE OR REPLACE FUNCTION oracle.nvarchar2_le_float8(oracle.nvarchar2, float8)
RETURNS bool AS $$
SELECT $1::float8 <= $2;
$$ LANGUAGE SQL IMMUTABLE PARALLEL SAFE;

CREATE OR REPLACE FUNCTION oracle.float8_le_nvarchar2(float8, oracle.nvarchar2)
RETURNS bool AS $$
SELECT $1 <= $2::float8;
$$ LANGUAGE SQL IMMUTABLE PARALLEL SAFE;

CREATE OPERATOR oracle.<= (
  LEFTARG   = oracle.nvarchar2,
  RIGHTARG  = numeric,
  PROCEDURE = oracle.nvarchar2_le_numeric,
  COMMUTATOR = operator(oracle.>=),
  NEGATOR = operator(oracle.>)
);

CREATE OPERATOR oracle.<= (
  LEFTARG   = numeric,
  RIGHTARG  = oracle.nvarchar2,
  PROCEDURE = oracle.numeric_le_nvarchar2,
  COMMUTATOR = operator(oracle.>=),
  NEGATOR = operator(oracle.>)
);

CREATE OPERATOR oracle.<= (
  LEFTARG   = oracle.nvarchar2,
  RIGHTARG  = float4,
  PROCEDURE = oracle.nvarchar2_le_float4,
  COMMUTATOR = operator(oracle.>=),
  NEGATOR = operator(oracle.>)
);

CREATE OPERATOR oracle.<= (
  LEFTARG   = float4,
  RIGHTARG  = oracle.nvarchar2,
  PROCEDURE = oracle.float4_le_nvarchar2,
  COMMUTATOR = operator(oracle.>=),
  NEGATOR = operator(oracle.>)
);

CREATE OPERATOR oracle.<= (
  LEFTARG   = oracle.nvarchar2,
  RIGHTARG  = float8,
  PROCEDURE = oracle.nvarchar2_le_float8,
  COMMUTATOR = operator(oracle.>=),
  NEGATOR = operator(oracle.>)
);

CREATE OPERATOR oracle.<= (
  LEFTARG   = float8,
  RIGHTARG  = oracle.nvarchar2,
  PROCEDURE = oracle.float8_le_nvarchar2,
  COMMUTATOR = operator(oracle.>=),
  NEGATOR = operator(oracle.>)
);

/* great */
CREATE OR REPLACE FUNCTION oracle.nvarchar2_gt_numeric(oracle.nvarchar2, numeric)
RETURNS bool AS $$
SELECT $1::numeric > $2;
$$ LANGUAGE SQL IMMUTABLE PARALLEL SAFE;

CREATE OR REPLACE FUNCTION oracle.numeric_gt_nvarchar2(numeric, oracle.nvarchar2)
RETURNS bool AS $$
SELECT $1 > $2::numeric;
$$ LANGUAGE SQL IMMUTABLE PARALLEL SAFE;

CREATE OR REPLACE FUNCTION oracle.nvarchar2_gt_float4(oracle.nvarchar2, float4)
RETURNS bool AS $$
SELECT $1::float4 > $2;
$$ LANGUAGE SQL IMMUTABLE PARALLEL SAFE;

CREATE OR REPLACE FUNCTION oracle.float4_gt_nvarchar2(float4, oracle.nvarchar2)
RETURNS bool AS $$
SELECT $1 > $2::float4;
$$ LANGUAGE SQL IMMUTABLE PARALLEL SAFE;

CREATE OR REPLACE FUNCTION oracle.nvarchar2_gt_float8(oracle.nvarchar2, float8)
RETURNS bool AS $$
SELECT $1::float8 > $2;
$$ LANGUAGE SQL IMMUTABLE PARALLEL SAFE;

CREATE OR REPLACE FUNCTION oracle.float8_gt_nvarchar2(float8, oracle.nvarchar2)
RETURNS bool AS $$
SELECT $1 > $2::float8;
$$ LANGUAGE SQL IMMUTABLE PARALLEL SAFE;

CREATE OPERATOR oracle.> (
  LEFTARG   = oracle.nvarchar2,
  RIGHTARG  = numeric,
  PROCEDURE = oracle.nvarchar2_gt_numeric,
  COMMUTATOR = operator(oracle.<),
  NEGATOR = operator(oracle.<=)
);

CREATE OPERATOR oracle.> (
  LEFTARG   = numeric,
  RIGHTARG  = oracle.nvarchar2,
  PROCEDURE = oracle.numeric_gt_nvarchar2,
  COMMUTATOR = operator(oracle.<),
  NEGATOR = operator(oracle.<=)
);

CREATE OPERATOR oracle.> (
  LEFTARG   = oracle.nvarchar2,
  RIGHTARG  = float4,
  PROCEDURE = oracle.nvarchar2_gt_float4,
  COMMUTATOR = operator(oracle.<),
  NEGATOR = operator(oracle.<=)
);

CREATE OPERATOR oracle.> (
  LEFTARG   = float4,
  RIGHTARG  = oracle.nvarchar2,
  PROCEDURE = oracle.float4_gt_nvarchar2,
  COMMUTATOR = operator(oracle.<),
  NEGATOR = operator(oracle.<=)
);

CREATE OPERATOR oracle.> (
  LEFTARG   = oracle.nvarchar2,
  RIGHTARG  = float8,
  PROCEDURE = oracle.nvarchar2_gt_float8,
  COMMUTATOR = operator(oracle.<),
  NEGATOR = operator(oracle.<=)
);

CREATE OPERATOR oracle.> (
  LEFTARG   = float8,
  RIGHTARG  = oracle.nvarchar2,
  PROCEDURE = oracle.float8_gt_nvarchar2,
  COMMUTATOR = operator(oracle.<),
  NEGATOR = operator(oracle.<=)
);

/* ge and letter */
/* ge */
CREATE OR REPLACE FUNCTION oracle.nvarchar2_ge_numeric(oracle.nvarchar2, numeric)
RETURNS bool AS $$
SELECT $1::numeric >= $2;
$$ LANGUAGE SQL IMMUTABLE PARALLEL SAFE;

CREATE OR REPLACE FUNCTION oracle.numeric_ge_nvarchar2(numeric, oracle.nvarchar2)
RETURNS bool AS $$
SELECT $1 >= $2::numeric;
$$ LANGUAGE SQL IMMUTABLE PARALLEL SAFE;

CREATE OR REPLACE FUNCTION oracle.nvarchar2_ge_float4(oracle.nvarchar2, float4)
RETURNS bool AS $$
SELECT $1::float4 >= $2;
$$ LANGUAGE SQL IMMUTABLE PARALLEL SAFE;

CREATE OR REPLACE FUNCTION oracle.float4_ge_nvarchar2(float4, oracle.nvarchar2)
RETURNS bool AS $$
SELECT $1 >= $2::float4;
$$ LANGUAGE SQL IMMUTABLE PARALLEL SAFE;

CREATE OR REPLACE FUNCTION oracle.nvarchar2_ge_float8(oracle.nvarchar2, float8)
RETURNS bool AS $$
SELECT $1::float8 >= $2;
$$ LANGUAGE SQL IMMUTABLE PARALLEL SAFE;

CREATE OR REPLACE FUNCTION oracle.float8_ge_nvarchar2(float8, oracle.nvarchar2)
RETURNS bool AS $$
SELECT $1 >= $2::float8;
$$ LANGUAGE SQL IMMUTABLE PARALLEL SAFE;

CREATE OPERATOR oracle.>= (
  LEFTARG   = oracle.nvarchar2,
  RIGHTARG  = numeric,
  PROCEDURE = oracle.nvarchar2_ge_numeric,
  COMMUTATOR = operator(oracle.<=),
  NEGATOR = operator(oracle.<)
);

CREATE OPERATOR oracle.>= (
  LEFTARG   = numeric,
  RIGHTARG  = oracle.nvarchar2,
  PROCEDURE = oracle.numeric_ge_nvarchar2,
  COMMUTATOR = operator(oracle.<=),
  NEGATOR = operator(oracle.<)
);

CREATE OPERATOR oracle.>= (
  LEFTARG   = oracle.nvarchar2,
  RIGHTARG  = float4,
  PROCEDURE = oracle.nvarchar2_ge_float4,
  COMMUTATOR = operator(oracle.<=),
  NEGATOR = operator(oracle.<)
);

CREATE OPERATOR oracle.>= (
  LEFTARG   = float4,
  RIGHTARG  = oracle.nvarchar2,
  PROCEDURE = oracle.float4_ge_nvarchar2,
  COMMUTATOR = operator(oracle.<=),
  NEGATOR = operator(oracle.<)
);

CREATE OPERATOR oracle.>= (
  LEFTARG   = oracle.nvarchar2,
  RIGHTARG  = float8,
  PROCEDURE = oracle.nvarchar2_ge_float8,
  COMMUTATOR = operator(oracle.<=),
  NEGATOR = operator(oracle.<)
);

CREATE OPERATOR oracle.>= (
  LEFTARG   = float8,
  RIGHTARG  = oracle.nvarchar2,
  PROCEDURE = oracle.float8_ge_nvarchar2,
  COMMUTATOR = operator(oracle.<=),
  NEGATOR = operator(oracle.<)
);

/* letter */
CREATE OR REPLACE FUNCTION oracle.nvarchar2_lt_numeric(oracle.nvarchar2, numeric)
RETURNS bool AS $$
SELECT $1::numeric < $2;
$$ LANGUAGE SQL IMMUTABLE PARALLEL SAFE;

CREATE OR REPLACE FUNCTION oracle.numeric_lt_nvarchar2(numeric, oracle.nvarchar2)
RETURNS bool AS $$
SELECT $1 < $2::numeric;
$$ LANGUAGE SQL IMMUTABLE PARALLEL SAFE;

CREATE OR REPLACE FUNCTION oracle.nvarchar2_lt_float4(oracle.nvarchar2, float4)
RETURNS bool AS $$
SELECT $1::float4 < $2;
$$ LANGUAGE SQL IMMUTABLE PARALLEL SAFE;

CREATE OR REPLACE FUNCTION oracle.float4_lt_nvarchar2(float4, oracle.nvarchar2)
RETURNS bool AS $$
SELECT $1 < $2::float4;
$$ LANGUAGE SQL IMMUTABLE PARALLEL SAFE;

CREATE OR REPLACE FUNCTION oracle.nvarchar2_lt_float8(oracle.nvarchar2, float8)
RETURNS bool AS $$
SELECT $1::float8 < $2;
$$ LANGUAGE SQL IMMUTABLE PARALLEL SAFE;

CREATE OR REPLACE FUNCTION oracle.float8_lt_nvarchar2(float8, oracle.nvarchar2)
RETURNS bool AS $$
SELECT $1 < $2::float8;
$$ LANGUAGE SQL IMMUTABLE PARALLEL SAFE;

CREATE OPERATOR oracle.< (
  LEFTARG   = oracle.nvarchar2,
  RIGHTARG  = numeric,
  PROCEDURE = oracle.nvarchar2_lt_numeric,
  COMMUTATOR = operator(oracle.>),
  NEGATOR = operator(oracle.>=)
);

CREATE OPERATOR oracle.< (
  LEFTARG   = numeric,
  RIGHTARG  = oracle.nvarchar2,
  PROCEDURE = oracle.numeric_lt_nvarchar2,
  COMMUTATOR = operator(oracle.>),
  NEGATOR = operator(oracle.>=)
);

CREATE OPERATOR oracle.< (
  LEFTARG   = oracle.nvarchar2,
  RIGHTARG  = float4,
  PROCEDURE = oracle.nvarchar2_lt_float4,
  COMMUTATOR = operator(oracle.>),
  NEGATOR = operator(oracle.>=)
);

CREATE OPERATOR oracle.< (
  LEFTARG   = float4,
  RIGHTARG  = oracle.nvarchar2,
  PROCEDURE = oracle.float4_lt_nvarchar2,
   COMMUTATOR = operator(oracle.>),
  NEGATOR = operator(oracle.>=)
);

CREATE OPERATOR oracle.< (
  LEFTARG   = oracle.nvarchar2,
  RIGHTARG  = float8,
  PROCEDURE = oracle.nvarchar2_lt_float8,
  COMMUTATOR = operator(oracle.>),
  NEGATOR = operator(oracle.>=)
);

CREATE OPERATOR oracle.< (
  LEFTARG   = float8,
  RIGHTARG  = oracle.nvarchar2,
  PROCEDURE = oracle.float8_lt_nvarchar2,
  COMMUTATOR = operator(oracle.>),
  NEGATOR = operator(oracle.>=)
);

/* add and subtract */
/* add */
CREATE OR REPLACE FUNCTION oracle.nvarchar2_add_numeric(oracle.nvarchar2, numeric)
RETURNS numeric AS $$
SELECT $1::numeric + $2;
$$ LANGUAGE SQL IMMUTABLE PARALLEL SAFE;

CREATE OR REPLACE FUNCTION oracle.numeric_add_nvarchar2(numeric, oracle.nvarchar2)
RETURNS numeric AS $$
SELECT $1 + $2::numeric;
$$ LANGUAGE SQL IMMUTABLE PARALLEL SAFE;

CREATE OR REPLACE FUNCTION oracle.nvarchar2_add_float4(oracle.nvarchar2, float4)
RETURNS float4 AS $$
SELECT $1::float4 + $2;
$$ LANGUAGE SQL IMMUTABLE PARALLEL SAFE;

CREATE OR REPLACE FUNCTION oracle.float4_add_nvarchar2(float4, oracle.nvarchar2)
RETURNS float4 AS $$
SELECT $1 + $2::float4;
$$ LANGUAGE SQL IMMUTABLE PARALLEL SAFE;

CREATE OR REPLACE FUNCTION oracle.nvarchar2_add_float8(oracle.nvarchar2, float8)
RETURNS float8 AS $$
SELECT $1::float8 + $2;
$$ LANGUAGE SQL IMMUTABLE PARALLEL SAFE;

CREATE OR REPLACE FUNCTION oracle.float8_add_nvarchar2(float8, oracle.nvarchar2)
RETURNS float8 AS $$
SELECT $1 + $2::float8;
$$ LANGUAGE SQL IMMUTABLE PARALLEL SAFE;

CREATE OPERATOR oracle.+ (
  LEFTARG   = oracle.nvarchar2,
  RIGHTARG  = numeric,
  PROCEDURE = oracle.nvarchar2_add_numeric,
  COMMUTATOR = operator(oracle.+)
);

CREATE OPERATOR oracle.+ (
  LEFTARG   = numeric,
  RIGHTARG  = oracle.nvarchar2,
  PROCEDURE = oracle.numeric_add_nvarchar2,
  COMMUTATOR = operator(oracle.+)
);

CREATE OPERATOR oracle.+ (
  LEFTARG   = oracle.nvarchar2,
  RIGHTARG  = float4,
  PROCEDURE = oracle.nvarchar2_add_float4,
  COMMUTATOR = operator(oracle.+)
);

CREATE OPERATOR oracle.+ (
  LEFTARG   = float4,
  RIGHTARG  = oracle.nvarchar2,
  PROCEDURE = oracle.float4_add_nvarchar2,
  COMMUTATOR = operator(oracle.+)
);

CREATE OPERATOR oracle.+ (
  LEFTARG   = oracle.nvarchar2,
  RIGHTARG  = float8,
  PROCEDURE = oracle.nvarchar2_add_float8,
  COMMUTATOR = operator(oracle.+)
);

CREATE OPERATOR oracle.+ (
  LEFTARG   = float8,
  RIGHTARG  = oracle.nvarchar2,
  PROCEDURE = oracle.float8_add_nvarchar2,
  COMMUTATOR = operator(oracle.+)
);

/* sub */
CREATE OR REPLACE FUNCTION oracle.nvarchar2_sub_numeric(oracle.nvarchar2, numeric)
RETURNS numeric AS $$
SELECT $1::numeric - $2;
$$ LANGUAGE SQL IMMUTABLE PARALLEL SAFE;

CREATE OR REPLACE FUNCTION oracle.numeric_sub_nvarchar2(numeric, oracle.nvarchar2)
RETURNS numeric AS $$
SELECT $1 - $2::numeric;
$$ LANGUAGE SQL IMMUTABLE PARALLEL SAFE;

CREATE OR REPLACE FUNCTION oracle.nvarchar2_sub_float4(oracle.nvarchar2, float4)
RETURNS float4 AS $$
SELECT $1::float4 - $2;
$$ LANGUAGE SQL IMMUTABLE PARALLEL SAFE;

CREATE OR REPLACE FUNCTION oracle.float4_sub_nvarchar2(float4, oracle.nvarchar2)
RETURNS float4 AS $$
SELECT $1 - $2::float4;
$$ LANGUAGE SQL IMMUTABLE PARALLEL SAFE;

CREATE OR REPLACE FUNCTION oracle.nvarchar2_sub_float8(oracle.nvarchar2, float8)
RETURNS float8 AS $$
SELECT $1::float8 - $2;
$$ LANGUAGE SQL IMMUTABLE PARALLEL SAFE;

CREATE OR REPLACE FUNCTION oracle.float8_sub_nvarchar2(float8, oracle.nvarchar2)
RETURNS float8 AS $$
SELECT $1 - $2::float8;
$$ LANGUAGE SQL IMMUTABLE PARALLEL SAFE;

CREATE OPERATOR oracle.- (
  LEFTARG   = oracle.nvarchar2,
  RIGHTARG  = numeric,
  PROCEDURE = oracle.nvarchar2_sub_numeric
);

CREATE OPERATOR oracle.- (
  LEFTARG   = numeric,
  RIGHTARG  = oracle.nvarchar2,
  PROCEDURE = oracle.numeric_sub_nvarchar2
);

CREATE OPERATOR oracle.- (
  LEFTARG   = oracle.nvarchar2,
  RIGHTARG  = float4,
  PROCEDURE = oracle.nvarchar2_sub_float4
);

CREATE OPERATOR oracle.- (
  LEFTARG   = float4,
  RIGHTARG  = oracle.nvarchar2,
  PROCEDURE = oracle.float4_sub_nvarchar2
);

CREATE OPERATOR oracle.- (
  LEFTARG   = oracle.nvarchar2,
  RIGHTARG  = float8,
  PROCEDURE = oracle.nvarchar2_sub_float8
);

CREATE OPERATOR oracle.- (
  LEFTARG   = float8,
  RIGHTARG  = oracle.nvarchar2,
  PROCEDURE = oracle.float8_sub_nvarchar2
);

/* mul */
CREATE OR REPLACE FUNCTION oracle.nvarchar2_mul_numeric(oracle.nvarchar2, numeric)
RETURNS numeric AS $$
SELECT $1::numeric * $2;
$$ LANGUAGE SQL IMMUTABLE PARALLEL SAFE;

CREATE OR REPLACE FUNCTION oracle.numeric_mul_nvarchar2(numeric, oracle.nvarchar2)
RETURNS numeric AS $$
SELECT $1 * $2::numeric;
$$ LANGUAGE SQL IMMUTABLE PARALLEL SAFE;

CREATE OR REPLACE FUNCTION oracle.nvarchar2_mul_float4(oracle.nvarchar2, float4)
RETURNS float4 AS $$
SELECT $1::float4 * $2;
$$ LANGUAGE SQL IMMUTABLE PARALLEL SAFE;

CREATE OR REPLACE FUNCTION oracle.float4_mul_nvarchar2(float4, oracle.nvarchar2)
RETURNS float4 AS $$
SELECT $1 * $2::float4;
$$ LANGUAGE SQL IMMUTABLE PARALLEL SAFE;

CREATE OR REPLACE FUNCTION oracle.nvarchar2_mul_float8(oracle.nvarchar2, float8)
RETURNS float8 AS $$
SELECT $1::float8 * $2;
$$ LANGUAGE SQL IMMUTABLE PARALLEL SAFE;

CREATE OR REPLACE FUNCTION oracle.float8_mul_nvarchar2(float8, oracle.nvarchar2)
RETURNS float8 AS $$
SELECT $1 * $2::float8;
$$ LANGUAGE SQL IMMUTABLE PARALLEL SAFE;

CREATE OPERATOR oracle.* (
  LEFTARG   = oracle.nvarchar2,
  RIGHTARG  = numeric,
  PROCEDURE = oracle.nvarchar2_mul_numeric,
  COMMUTATOR = operator(oracle.*)
);

CREATE OPERATOR oracle.* (
  LEFTARG   = numeric,
  RIGHTARG  = oracle.nvarchar2,
  PROCEDURE = oracle.numeric_mul_nvarchar2,
  COMMUTATOR = operator(oracle.*)
);

CREATE OPERATOR oracle.* (
  LEFTARG   = oracle.nvarchar2,
  RIGHTARG  = float4,
  PROCEDURE = oracle.nvarchar2_mul_float4,
  COMMUTATOR = operator(oracle.*)
);

CREATE OPERATOR oracle.* (
  LEFTARG   = float4,
  RIGHTARG  = oracle.nvarchar2,
  PROCEDURE = oracle.float4_mul_nvarchar2,
  COMMUTATOR = operator(oracle.*)
);

CREATE OPERATOR oracle.* (
  LEFTARG   = oracle.nvarchar2,
  RIGHTARG  = float8,
  PROCEDURE = oracle.nvarchar2_mul_float8,
  COMMUTATOR = operator(oracle.*)
);

CREATE OPERATOR oracle.* (
  LEFTARG   = float8,
  RIGHTARG  = oracle.nvarchar2,
  PROCEDURE = oracle.float8_mul_nvarchar2,
  COMMUTATOR = operator(oracle.*)
);

/* div */
CREATE OR REPLACE FUNCTION oracle.nvarchar2_div_numeric(oracle.nvarchar2, numeric)
RETURNS numeric AS $$
SELECT $1::numeric / $2;
$$ LANGUAGE SQL IMMUTABLE PARALLEL SAFE;

CREATE OR REPLACE FUNCTION oracle.numeric_div_nvarchar2(numeric, oracle.nvarchar2)
RETURNS numeric AS $$
SELECT $1 / $2::numeric;
$$ LANGUAGE SQL IMMUTABLE PARALLEL SAFE;

CREATE OR REPLACE FUNCTION oracle.nvarchar2_div_float4(oracle.nvarchar2, float4)
RETURNS float4 AS $$
SELECT $1::float4 / $2;
$$ LANGUAGE SQL IMMUTABLE PARALLEL SAFE;

CREATE OR REPLACE FUNCTION oracle.float4_div_nvarchar2(float4, oracle.nvarchar2)
RETURNS float4 AS $$
SELECT $1 / $2::float4;
$$ LANGUAGE SQL IMMUTABLE PARALLEL SAFE;

CREATE OR REPLACE FUNCTION oracle.nvarchar2_div_float8(oracle.nvarchar2, float8)
RETURNS float8 AS $$
SELECT $1::float8 / $2;
$$ LANGUAGE SQL IMMUTABLE PARALLEL SAFE;

CREATE OR REPLACE FUNCTION oracle.float8_div_nvarchar2(float8, oracle.nvarchar2)
RETURNS float8 AS $$
SELECT $1 / $2::float8;
$$ LANGUAGE SQL IMMUTABLE PARALLEL SAFE;

CREATE OPERATOR oracle./ (
  LEFTARG   = oracle.nvarchar2,
  RIGHTARG  = numeric,
  PROCEDURE = oracle.nvarchar2_div_numeric
);

CREATE OPERATOR oracle./ (
  LEFTARG   = numeric,
  RIGHTARG  = oracle.nvarchar2,
  PROCEDURE = oracle.numeric_div_nvarchar2
);

CREATE OPERATOR oracle./ (
  LEFTARG   = oracle.nvarchar2,
  RIGHTARG  = float4,
  PROCEDURE = oracle.nvarchar2_div_float4
);

CREATE OPERATOR oracle./ (
  LEFTARG   = float4,
  RIGHTARG  = oracle.nvarchar2,
  PROCEDURE = oracle.float4_div_nvarchar2
);

CREATE OPERATOR oracle./ (
  LEFTARG   = oracle.nvarchar2,
  RIGHTARG  = float8,
  PROCEDURE = oracle.nvarchar2_div_float8
);

CREATE OPERATOR oracle./ (
  LEFTARG   = float8,
  RIGHTARG  = oracle.nvarchar2,
  PROCEDURE = oracle.float8_div_nvarchar2
);
/* end */

/* PAD */

/* LPAD family */

/* Incompatibility #1:
 *     pg_catalog.lpad removes trailing blanks of CHAR arguments
 *     because of implicit cast to text
 *
 * Incompatibility #2:
 *     pg_catalog.lpad considers character length, NOT display length
 *     so, add functions to use custom C implementation of lpad as defined
 *     in charpad.c
 */
CREATE FUNCTION oracle.lpad(char, integer, char)
RETURNS text
AS 'MODULE_PATHNAME','orafce_lpad'
LANGUAGE 'c'
STRICT IMMUTABLE
;

CREATE FUNCTION oracle.lpad(char, integer, text)
RETURNS text
AS 'MODULE_PATHNAME','orafce_lpad'
LANGUAGE 'c'
STRICT  IMMUTABLE
;

CREATE FUNCTION oracle.lpad(char, integer, oracle.varchar2)
RETURNS text
AS 'MODULE_PATHNAME','orafce_lpad'
LANGUAGE 'c'
STRICT IMMUTABLE
;

CREATE FUNCTION oracle.lpad(char, integer, oracle.nvarchar2)
RETURNS text
AS 'MODULE_PATHNAME','orafce_lpad'
LANGUAGE 'c'
STRICT IMMUTABLE
;

CREATE FUNCTION oracle.lpad(char, integer)
RETURNS text
AS $$ SELECT oracle.lpad($1, $2, ' '::text); $$
LANGUAGE SQL
STRICT IMMUTABLE
;

CREATE FUNCTION oracle.lpad(text, integer, char)
RETURNS text
AS 'MODULE_PATHNAME','orafce_lpad'
LANGUAGE 'c'
STRICT IMMUTABLE
;

CREATE FUNCTION oracle.lpad(oracle.varchar2, integer, char)
RETURNS text
AS 'MODULE_PATHNAME','orafce_lpad'
LANGUAGE 'c'
STRICT IMMUTABLE
;

CREATE FUNCTION oracle.lpad(oracle.nvarchar2, integer, char)
RETURNS text
AS 'MODULE_PATHNAME','orafce_lpad'
LANGUAGE 'c'
STRICT IMMUTABLE
;

CREATE FUNCTION oracle.lpad(text, integer, text)
RETURNS text
AS 'MODULE_PATHNAME','orafce_lpad'
LANGUAGE 'c'
STRICT IMMUTABLE
;

CREATE FUNCTION oracle.lpad(text, integer, oracle.varchar2)
RETURNS text
AS 'MODULE_PATHNAME','orafce_lpad'
LANGUAGE 'c'
STRICT IMMUTABLE
;

CREATE FUNCTION oracle.lpad(text, integer, oracle.nvarchar2)
RETURNS text
AS 'MODULE_PATHNAME','orafce_lpad'
LANGUAGE 'c'
STRICT IMMUTABLE
;

CREATE FUNCTION oracle.lpad(text, integer)
RETURNS text
AS $$ SELECT oracle.lpad($1, $2, ' '::text); $$
LANGUAGE SQL
STRICT IMMUTABLE
;

CREATE FUNCTION oracle.lpad(oracle.varchar2, integer, text)
RETURNS text
AS 'MODULE_PATHNAME','orafce_lpad'
LANGUAGE 'c'
STRICT IMMUTABLE
;

CREATE FUNCTION oracle.lpad(oracle.varchar2, integer, oracle.varchar2)
RETURNS text
AS 'MODULE_PATHNAME','orafce_lpad'
LANGUAGE 'c'
STRICT IMMUTABLE
;

CREATE FUNCTION oracle.lpad(oracle.varchar2, integer, oracle.nvarchar2)
RETURNS text
AS 'MODULE_PATHNAME','orafce_lpad'
LANGUAGE 'c'
STRICT IMMUTABLE
;

CREATE FUNCTION oracle.lpad(oracle.varchar2, integer)
RETURNS text
AS $$ SELECT oracle.lpad($1, $2, ' '::text); $$
LANGUAGE SQL
STRICT IMMUTABLE
;

CREATE FUNCTION oracle.lpad(oracle.nvarchar2, integer, text)
RETURNS text
AS 'MODULE_PATHNAME','orafce_lpad'
LANGUAGE 'c'
STRICT IMMUTABLE
;

CREATE FUNCTION oracle.lpad(oracle.nvarchar2, integer, oracle.varchar2)
RETURNS text
AS 'MODULE_PATHNAME','orafce_lpad'
LANGUAGE 'c'
STRICT IMMUTABLE
;

CREATE FUNCTION oracle.lpad(oracle.nvarchar2, integer, oracle.nvarchar2)
RETURNS text
AS 'MODULE_PATHNAME','orafce_lpad'
LANGUAGE 'c'
STRICT IMMUTABLE
;

CREATE FUNCTION oracle.lpad(oracle.nvarchar2, integer)
RETURNS text
AS $$ SELECT oracle.lpad($1, $2, ' '::text); $$
LANGUAGE SQL
STRICT IMMUTABLE
;

/* -----------------------------------------------------------------
  * --compatible numeric/float/float8 op varchar2
  * --if you use implicit cast to implement this function.
  * --you should iport bug about ambiguity problem when select some function.
  * -----------------------------------------------------------------
  */
/* equal and unequal */
/* equal */
CREATE OR REPLACE FUNCTION oracle.varchar2_eq_numeric(oracle.varchar2, numeric)
RETURNS bool AS $$
SELECT $1::numeric = $2;
$$ LANGUAGE SQL IMMUTABLE PARALLEL SAFE;

CREATE OR REPLACE FUNCTION oracle.numeric_eq_varchar2(numeric, oracle.varchar2)
RETURNS bool AS $$
SELECT $1 = $2::numeric;
$$ LANGUAGE SQL IMMUTABLE PARALLEL SAFE;

CREATE OR REPLACE FUNCTION oracle.varchar2_eq_float4(oracle.varchar2, float4)
RETURNS bool AS $$
SELECT $1::float4 = $2;
$$ LANGUAGE SQL IMMUTABLE PARALLEL SAFE;

CREATE OR REPLACE FUNCTION oracle.float4_eq_varchar2(float4, oracle.varchar2)
RETURNS bool AS $$
SELECT $1 = $2::float4;
$$ LANGUAGE SQL IMMUTABLE PARALLEL SAFE;

CREATE OR REPLACE FUNCTION oracle.varchar2_eq_float8(oracle.varchar2, float8)
RETURNS bool AS $$
SELECT $1::float8 = $2;
$$ LANGUAGE SQL IMMUTABLE PARALLEL SAFE;

CREATE OR REPLACE FUNCTION oracle.float8_eq_varchar2(float8, oracle.varchar2)
RETURNS bool AS $$
SELECT $1 = $2::float8;
$$ LANGUAGE SQL IMMUTABLE PARALLEL SAFE;

CREATE OPERATOR oracle.= (
  LEFTARG   = oracle.varchar2,
  RIGHTARG  = numeric,
  PROCEDURE = oracle.varchar2_eq_numeric,
  COMMUTATOR = operator(oracle.=),
  NEGATOR = operator(oracle.<>)
);

CREATE OPERATOR oracle.= (
  LEFTARG   = numeric,
  RIGHTARG  = oracle.varchar2,
  PROCEDURE = oracle.numeric_eq_varchar2,
  COMMUTATOR = operator(oracle.=),
  NEGATOR = operator(oracle.<>)
);

CREATE OPERATOR oracle.= (
  LEFTARG   = oracle.varchar2,
  RIGHTARG  = float4,
  PROCEDURE = oracle.varchar2_eq_float4,
  COMMUTATOR = operator(oracle.=),
  NEGATOR = operator(oracle.<>)
);

CREATE OPERATOR oracle.= (
  LEFTARG   = float4,
  RIGHTARG  = oracle.varchar2,
  PROCEDURE = oracle.float4_eq_varchar2,
  COMMUTATOR = operator(oracle.=),
  NEGATOR = operator(oracle.<>)
);

CREATE OPERATOR oracle.= (
  LEFTARG   = oracle.varchar2,
  RIGHTARG  = float8,
  PROCEDURE = oracle.varchar2_eq_float8,
  COMMUTATOR = operator(oracle.=),
  NEGATOR = operator(oracle.<>)
);

CREATE OPERATOR oracle.= (
  LEFTARG   = float8,
  RIGHTARG  = oracle.varchar2,
  PROCEDURE = oracle.float8_eq_varchar2,
  COMMUTATOR = operator(oracle.=),
  NEGATOR = operator(oracle.<>)
);

/* ne */
CREATE OR REPLACE FUNCTION oracle.varchar2_ne_numeric(oracle.varchar2, numeric)
RETURNS bool AS $$
SELECT $1::numeric != $2;
$$ LANGUAGE SQL IMMUTABLE PARALLEL SAFE;

CREATE OR REPLACE FUNCTION oracle.numeric_ne_varchar2(numeric, oracle.varchar2)
RETURNS bool AS $$
SELECT $1 != $2::numeric;
$$ LANGUAGE SQL IMMUTABLE PARALLEL SAFE;

CREATE OR REPLACE FUNCTION oracle.varchar2_ne_float4(oracle.varchar2, float4)
RETURNS bool AS $$
SELECT $1::float4 != $2;
$$ LANGUAGE SQL IMMUTABLE PARALLEL SAFE;

CREATE OR REPLACE FUNCTION oracle.float4_ne_varchar2(float4, oracle.varchar2)
RETURNS bool AS $$
SELECT $1 != $2::float4;
$$ LANGUAGE SQL IMMUTABLE PARALLEL SAFE;

CREATE OR REPLACE FUNCTION oracle.varchar2_ne_float8(oracle.varchar2, float8)
RETURNS bool AS $$
SELECT $1::float8 != $2;
$$ LANGUAGE SQL IMMUTABLE PARALLEL SAFE;

CREATE OR REPLACE FUNCTION oracle.float8_ne_varchar2(float8, oracle.varchar2)
RETURNS bool AS $$
SELECT $1 != $2::float8;
$$ LANGUAGE SQL IMMUTABLE PARALLEL SAFE;

CREATE OPERATOR oracle.<> (
  LEFTARG   = oracle.varchar2,
  RIGHTARG  = numeric,
  PROCEDURE = oracle.varchar2_ne_numeric,
  COMMUTATOR = operator(oracle.<>),
  NEGATOR = operator(oracle.=)
);

CREATE OPERATOR oracle.<> (
  LEFTARG   = numeric,
  RIGHTARG  = oracle.varchar2,
  PROCEDURE = oracle.numeric_ne_varchar2,
  COMMUTATOR = operator(oracle.<>),
  NEGATOR = operator(oracle.=)
);

CREATE OPERATOR oracle.<> (
  LEFTARG   = oracle.varchar2,
  RIGHTARG  = float4,
  PROCEDURE = oracle.varchar2_ne_float4,
  COMMUTATOR = operator(oracle.<>),
  NEGATOR = operator(oracle.=)
);

CREATE OPERATOR oracle.<> (
  LEFTARG   = float4,
  RIGHTARG  = oracle.varchar2,
  PROCEDURE = oracle.float4_ne_varchar2,
  COMMUTATOR = operator(oracle.<>),
  NEGATOR = operator(oracle.=)
);

CREATE OPERATOR oracle.<> (
  LEFTARG   = oracle.varchar2,
  RIGHTARG  = float8,
  PROCEDURE = oracle.varchar2_ne_float8,
  COMMUTATOR = operator(oracle.<>),
  NEGATOR = operator(oracle.=)
);

CREATE OPERATOR oracle.<> (
  LEFTARG   = float8,
  RIGHTARG  = oracle.varchar2,
  PROCEDURE = oracle.float8_ne_varchar2,
  COMMUTATOR = operator(oracle.<>),
  NEGATOR = operator(oracle.=)
);

/* le and greate */
/* le */
CREATE OR REPLACE FUNCTION oracle.varchar2_le_numeric(oracle.varchar2, numeric)
RETURNS bool AS $$
SELECT $1::numeric <= $2;
$$ LANGUAGE SQL IMMUTABLE PARALLEL SAFE;

CREATE OR REPLACE FUNCTION oracle.numeric_le_varchar2(numeric, oracle.varchar2)
RETURNS bool AS $$
SELECT $1 <= $2::numeric;
$$ LANGUAGE SQL IMMUTABLE PARALLEL SAFE;

CREATE OR REPLACE FUNCTION oracle.varchar2_le_float4(oracle.varchar2, float4)
RETURNS bool AS $$
SELECT $1::float4 <= $2;
$$ LANGUAGE SQL IMMUTABLE PARALLEL SAFE;

CREATE OR REPLACE FUNCTION oracle.float4_le_varchar2(float4, oracle.varchar2)
RETURNS bool AS $$
SELECT $1 <= $2::float4;
$$ LANGUAGE SQL IMMUTABLE PARALLEL SAFE;

CREATE OR REPLACE FUNCTION oracle.varchar2_le_float8(oracle.varchar2, float8)
RETURNS bool AS $$
SELECT $1::float8 <= $2;
$$ LANGUAGE SQL IMMUTABLE PARALLEL SAFE;

CREATE OR REPLACE FUNCTION oracle.float8_le_varchar2(float8, oracle.varchar2)
RETURNS bool AS $$
SELECT $1 <= $2::float8;
$$ LANGUAGE SQL IMMUTABLE PARALLEL SAFE;

CREATE OPERATOR oracle.<= (
  LEFTARG   = oracle.varchar2,
  RIGHTARG  = numeric,
  PROCEDURE = oracle.varchar2_le_numeric,
  COMMUTATOR = operator(oracle.>=),
  NEGATOR = operator(oracle.>)
);

CREATE OPERATOR oracle.<= (
  LEFTARG   = numeric,
  RIGHTARG  = oracle.varchar2,
  PROCEDURE = oracle.numeric_le_varchar2,
  COMMUTATOR = operator(oracle.>=),
  NEGATOR = operator(oracle.>)
);

CREATE OPERATOR oracle.<= (
  LEFTARG   = oracle.varchar2,
  RIGHTARG  = float4,
  PROCEDURE = oracle.varchar2_le_float4,
  COMMUTATOR = operator(oracle.>=),
  NEGATOR = operator(oracle.>)
);

CREATE OPERATOR oracle.<= (
  LEFTARG   = float4,
  RIGHTARG  = oracle.varchar2,
  PROCEDURE = oracle.float4_le_varchar2,
  COMMUTATOR = operator(oracle.>=),
  NEGATOR = operator(oracle.>)
);

CREATE OPERATOR oracle.<= (
  LEFTARG   = oracle.varchar2,
  RIGHTARG  = float8,
  PROCEDURE = oracle.varchar2_le_float8,
  COMMUTATOR = operator(oracle.>=),
  NEGATOR = operator(oracle.>)
);

CREATE OPERATOR oracle.<= (
  LEFTARG   = float8,
  RIGHTARG  = oracle.varchar2,
  PROCEDURE = oracle.float8_le_varchar2,
  COMMUTATOR = operator(oracle.>=),
  NEGATOR = operator(oracle.>)
);

/* great */
CREATE OR REPLACE FUNCTION oracle.varchar2_gt_numeric(oracle.varchar2, numeric)
RETURNS bool AS $$
SELECT $1::numeric > $2;
$$ LANGUAGE SQL IMMUTABLE PARALLEL SAFE;

CREATE OR REPLACE FUNCTION oracle.numeric_gt_varchar2(numeric, oracle.varchar2)
RETURNS bool AS $$
SELECT $1 > $2::numeric;
$$ LANGUAGE SQL IMMUTABLE PARALLEL SAFE;

CREATE OR REPLACE FUNCTION oracle.varchar2_gt_float4(oracle.varchar2, float4)
RETURNS bool AS $$
SELECT $1::float4 > $2;
$$ LANGUAGE SQL IMMUTABLE PARALLEL SAFE;

CREATE OR REPLACE FUNCTION oracle.float4_gt_varchar2(float4, oracle.varchar2)
RETURNS bool AS $$
SELECT $1 > $2::float4;
$$ LANGUAGE SQL IMMUTABLE PARALLEL SAFE;

CREATE OR REPLACE FUNCTION oracle.varchar2_gt_float8(oracle.varchar2, float8)
RETURNS bool AS $$
SELECT $1::float8 > $2;
$$ LANGUAGE SQL IMMUTABLE PARALLEL SAFE;

CREATE OR REPLACE FUNCTION oracle.float8_gt_varchar2(float8, oracle.varchar2)
RETURNS bool AS $$
SELECT $1 > $2::float8;
$$ LANGUAGE SQL IMMUTABLE PARALLEL SAFE;

CREATE OPERATOR oracle.> (
  LEFTARG   = oracle.varchar2,
  RIGHTARG  = numeric,
  PROCEDURE = oracle.varchar2_gt_numeric,
  COMMUTATOR = operator(oracle.<),
  NEGATOR = operator(oracle.<=)
);

CREATE OPERATOR oracle.> (
  LEFTARG   = numeric,
  RIGHTARG  = oracle.varchar2,
  PROCEDURE = oracle.numeric_gt_varchar2,
  COMMUTATOR = operator(oracle.<),
  NEGATOR = operator(oracle.<=)
);

CREATE OPERATOR oracle.> (
  LEFTARG   = oracle.varchar2,
  RIGHTARG  = float4,
  PROCEDURE = oracle.varchar2_gt_float4,
  COMMUTATOR = operator(oracle.<),
  NEGATOR = operator(oracle.<=)
);

CREATE OPERATOR oracle.> (
  LEFTARG   = float4,
  RIGHTARG  = oracle.varchar2,
  PROCEDURE = oracle.float4_gt_varchar2,
  COMMUTATOR = operator(oracle.<),
  NEGATOR = operator(oracle.<=)
);

CREATE OPERATOR oracle.> (
  LEFTARG   = oracle.varchar2,
  RIGHTARG  = float8,
  PROCEDURE = oracle.varchar2_gt_float8,
  COMMUTATOR = operator(oracle.<),
  NEGATOR = operator(oracle.<=)
);

CREATE OPERATOR oracle.> (
  LEFTARG   = float8,
  RIGHTARG  = oracle.varchar2,
  PROCEDURE = oracle.float8_gt_varchar2,
  COMMUTATOR = operator(oracle.<),
  NEGATOR = operator(oracle.<=)
);

/* ge and letter */
/* ge */
CREATE OR REPLACE FUNCTION oracle.varchar2_ge_numeric(oracle.varchar2, numeric)
RETURNS bool AS $$
SELECT $1::numeric >= $2;
$$ LANGUAGE SQL IMMUTABLE PARALLEL SAFE;

CREATE OR REPLACE FUNCTION oracle.numeric_ge_varchar2(numeric, oracle.varchar2)
RETURNS bool AS $$
SELECT $1 >= $2::numeric;
$$ LANGUAGE SQL IMMUTABLE PARALLEL SAFE;

CREATE OR REPLACE FUNCTION oracle.varchar2_ge_float4(oracle.varchar2, float4)
RETURNS bool AS $$
SELECT $1::float4 >= $2;
$$ LANGUAGE SQL IMMUTABLE PARALLEL SAFE;

CREATE OR REPLACE FUNCTION oracle.float4_ge_varchar2(float4, oracle.varchar2)
RETURNS bool AS $$
SELECT $1 >= $2::float4;
$$ LANGUAGE SQL IMMUTABLE PARALLEL SAFE;

CREATE OR REPLACE FUNCTION oracle.varchar2_ge_float8(oracle.varchar2, float8)
RETURNS bool AS $$
SELECT $1::float8 >= $2;
$$ LANGUAGE SQL IMMUTABLE PARALLEL SAFE;

CREATE OR REPLACE FUNCTION oracle.float8_ge_varchar2(float8, oracle.varchar2)
RETURNS bool AS $$
SELECT $1 >= $2::float8;
$$ LANGUAGE SQL IMMUTABLE PARALLEL SAFE;

CREATE OPERATOR oracle.>= (
  LEFTARG   = oracle.varchar2,
  RIGHTARG  = numeric,
  PROCEDURE = oracle.varchar2_ge_numeric,
  COMMUTATOR = operator(oracle.<=),
  NEGATOR = operator(oracle.<)
);

CREATE OPERATOR oracle.>= (
  LEFTARG   = numeric,
  RIGHTARG  = oracle.varchar2,
  PROCEDURE = oracle.numeric_ge_varchar2,
  COMMUTATOR = operator(oracle.<=),
  NEGATOR = operator(oracle.<)
);

CREATE OPERATOR oracle.>= (
  LEFTARG   = oracle.varchar2,
  RIGHTARG  = float4,
  PROCEDURE = oracle.varchar2_ge_float4,
  COMMUTATOR = operator(oracle.<=),
  NEGATOR = operator(oracle.<)
);

CREATE OPERATOR oracle.>= (
  LEFTARG   = float4,
  RIGHTARG  = oracle.varchar2,
  PROCEDURE = oracle.float4_ge_varchar2,
  COMMUTATOR = operator(oracle.<=),
  NEGATOR = operator(oracle.<)
);

CREATE OPERATOR oracle.>= (
  LEFTARG   = oracle.varchar2,
  RIGHTARG  = float8,
  PROCEDURE = oracle.varchar2_ge_float8,
  COMMUTATOR = operator(oracle.<=),
  NEGATOR = operator(oracle.<)
);

CREATE OPERATOR oracle.>= (
  LEFTARG   = float8,
  RIGHTARG  = oracle.varchar2,
  PROCEDURE = oracle.float8_ge_varchar2,
  COMMUTATOR = operator(oracle.<=),
  NEGATOR = operator(oracle.<)
);

/* letter */
CREATE OR REPLACE FUNCTION oracle.varchar2_lt_numeric(oracle.varchar2, numeric)
RETURNS bool AS $$
SELECT $1::numeric < $2;
$$ LANGUAGE SQL IMMUTABLE PARALLEL SAFE;

CREATE OR REPLACE FUNCTION oracle.numeric_lt_varchar2(numeric, oracle.varchar2)
RETURNS bool AS $$
SELECT $1 < $2::numeric;
$$ LANGUAGE SQL IMMUTABLE PARALLEL SAFE;

CREATE OR REPLACE FUNCTION oracle.varchar2_lt_float4(oracle.varchar2, float4)
RETURNS bool AS $$
SELECT $1::float4 < $2;
$$ LANGUAGE SQL IMMUTABLE PARALLEL SAFE;

CREATE OR REPLACE FUNCTION oracle.float4_lt_varchar2(float4, oracle.varchar2)
RETURNS bool AS $$
SELECT $1 < $2::float4;
$$ LANGUAGE SQL IMMUTABLE PARALLEL SAFE;

CREATE OR REPLACE FUNCTION oracle.varchar2_lt_float8(oracle.varchar2, float8)
RETURNS bool AS $$
SELECT $1::float8 < $2;
$$ LANGUAGE SQL IMMUTABLE PARALLEL SAFE;

CREATE OR REPLACE FUNCTION oracle.float8_lt_varchar2(float8, oracle.varchar2)
RETURNS bool AS $$
SELECT $1 < $2::float8;
$$ LANGUAGE SQL IMMUTABLE PARALLEL SAFE;

CREATE OPERATOR oracle.< (
  LEFTARG   = oracle.varchar2,
  RIGHTARG  = numeric,
  PROCEDURE = oracle.varchar2_lt_numeric,
  COMMUTATOR = operator(oracle.>),
  NEGATOR = operator(oracle.>=)
);

CREATE OPERATOR oracle.< (
  LEFTARG   = numeric,
  RIGHTARG  = oracle.varchar2,
  PROCEDURE = oracle.numeric_lt_varchar2,
  COMMUTATOR = operator(oracle.>),
  NEGATOR = operator(oracle.>=)
);

CREATE OPERATOR oracle.< (
  LEFTARG   = oracle.varchar2,
  RIGHTARG  = float4,
  PROCEDURE = oracle.varchar2_lt_float4,
  COMMUTATOR = operator(oracle.>),
  NEGATOR = operator(oracle.>=)
);

CREATE OPERATOR oracle.< (
  LEFTARG   = float4,
  RIGHTARG  = oracle.varchar2,
  PROCEDURE = oracle.float4_lt_varchar2,
   COMMUTATOR = operator(oracle.>),
  NEGATOR = operator(oracle.>=)
);

CREATE OPERATOR oracle.< (
  LEFTARG   = oracle.varchar2,
  RIGHTARG  = float8,
  PROCEDURE = oracle.varchar2_lt_float8,
  COMMUTATOR = operator(oracle.>),
  NEGATOR = operator(oracle.>=)
);

CREATE OPERATOR oracle.< (
  LEFTARG   = float8,
  RIGHTARG  = oracle.varchar2,
  PROCEDURE = oracle.float8_lt_varchar2,
  COMMUTATOR = operator(oracle.>),
  NEGATOR = operator(oracle.>=)
);

/* add and subtract */
/* add */
CREATE OR REPLACE FUNCTION oracle.varchar2_add_numeric(oracle.varchar2, numeric)
RETURNS numeric AS $$
SELECT $1::numeric + $2;
$$ LANGUAGE SQL IMMUTABLE PARALLEL SAFE;

CREATE OR REPLACE FUNCTION oracle.numeric_add_varchar2(numeric, oracle.varchar2)
RETURNS numeric AS $$
SELECT $1 + $2::numeric;
$$ LANGUAGE SQL IMMUTABLE PARALLEL SAFE;

CREATE OR REPLACE FUNCTION oracle.varchar2_add_float4(oracle.varchar2, float4)
RETURNS float4 AS $$
SELECT $1::float4 + $2;
$$ LANGUAGE SQL IMMUTABLE PARALLEL SAFE;

CREATE OR REPLACE FUNCTION oracle.float4_add_varchar2(float4, oracle.varchar2)
RETURNS float4 AS $$
SELECT $1 + $2::float4;
$$ LANGUAGE SQL IMMUTABLE PARALLEL SAFE;

CREATE OR REPLACE FUNCTION oracle.varchar2_add_float8(oracle.varchar2, float8)
RETURNS float8 AS $$
SELECT $1::float8 + $2;
$$ LANGUAGE SQL IMMUTABLE PARALLEL SAFE;

CREATE OR REPLACE FUNCTION oracle.float8_add_varchar2(float8, oracle.varchar2)
RETURNS float8 AS $$
SELECT $1 + $2::float8;
$$ LANGUAGE SQL IMMUTABLE PARALLEL SAFE;

CREATE OPERATOR oracle.+ (
  LEFTARG   = oracle.varchar2,
  RIGHTARG  = numeric,
  PROCEDURE = oracle.varchar2_add_numeric,
  COMMUTATOR = operator(oracle.+)
);

CREATE OPERATOR oracle.+ (
  LEFTARG   = numeric,
  RIGHTARG  = oracle.varchar2,
  PROCEDURE = oracle.numeric_add_varchar2,
  COMMUTATOR = operator(oracle.+)
);

CREATE OPERATOR oracle.+ (
  LEFTARG   = oracle.varchar2,
  RIGHTARG  = float4,
  PROCEDURE = oracle.varchar2_add_float4,
  COMMUTATOR = operator(oracle.+)
);

CREATE OPERATOR oracle.+ (
  LEFTARG   = float4,
  RIGHTARG  = oracle.varchar2,
  PROCEDURE = oracle.float4_add_varchar2,
  COMMUTATOR = operator(oracle.+)
);

CREATE OPERATOR oracle.+ (
  LEFTARG   = oracle.varchar2,
  RIGHTARG  = float8,
  PROCEDURE = oracle.varchar2_add_float8,
  COMMUTATOR = operator(oracle.+)
);

CREATE OPERATOR oracle.+ (
  LEFTARG   = float8,
  RIGHTARG  = oracle.varchar2,
  PROCEDURE = oracle.float8_add_varchar2,
  COMMUTATOR = operator(oracle.+)
);

/* sub */
CREATE OR REPLACE FUNCTION oracle.varchar2_sub_numeric(oracle.varchar2, numeric)
RETURNS numeric AS $$
SELECT $1::numeric - $2;
$$ LANGUAGE SQL IMMUTABLE PARALLEL SAFE;

CREATE OR REPLACE FUNCTION oracle.numeric_sub_varchar2(numeric, oracle.varchar2)
RETURNS numeric AS $$
SELECT $1 - $2::numeric;
$$ LANGUAGE SQL IMMUTABLE PARALLEL SAFE;

CREATE OR REPLACE FUNCTION oracle.varchar2_sub_float4(oracle.varchar2, float4)
RETURNS float4 AS $$
SELECT $1::float4 - $2;
$$ LANGUAGE SQL IMMUTABLE PARALLEL SAFE;

CREATE OR REPLACE FUNCTION oracle.float4_sub_varchar2(float4, oracle.varchar2)
RETURNS float4 AS $$
SELECT $1 - $2::float4;
$$ LANGUAGE SQL IMMUTABLE PARALLEL SAFE;

CREATE OR REPLACE FUNCTION oracle.varchar2_sub_float8(oracle.varchar2, float8)
RETURNS float8 AS $$
SELECT $1::float8 - $2;
$$ LANGUAGE SQL IMMUTABLE PARALLEL SAFE;

CREATE OR REPLACE FUNCTION oracle.float8_sub_varchar2(float8, oracle.varchar2)
RETURNS float8 AS $$
SELECT $1 - $2::float8;
$$ LANGUAGE SQL IMMUTABLE PARALLEL SAFE;

CREATE OPERATOR oracle.- (
  LEFTARG   = oracle.varchar2,
  RIGHTARG  = numeric,
  PROCEDURE = oracle.varchar2_sub_numeric
);

CREATE OPERATOR oracle.- (
  LEFTARG   = numeric,
  RIGHTARG  = oracle.varchar2,
  PROCEDURE = oracle.numeric_sub_varchar2
);

CREATE OPERATOR oracle.- (
  LEFTARG   = oracle.varchar2,
  RIGHTARG  = float4,
  PROCEDURE = oracle.varchar2_sub_float4
);

CREATE OPERATOR oracle.- (
  LEFTARG   = float4,
  RIGHTARG  = oracle.varchar2,
  PROCEDURE = oracle.float4_sub_varchar2
);

CREATE OPERATOR oracle.- (
  LEFTARG   = oracle.varchar2,
  RIGHTARG  = float8,
  PROCEDURE = oracle.varchar2_sub_float8
);

CREATE OPERATOR oracle.- (
  LEFTARG   = float8,
  RIGHTARG  = oracle.varchar2,
  PROCEDURE = oracle.float8_sub_varchar2
);

/* mul */
CREATE OR REPLACE FUNCTION oracle.varchar2_mul_numeric(oracle.varchar2, numeric)
RETURNS numeric AS $$
SELECT $1::numeric * $2;
$$ LANGUAGE SQL IMMUTABLE PARALLEL SAFE;

CREATE OR REPLACE FUNCTION oracle.numeric_mul_varchar2(numeric, oracle.varchar2)
RETURNS numeric AS $$
SELECT $1 * $2::numeric;
$$ LANGUAGE SQL IMMUTABLE PARALLEL SAFE;

CREATE OR REPLACE FUNCTION oracle.varchar2_mul_float4(oracle.varchar2, float4)
RETURNS float4 AS $$
SELECT $1::float4 * $2;
$$ LANGUAGE SQL IMMUTABLE PARALLEL SAFE;

CREATE OR REPLACE FUNCTION oracle.float4_mul_varchar2(float4, oracle.varchar2)
RETURNS float4 AS $$
SELECT $1 * $2::float4;
$$ LANGUAGE SQL IMMUTABLE PARALLEL SAFE;

CREATE OR REPLACE FUNCTION oracle.varchar2_mul_float8(oracle.varchar2, float8)
RETURNS float8 AS $$
SELECT $1::float8 * $2;
$$ LANGUAGE SQL IMMUTABLE PARALLEL SAFE;

CREATE OR REPLACE FUNCTION oracle.float8_mul_varchar2(float8, oracle.varchar2)
RETURNS float8 AS $$
SELECT $1 * $2::float8;
$$ LANGUAGE SQL IMMUTABLE PARALLEL SAFE;

CREATE OPERATOR oracle.* (
  LEFTARG   = oracle.varchar2,
  RIGHTARG  = numeric,
  PROCEDURE = oracle.varchar2_mul_numeric,
  COMMUTATOR = operator(oracle.*)
);

CREATE OPERATOR oracle.* (
  LEFTARG   = numeric,
  RIGHTARG  = oracle.varchar2,
  PROCEDURE = oracle.numeric_mul_varchar2,
  COMMUTATOR = operator(oracle.*)
);

CREATE OPERATOR oracle.* (
  LEFTARG   = oracle.varchar2,
  RIGHTARG  = float4,
  PROCEDURE = oracle.varchar2_mul_float4,
  COMMUTATOR = operator(oracle.*)
);

CREATE OPERATOR oracle.* (
  LEFTARG   = float4,
  RIGHTARG  = oracle.varchar2,
  PROCEDURE = oracle.float4_mul_varchar2,
  COMMUTATOR = operator(oracle.*)
);

CREATE OPERATOR oracle.* (
  LEFTARG   = oracle.varchar2,
  RIGHTARG  = float8,
  PROCEDURE = oracle.varchar2_mul_float8,
  COMMUTATOR = operator(oracle.*)
);

CREATE OPERATOR oracle.* (
  LEFTARG   = float8,
  RIGHTARG  = oracle.varchar2,
  PROCEDURE = oracle.float8_mul_varchar2,
  COMMUTATOR = operator(oracle.*)
);

/* div */
CREATE OR REPLACE FUNCTION oracle.varchar2_div_numeric(oracle.varchar2, numeric)
RETURNS numeric AS $$
SELECT $1::numeric / $2;
$$ LANGUAGE SQL IMMUTABLE PARALLEL SAFE;

CREATE OR REPLACE FUNCTION oracle.numeric_div_varchar2(numeric, oracle.varchar2)
RETURNS numeric AS $$
SELECT $1 / $2::numeric;
$$ LANGUAGE SQL IMMUTABLE PARALLEL SAFE;

CREATE OR REPLACE FUNCTION oracle.varchar2_div_float4(oracle.varchar2, float4)
RETURNS float4 AS $$
SELECT $1::float4 / $2;
$$ LANGUAGE SQL IMMUTABLE PARALLEL SAFE;

CREATE OR REPLACE FUNCTION oracle.float4_div_varchar2(float4, oracle.varchar2)
RETURNS float4 AS $$
SELECT $1 / $2::float4;
$$ LANGUAGE SQL IMMUTABLE PARALLEL SAFE;

CREATE OR REPLACE FUNCTION oracle.varchar2_div_float8(oracle.varchar2, float8)
RETURNS float8 AS $$
SELECT $1::float8 / $2;
$$ LANGUAGE SQL IMMUTABLE PARALLEL SAFE;

CREATE OR REPLACE FUNCTION oracle.float8_div_varchar2(float8, oracle.varchar2)
RETURNS float8 AS $$
SELECT $1 / $2::float8;
$$ LANGUAGE SQL IMMUTABLE PARALLEL SAFE;

CREATE OPERATOR oracle./ (
  LEFTARG   = oracle.varchar2,
  RIGHTARG  = numeric,
  PROCEDURE = oracle.varchar2_div_numeric
);

CREATE OPERATOR oracle./ (
  LEFTARG   = numeric,
  RIGHTARG  = oracle.varchar2,
  PROCEDURE = oracle.numeric_div_varchar2
);

CREATE OPERATOR oracle./ (
  LEFTARG   = oracle.varchar2,
  RIGHTARG  = float4,
  PROCEDURE = oracle.varchar2_div_float4
);

CREATE OPERATOR oracle./ (
  LEFTARG   = float4,
  RIGHTARG  = oracle.varchar2,
  PROCEDURE = oracle.float4_div_varchar2
);

CREATE OPERATOR oracle./ (
  LEFTARG   = oracle.varchar2,
  RIGHTARG  = float8,
  PROCEDURE = oracle.varchar2_div_float8
);

CREATE OPERATOR oracle./ (
  LEFTARG   = float8,
  RIGHTARG  = oracle.varchar2,
  PROCEDURE = oracle.float8_div_varchar2
);
/* end */

/* RPAD family */

/* Incompatibility #1:
 *     pg_catalog.rpad removes trailing blanks of CHAR arguments
 *     because of implicit cast to text
 *
 * Incompatibility #2:
 *     pg_catalog.rpad considers character length, NOT display length
 *     so, add functions to use custom C implementation of rpad as defined
 *     in charpad.c
 */
CREATE FUNCTION oracle.rpad(char, integer, char)
RETURNS text
AS 'MODULE_PATHNAME','orafce_rpad'
LANGUAGE 'c'
STRICT IMMUTABLE
;

CREATE FUNCTION oracle.rpad(char, integer, text)
RETURNS text
AS 'MODULE_PATHNAME','orafce_rpad'
LANGUAGE 'c'
STRICT IMMUTABLE
;

CREATE FUNCTION oracle.rpad(char, integer, oracle.varchar2)
RETURNS text
AS 'MODULE_PATHNAME','orafce_rpad'
LANGUAGE 'c'
STRICT IMMUTABLE
;

CREATE FUNCTION oracle.rpad(char, integer, oracle.nvarchar2)
RETURNS text
AS 'MODULE_PATHNAME','orafce_rpad'
LANGUAGE 'c'
STRICT IMMUTABLE
;

CREATE FUNCTION oracle.rpad(char, integer)
RETURNS text
AS $$ SELECT oracle.rpad($1, $2, ' '::text); $$
LANGUAGE SQL
STRICT IMMUTABLE
;

CREATE FUNCTION oracle.rpad(text, integer, char)
RETURNS text
AS 'MODULE_PATHNAME','orafce_rpad'
LANGUAGE 'c'
STRICT IMMUTABLE
;

CREATE FUNCTION oracle.rpad(oracle.varchar2, integer, char)
RETURNS text
AS 'MODULE_PATHNAME','orafce_rpad'
LANGUAGE 'c'
STRICT IMMUTABLE
;

CREATE FUNCTION oracle.rpad(oracle.nvarchar2, integer, char)
RETURNS text
AS 'MODULE_PATHNAME','orafce_rpad'
LANGUAGE 'c'
STRICT IMMUTABLE
;

CREATE FUNCTION oracle.rpad(text, integer, text)
RETURNS text
AS 'MODULE_PATHNAME','orafce_rpad'
LANGUAGE 'c'
STRICT IMMUTABLE
;

CREATE FUNCTION oracle.rpad(text, integer, oracle.varchar2)
RETURNS text
AS 'MODULE_PATHNAME','orafce_rpad'
LANGUAGE 'c'
STRICT IMMUTABLE
;

CREATE FUNCTION oracle.rpad(text, integer, oracle.nvarchar2)
RETURNS text
AS 'MODULE_PATHNAME','orafce_rpad'
LANGUAGE 'c'
STRICT IMMUTABLE
;

CREATE FUNCTION oracle.rpad(text, integer)
RETURNS text
AS $$ SELECT oracle.rpad($1, $2, ' '::text); $$
LANGUAGE SQL
STRICT IMMUTABLE
;

CREATE FUNCTION oracle.rpad(oracle.varchar2, integer, text)
RETURNS text
AS 'MODULE_PATHNAME','orafce_rpad'
LANGUAGE 'c'
STRICT IMMUTABLE
;

CREATE FUNCTION oracle.rpad(oracle.varchar2, integer, oracle.varchar2)
RETURNS text
AS 'MODULE_PATHNAME','orafce_rpad'
LANGUAGE 'c'
STRICT IMMUTABLE
;

CREATE FUNCTION oracle.rpad(oracle.varchar2, integer, oracle.nvarchar2)
RETURNS text
AS 'MODULE_PATHNAME','orafce_rpad'
LANGUAGE 'c'
STRICT IMMUTABLE
;

CREATE FUNCTION oracle.rpad(oracle.varchar2, integer)
RETURNS text
AS $$ SELECT oracle.rpad($1, $2, ' '::text); $$
LANGUAGE SQL
STRICT IMMUTABLE
;

CREATE FUNCTION oracle.rpad(oracle.nvarchar2, integer, text)
RETURNS text
AS 'MODULE_PATHNAME','orafce_rpad'
LANGUAGE 'c'
STRICT IMMUTABLE
;

CREATE FUNCTION oracle.rpad(oracle.nvarchar2, integer, oracle.varchar2)
RETURNS text
AS 'MODULE_PATHNAME','orafce_rpad'
LANGUAGE 'c'
STRICT IMMUTABLE
;

CREATE FUNCTION oracle.rpad(oracle.nvarchar2, integer, oracle.nvarchar2)
RETURNS text
AS 'MODULE_PATHNAME','orafce_rpad'
LANGUAGE 'c'
STRICT IMMUTABLE
;

CREATE FUNCTION oracle.rpad(oracle.nvarchar2, integer)
RETURNS text
AS $$ SELECT oracle.rpad($1, $2, ' '::text); $$
LANGUAGE SQL
STRICT IMMUTABLE
;

/* TRIM */

/* Incompatibility #1:
 *     pg_catalog.ltrim, pg_catalog.rtrim and pg_catalog.btrim remove
 *     trailing blanks of CHAR arguments because of implicit cast to
 *     text
 *
 *     Following re-definitions address this incompatbility so that
 *     trailing blanks of CHAR arguments are preserved and considered
 *     significant for the trimming process.
 */

/* LTRIM family */
CREATE FUNCTION oracle.ltrim(char, char)
RETURNS text
AS 'ltrim'
LANGUAGE internal
STRICT IMMUTABLE
;

CREATE FUNCTION oracle.ltrim(char, text)
RETURNS text
AS 'ltrim'
LANGUAGE internal
STRICT IMMUTABLE
;

CREATE FUNCTION oracle.ltrim(char, oracle.varchar2)
RETURNS text
AS 'ltrim'
LANGUAGE internal
STRICT IMMUTABLE
;

CREATE FUNCTION oracle.ltrim(char, oracle.nvarchar2)
RETURNS text
AS 'ltrim'
LANGUAGE internal
STRICT IMMUTABLE
;

CREATE FUNCTION oracle.ltrim(char)
RETURNS text
AS $$ SELECT oracle.ltrim($1, ' '::text) $$
LANGUAGE SQL
STRICT IMMUTABLE
;

CREATE FUNCTION oracle.ltrim(text, char)
RETURNS text
AS 'ltrim'
LANGUAGE internal
STRICT IMMUTABLE
;

CREATE FUNCTION oracle.ltrim(text, text)
RETURNS text
AS 'ltrim'
LANGUAGE internal
STRICT IMMUTABLE
;

CREATE FUNCTION oracle.ltrim(text, oracle.varchar2)
RETURNS text
AS 'ltrim'
LANGUAGE internal
STRICT IMMUTABLE
;

CREATE FUNCTION oracle.ltrim(text, oracle.nvarchar2)
RETURNS text
AS 'ltrim'
LANGUAGE internal
STRICT IMMUTABLE
;

CREATE FUNCTION oracle.ltrim(text)
RETURNS text
AS $$ SELECT oracle.ltrim($1, ' '::text) $$
LANGUAGE SQL
STRICT IMMUTABLE
;

CREATE FUNCTION oracle.ltrim(oracle.varchar2, char)
RETURNS text
AS 'ltrim'
LANGUAGE internal
STRICT IMMUTABLE
;

CREATE FUNCTION oracle.ltrim(oracle.varchar2, text)
RETURNS text
AS 'ltrim'
LANGUAGE internal
STRICT IMMUTABLE
;

CREATE FUNCTION oracle.ltrim(oracle.varchar2, oracle.varchar2)
RETURNS text
AS 'ltrim'
LANGUAGE internal
STRICT IMMUTABLE
;

CREATE FUNCTION oracle.ltrim(oracle.varchar2, oracle.nvarchar2)
RETURNS text
AS 'ltrim'
LANGUAGE internal
STRICT IMMUTABLE
;

CREATE FUNCTION oracle.ltrim(oracle.varchar2)
RETURNS text
AS $$ SELECT oracle.ltrim($1, ' '::text) $$
LANGUAGE SQL
STRICT IMMUTABLE
;

CREATE FUNCTION oracle.ltrim(oracle.nvarchar2, char)
RETURNS text
AS 'ltrim'
LANGUAGE internal
STRICT IMMUTABLE
;

CREATE FUNCTION oracle.ltrim(oracle.nvarchar2, text)
RETURNS text
AS 'ltrim'
LANGUAGE internal
STRICT IMMUTABLE
;

CREATE FUNCTION oracle.ltrim(oracle.nvarchar2, oracle.varchar2)
RETURNS text
AS 'ltrim'
LANGUAGE internal
STRICT IMMUTABLE
;

CREATE FUNCTION oracle.ltrim(oracle.nvarchar2, oracle.nvarchar2)
RETURNS text
AS 'ltrim'
LANGUAGE internal
STRICT IMMUTABLE
;

CREATE FUNCTION oracle.ltrim(oracle.nvarchar2)
RETURNS text
AS $$ SELECT oracle.ltrim($1, ' '::text) $$
LANGUAGE SQL
STRICT IMMUTABLE
;

/* RTRIM family */
CREATE FUNCTION oracle.rtrim(char, char)
RETURNS text
AS 'rtrim'
LANGUAGE internal
STRICT IMMUTABLE
;

CREATE FUNCTION oracle.rtrim(char, text)
RETURNS text
AS 'rtrim'
LANGUAGE internal
STRICT IMMUTABLE
;

CREATE FUNCTION oracle.rtrim(char, oracle.varchar2)
RETURNS text
AS 'rtrim'
LANGUAGE internal
STRICT IMMUTABLE
;

CREATE FUNCTION oracle.rtrim(char, oracle.nvarchar2)
RETURNS text
AS 'rtrim'
LANGUAGE internal
STRICT IMMUTABLE
;

CREATE FUNCTION oracle.rtrim(char)
RETURNS text
AS $$ SELECT oracle.rtrim($1, ' '::text) $$
LANGUAGE SQL
STRICT IMMUTABLE
;

CREATE FUNCTION oracle.rtrim(text, char)
RETURNS text
AS 'rtrim'
LANGUAGE internal
STRICT IMMUTABLE
;

CREATE FUNCTION oracle.rtrim(text, text)
RETURNS text
AS 'rtrim'
LANGUAGE internal
STRICT IMMUTABLE
;

CREATE FUNCTION oracle.rtrim(text, oracle.varchar2)
RETURNS text
AS 'rtrim'
LANGUAGE internal
STRICT IMMUTABLE
;

CREATE FUNCTION oracle.rtrim(text, oracle.nvarchar2)
RETURNS text
AS 'rtrim'
LANGUAGE internal
STRICT IMMUTABLE
;

CREATE FUNCTION oracle.rtrim(text)
RETURNS text
AS $$ SELECT oracle.rtrim($1, ' '::text) $$
LANGUAGE SQL
STRICT IMMUTABLE
;

CREATE FUNCTION oracle.rtrim(oracle.varchar2, char)
RETURNS text
AS 'rtrim'
LANGUAGE internal
STRICT IMMUTABLE
;

CREATE FUNCTION oracle.rtrim(oracle.varchar2, text)
RETURNS text
AS 'rtrim'
LANGUAGE internal
STRICT IMMUTABLE
;

CREATE FUNCTION oracle.rtrim(oracle.varchar2, oracle.varchar2)
RETURNS text
AS 'rtrim'
LANGUAGE internal
STRICT IMMUTABLE
;

CREATE FUNCTION oracle.rtrim(oracle.varchar2, oracle.nvarchar2)
RETURNS text
AS 'rtrim'
LANGUAGE internal
STRICT IMMUTABLE
;

CREATE FUNCTION oracle.rtrim(oracle.varchar2)
RETURNS text
AS $$ SELECT oracle.rtrim($1, ' '::text) $$
LANGUAGE SQL
STRICT IMMUTABLE
;

CREATE FUNCTION oracle.rtrim(oracle.nvarchar2, char)
RETURNS text
AS 'rtrim'
LANGUAGE internal
STRICT IMMUTABLE
;

CREATE FUNCTION oracle.rtrim(oracle.nvarchar2, text)
RETURNS text
AS 'rtrim'
LANGUAGE internal
STRICT IMMUTABLE
;

CREATE FUNCTION oracle.rtrim(oracle.nvarchar2, oracle.varchar2)
RETURNS text
AS 'rtrim'
LANGUAGE internal
STRICT IMMUTABLE
;

CREATE FUNCTION oracle.rtrim(oracle.nvarchar2, oracle.nvarchar2)
RETURNS text
AS 'rtrim'
LANGUAGE internal
STRICT IMMUTABLE
;

CREATE FUNCTION oracle.rtrim(oracle.nvarchar2)
RETURNS text
AS $$ SELECT oracle.rtrim($1, ' '::text) $$
LANGUAGE SQL
STRICT IMMUTABLE
;

/* BTRIM family */
CREATE FUNCTION oracle.btrim(char, char)
RETURNS text
AS 'btrim'
LANGUAGE internal
STRICT IMMUTABLE
;

CREATE FUNCTION oracle.btrim(char, text)
RETURNS text
AS 'btrim'
LANGUAGE internal
STRICT IMMUTABLE
;

CREATE FUNCTION oracle.btrim(char, oracle.varchar2)
RETURNS text
AS 'btrim'
LANGUAGE internal
STRICT IMMUTABLE
;

CREATE FUNCTION oracle.btrim(char, oracle.nvarchar2)
RETURNS text
AS 'btrim'
LANGUAGE internal
STRICT IMMUTABLE
;

CREATE FUNCTION oracle.btrim(char)
RETURNS text
AS $$ SELECT oracle.btrim($1, ' '::text) $$
LANGUAGE SQL
STRICT IMMUTABLE
;

CREATE FUNCTION oracle.btrim(text, char)
RETURNS text
AS 'btrim'
LANGUAGE internal
STRICT IMMUTABLE
;

CREATE FUNCTION oracle.btrim(text, text)
RETURNS text
AS 'btrim'
LANGUAGE internal
STRICT IMMUTABLE
;

CREATE FUNCTION oracle.btrim(text, oracle.varchar2)
RETURNS text
AS 'btrim'
LANGUAGE internal
STRICT IMMUTABLE
;

CREATE FUNCTION oracle.btrim(text, oracle.nvarchar2)
RETURNS text
AS 'btrim'
LANGUAGE internal
STRICT IMMUTABLE
;

CREATE FUNCTION oracle.btrim(text)
RETURNS text
AS $$ SELECT oracle.btrim($1, ' '::text) $$
LANGUAGE SQL
STRICT IMMUTABLE
;

CREATE FUNCTION oracle.btrim(oracle.varchar2, char)
RETURNS text
AS 'btrim'
LANGUAGE internal
STRICT IMMUTABLE
;

CREATE FUNCTION oracle.btrim(oracle.varchar2, text)
RETURNS text
AS 'btrim'
LANGUAGE internal
STRICT IMMUTABLE
;

CREATE FUNCTION oracle.btrim(oracle.varchar2, oracle.varchar2)
RETURNS text
AS 'btrim'
LANGUAGE internal
STRICT IMMUTABLE
;

CREATE FUNCTION oracle.btrim(oracle.varchar2, oracle.nvarchar2)
RETURNS text
AS 'btrim'
LANGUAGE internal
STRICT IMMUTABLE
;

CREATE FUNCTION oracle.btrim(oracle.varchar2)
RETURNS text
AS $$ SELECT oracle.btrim($1, ' '::text) $$
LANGUAGE SQL
STRICT IMMUTABLE
;

CREATE FUNCTION oracle.btrim(oracle.nvarchar2, char)
RETURNS text
AS 'btrim'
LANGUAGE internal
STRICT IMMUTABLE
;

CREATE FUNCTION oracle.btrim(oracle.nvarchar2, text)
RETURNS text
AS 'btrim'
LANGUAGE internal
STRICT IMMUTABLE
;

CREATE FUNCTION oracle.btrim(oracle.nvarchar2, oracle.varchar2)
RETURNS text
AS 'btrim'
LANGUAGE internal
STRICT IMMUTABLE
;

CREATE FUNCTION oracle.btrim(oracle.nvarchar2, oracle.nvarchar2)
RETURNS text
AS 'btrim'
LANGUAGE internal
STRICT IMMUTABLE
;

CREATE FUNCTION oracle.btrim(oracle.nvarchar2)
RETURNS text
AS $$ SELECT oracle.btrim($1, ' '::text) $$
LANGUAGE SQL
STRICT IMMUTABLE
;

/* LENGTH */
CREATE FUNCTION oracle.length(char)
RETURNS integer
AS 'MODULE_PATHNAME','orafce_bpcharlen'
LANGUAGE 'c'
STRICT IMMUTABLE
;

GRANT USAGE ON SCHEMA dbms_pipe TO PUBLIC;
GRANT USAGE ON SCHEMA dbms_alert TO PUBLIC;
GRANT USAGE ON SCHEMA plvdate TO PUBLIC;
GRANT USAGE ON SCHEMA plvstr TO PUBLIC;
GRANT USAGE ON SCHEMA plvchr TO PUBLIC;
GRANT USAGE ON SCHEMA dbms_output TO PUBLIC;
GRANT USAGE ON SCHEMA plvsubst TO PUBLIC;
GRANT SELECT ON dbms_pipe.db_pipes to PUBLIC;
GRANT USAGE ON SCHEMA dbms_utility TO PUBLIC;
GRANT USAGE ON SCHEMA plvlex TO PUBLIC;
GRANT USAGE ON SCHEMA utl_file TO PUBLIC;
GRANT USAGE ON SCHEMA dbms_assert TO PUBLIC;
GRANT USAGE ON SCHEMA dbms_random TO PUBLIC;
GRANT USAGE ON SCHEMA oracle TO PUBLIC;
GRANT USAGE ON SCHEMA plunit TO PUBLIC;

/* orafce 3.3. related changes */
ALTER FUNCTION dbms_assert.enquote_name ( character varying ) STRICT;
ALTER FUNCTION dbms_assert.enquote_name ( character varying, boolean ) STRICT;
ALTER FUNCTION dbms_assert.noop ( character varying ) STRICT;

CREATE FUNCTION pg_catalog.trunc(value timestamp without time zone, fmt text)
RETURNS timestamp without time zone
AS 'MODULE_PATHNAME', 'ora_timestamp_trunc'
LANGUAGE C IMMUTABLE STRICT;
COMMENT ON FUNCTION pg_catalog.trunc(timestamp without time zone, text) IS 'truncate date according to the specified format';

CREATE FUNCTION pg_catalog.round(value timestamp without time zone, fmt text)
RETURNS timestamp without time zone
AS 'MODULE_PATHNAME','ora_timestamp_round'
LANGUAGE C IMMUTABLE STRICT;
COMMENT ON FUNCTION pg_catalog.round(timestamp with time zone, text) IS 'round dates according to the specified format';

CREATE FUNCTION pg_catalog.round(value timestamp without time zone)
RETURNS timestamp without time zone
AS $$ SELECT pg_catalog.round($1, 'DDD'); $$
LANGUAGE SQL IMMUTABLE STRICT;
COMMENT ON FUNCTION pg_catalog.round(timestamp without time zone) IS 'will round dates according to the specified format';

CREATE FUNCTION pg_catalog.trunc(value timestamp without time zone)
RETURNS timestamp without time zone
AS $$ SELECT pg_catalog.trunc($1, 'DDD'); $$
LANGUAGE SQL IMMUTABLE STRICT;
COMMENT ON FUNCTION pg_catalog.trunc(timestamp without time zone) IS 'truncate date according to the specified format';

CREATE OR REPLACE FUNCTION oracle.round(double precision, int)
RETURNS numeric
AS $$SELECT pg_catalog.round($1::numeric, $2)$$
LANGUAGE sql IMMUTABLE STRICT;

CREATE OR REPLACE FUNCTION oracle.trunc(double precision, int)
RETURNS numeric
AS $$SELECT pg_catalog.trunc($1::numeric, $2)$$
LANGUAGE sql IMMUTABLE STRICT;

CREATE OR REPLACE FUNCTION oracle.round(float4, int)
RETURNS numeric
AS $$SELECT pg_catalog.round($1::numeric, $2)$$
LANGUAGE sql IMMUTABLE STRICT;

CREATE OR REPLACE FUNCTION oracle.trunc(float4, int)
RETURNS numeric
AS $$SELECT pg_catalog.trunc($1::numeric, $2)$$
LANGUAGE sql IMMUTABLE STRICT;


CREATE FUNCTION oracle.get_major_version()
RETURNS text
AS 'MODULE_PATHNAME','ora_get_major_version'
LANGUAGE 'c' STRICT IMMUTABLE;

CREATE FUNCTION oracle.get_major_version_num()
RETURNS text
AS 'MODULE_PATHNAME','ora_get_major_version_num'
LANGUAGE 'c' STRICT IMMUTABLE;

CREATE FUNCTION oracle.get_full_version_num()
RETURNS text
AS 'MODULE_PATHNAME','ora_get_full_version_num'
LANGUAGE 'c' STRICT IMMUTABLE;

CREATE FUNCTION oracle.get_platform()
RETURNS text
AS 'MODULE_PATHNAME','ora_get_platform'
LANGUAGE 'c' STRICT IMMUTABLE;

CREATE FUNCTION oracle.get_status()
RETURNS text
AS 'MODULE_PATHNAME','ora_get_status'
LANGUAGE 'c' STRICT IMMUTABLE;

-- Oracle system views
create view oracle.user_tab_columns as
    select table_name,
           column_name,
           data_type,
           coalesce(character_maximum_length, numeric_precision) AS data_length,
           numeric_precision AS data_precision,
           numeric_scale AS data_scale,
           is_nullable AS nullable,
           ordinal_position AS column_id,
           is_updatable AS data_upgraded,
           table_schema
    from information_schema.columns;

create view oracle.user_tables as
    select table_name
      from information_schema.tables
     where table_type = 'BASE TABLE';

create view oracle.user_cons_columns as
   select constraint_name, column_name, table_name
     from information_schema.constraint_column_usage ;

create view oracle.user_constraints as
    select conname as constraint_name,
           conindid::regclass as index_name,
           case contype when 'p' then 'P' when 'f' then 'R' end as constraint_type,
           conrelid::regclass as table_name,
           case contype when 'f' then (select conname
                                         from pg_constraint c2
                                        where contype = 'p' and c2.conindid = c1.conindid)
                                      end as r_constraint_name
      from pg_constraint c1, pg_class
     where conrelid = pg_class.oid;

create view oracle.product_component_version as
    select oracle.get_major_version() as product,
           oracle.get_full_version_num() as version,
           oracle.get_platform() || ' ' || oracle.get_status() as status
    union all
    select extname,
           case when extname = 'plpgsql' then oracle.get_full_version_num() else extversion end,
           oracle.get_platform() || ' ' || oracle.get_status()
      from pg_extension;

create view oracle.user_objects as
    select relname as object_name,
           null::text as subject_name,
           c.oid as object_id,
           case relkind when 'r' then 'TABLE'
                        when 'i' then 'INDEX'
                        when 'S' then 'SEQUENCE'
                        when 'v' then 'VIEW'
                        when 'm' then 'VIEW'
                        when 'f' then 'FOREIGN TABLE' end as object_type,
           null::timestamp(0) as created,
           null::timestamp(0) as last_ddl_time,
           case when relkind = 'i' then (select case when indisvalid then 'VALID' else 'INVALID' end
                                          from pg_index
                                         where indexrelid = c.oid)
                                   else case when relispopulated then 'VALID' else 'INVALID' end end as status,
           relnamespace as namespace
      from pg_class c join pg_namespace n on c.relnamespace = n.oid
     where relkind not in  ('t','c')
       and nspname not in ('pg_toast','pg_catalog','information_schema')
    union all
    select tgname, null, t.oid, 'TRIGGER',null, null,'VALID', relnamespace
      from pg_trigger t join pg_class c on t.tgrelid = c.oid
     where not tgisinternal
    union all
    select proname, null, p.oid, 'FUNCTION', null, null, 'VALID', pronamespace
      from pg_proc p join pg_namespace n on p.pronamespace = n.oid
     where nspname not in ('pg_toast','pg_catalog','information_schema') order by 1;

create view oracle.user_procedures as
    select proname as object_name
      from pg_proc p join pg_namespace n on p.pronamespace = n.oid
       and nspname <> 'pg_catalog';

create view oracle.user_source as
    select row_number() over (partition by oid) as line, *
      from ( select oid, unnest(string_to_array(prosrc, e'\n')) as text,
                    proname as name, 'FUNCTION'::text as type
               from pg_proc) s;

create view oracle.user_views
   as select c.relname as view_name,
  pg_catalog.pg_get_userbyid(c.relowner) as owner
from pg_catalog.pg_class c
     left join pg_catalog.pg_namespace n on n.oid = c.relnamespace
where c.relkind in ('v','')
      and n.nspname <> 'pg_catalog'
      and n.nspname <> 'information_schema'
      and n.nspname !~ '^pg_toast'
  and pg_catalog.pg_table_is_visible(c.oid);

create view oracle.user_ind_columns as
    select attname as column_name, c1.relname as index_name, c2.relname as table_name
      from (select unnest(indkey) attno, indexrelid, indrelid from pg_index) s
           join pg_attribute on attno = attnum and attrelid = indrelid
           join pg_class c1 on indexrelid = c1.oid
           join pg_class c2 on indrelid = c2.oid
           join pg_namespace n on c2.relnamespace = n.oid
     where attno > 0 and nspname not in ('pg_catalog','information_schema');

CREATE VIEW oracle.dba_segments AS
SELECT
    pg_namespace.nspname AS owner,
    pg_class.relname AS segment_name,
    CASE
        WHEN pg_class.relkind = 'r' THEN CAST( 'TABLE' AS VARCHAR( 18 ) )
        WHEN pg_class.relkind = 'i' THEN CAST( 'INDEX' AS VARCHAR( 18 ) )
        WHEN pg_class.relkind = 'f' THEN CAST( 'FOREIGN TABLE' AS VARCHAR( 18 ) )
        WHEN pg_class.relkind = 'S' THEN CAST( 'SEQUENCE' AS VARCHAR( 18 ) )
        WHEN pg_class.relkind = 's' THEN CAST( 'SPECIAL' AS VARCHAR( 18 ) )
        WHEN pg_class.relkind = 't' THEN CAST( 'TOAST TABLE' AS VARCHAR( 18 ) )
        WHEN pg_class.relkind = 'v' THEN CAST( 'VIEW' AS VARCHAR( 18 ) )
        ELSE CAST( pg_class.relkind AS VARCHAR( 18 ) )
    END AS segment_type,
    spcname AS tablespace_name,
    relfilenode AS header_file,
    NULL::oid AS header_block,
    pg_relation_size( pg_class.oid ) AS bytes,
    relpages AS blocks
FROM
    pg_class
    INNER JOIN pg_namespace
     ON pg_class.relnamespace = pg_namespace.oid
    LEFT OUTER JOIN pg_tablespace
     ON pg_class.reltablespace = pg_tablespace.oid
WHERE
    pg_class.relkind not in ('f','S','v');

-- Oracle dirty functions
CREATE OR REPLACE FUNCTION oracle.lpad(int, int, int)
RETURNS text AS $$
SELECT pg_catalog.lpad($1::text,$2,$3::text)
$$ LANGUAGE sql IMMUTABLE STRICT;

CREATE OR REPLACE FUNCTION oracle.lpad(bigint, int, int)
RETURNS text AS $$
SELECT pg_catalog.lpad($1::text,$2,$3::text)
$$ LANGUAGE sql IMMUTABLE STRICT;

CREATE OR REPLACE FUNCTION oracle.lpad(smallint, int, int)
RETURNS text AS $$
SELECT pg_catalog.lpad($1::text,$2,$3::text)
$$ LANGUAGE sql IMMUTABLE STRICT;

CREATE OR REPLACE FUNCTION oracle.lpad(numeric, int, int)
RETURNS text AS $$
SELECT pg_catalog.lpad($1::text,$2,$3::text)
$$ LANGUAGE sql IMMUTABLE STRICT;

CREATE OR REPLACE FUNCTION oracle.nvl(bigint, int)
RETURNS bigint AS $$
SELECT coalesce($1, $2)
$$ LANGUAGE sql IMMUTABLE;

CREATE OR REPLACE FUNCTION oracle.nvl(numeric, int)
RETURNS numeric AS $$
SELECT coalesce($1, $2)
$$ LANGUAGE sql IMMUTABLE;

CREATE OR REPLACE FUNCTION oracle.nvl(int, int)
RETURNS int AS $$
SELECT coalesce($1, $2)
$$ LANGUAGE sql IMMUTABLE;

CREATE OR REPLACE FUNCTION oracle.numtodsinterval(double precision, text)
RETURNS interval AS $$
  SELECT $1 * ('1' || $2)::interval
$$ LANGUAGE sql IMMUTABLE STRICT;

CREATE OR REPLACE FUNCTION oracle.replace_empty_strings()
RETURNS TRIGGER
AS 'MODULE_PATHNAME','orafce_replace_empty_strings'
LANGUAGE 'c';

CREATE OR REPLACE FUNCTION oracle.replace_null_strings()
RETURNS TRIGGER
AS 'MODULE_PATHNAME','orafce_replace_null_strings'
LANGUAGE 'c';

CREATE OR REPLACE FUNCTION oracle.unistr(text)
RETURNS text
AS 'MODULE_PATHNAME','orafce_unistr'
LANGUAGE 'c';

-- Translate Oracle regexp modifier into PostgreSQl ones
-- Append the global modifier if $2 is true. Used internally
-- by regexp_*() functions bellow.
CREATE OR REPLACE FUNCTION oracle.translate_oracle_modifiers(text, bool)
RETURNS text
AS $$
DECLARE
  modifiers text := '';
BEGIN
  IF $1 IS NOT NULL THEN
    -- Check that we don't have modifier not supported by Oracle
    IF $1 ~ '[^icnsmx]' THEN
      -- Modifier 's' is not supported by Oracle but it is a synonym
      -- of 'n', we translate 'n' into 's' bellow. It is safe to allow it.
      RAISE EXCEPTION 'argument ''flags'' has unsupported modifier(s).';
    END IF;
    -- Oracle 'n' modifier correspond to 's' POSIX modifier
    -- Oracle 'm' modifier correspond to 'n' POSIX modifier
    modifiers := translate($1, 'nm', 'sn');
  END IF;
  IF $2 THEN
    modifiers := modifiers || 'g';
  END IF;
  RETURN modifiers;
END;
$$
LANGUAGE plpgsql;

-- REGEXP_LIKE( string text, pattern text) -> boolean
-- If one of the param is NULL returns NULL, declared STRICT
CREATE OR REPLACE FUNCTION oracle.regexp_like(text, text)
RETURNS boolean
AS $$
  -- Oracle default behavior is newline-sensitive,
  -- PostgreSQL not, so force 'p' modifier to affect
  -- newline-sensitivity but not ^ and $ search.
  SELECT CASE WHEN (count(*) > 0) THEN true ELSE false END FROM regexp_matches($1, $2, 'p');
$$
LANGUAGE 'sql' STRICT;

-- REGEXP_LIKE( string text, pattern text, flags text ) -> boolean
CREATE OR REPLACE FUNCTION oracle.regexp_like(text, text, text)
RETURNS boolean
AS $$
DECLARE
  modifiers text;
BEGIN
  -- Only modifier can be NULL
  IF $1 IS NULL OR $2 IS NULL THEN
    RETURN NULL;
  END IF;
  modifiers := oracle.translate_oracle_modifiers($3, false);
  IF (regexp_matches($1, $2, modifiers))[1] IS NOT NULL THEN
    RETURN true;
  END IF;
  RETURN false;
END;
$$
LANGUAGE plpgsql;

-- REGEXP_COUNT( string text, pattern text ) -> integer
CREATE OR REPLACE FUNCTION oracle.regexp_count(text, text)
RETURNS integer
AS $$
  -- Oracle default behavior is newline-sensitive,
  -- PostgreSQL not, so force 'p' modifier to affect
  -- newline-sensitivity but not ^ and $ search.
  SELECT count(*)::integer FROM regexp_matches($1, $2, 'pg');
$$
LANGUAGE 'sql' STRICT;

-- REGEXP_COUNT( string text, pattern text, position int ) -> integer
CREATE OR REPLACE FUNCTION oracle.regexp_count(text, text, integer)
RETURNS integer
AS $$
DECLARE
  v_cnt integer;
BEGIN
  -- Check numeric arguments
  IF $3 < 1 THEN
    RAISE EXCEPTION 'argument ''position'' must be a number greater than 0';
  END IF;

  -- Oracle default behavior is newline-sensitive,
  -- PostgreSQL not, so force 'p' modifier to affect
  -- newline-sensitivity but not ^ and $ search.
  v_cnt :=  (SELECT count(*)::integer FROM regexp_matches(substr($1, $3), $2, 'pg'));
  RETURN v_cnt;
END;
$$
LANGUAGE plpgsql STRICT;

-- REGEXP_COUNT( string text, pattern text, position int, flags text ) -> integer
CREATE OR REPLACE FUNCTION oracle.regexp_count(text, text, integer, text)
RETURNS integer
AS $$
DECLARE
  modifiers text;
  v_cnt   integer;
BEGIN
  -- Only modifier can be NULL
  IF $1 IS NULL OR $2 IS NULL OR $3 IS NULL THEN
    RETURN NULL;
  END IF;
  -- Check numeric arguments
  IF $3 < 1 THEN
    RAISE EXCEPTION 'argument ''position'' must be a number greater than 0';
  END IF;

  modifiers := oracle.translate_oracle_modifiers($4, true);
  v_cnt := (SELECT count(*)::integer FROM regexp_matches(substr($1, $3), $2, modifiers));
  RETURN v_cnt;
END;
$$
LANGUAGE plpgsql;

--  REGEXP_INSTR( string text, pattern text ) -> integer
CREATE OR REPLACE FUNCTION oracle.regexp_instr(text, text)
RETURNS integer
AS $$
DECLARE
  v_pos integer;
  v_pattern text;
BEGIN
  -- Without subexpression specified, assume 0 which mean that the first
  -- position for the substring matching the whole pattern is returned.
  -- We need to enclose the pattern between parentheses.
  v_pattern := '(' || $2 || ')';

  -- Oracle default behavior is newline-sensitive,
  -- PostgreSQL not, so force 'p' modifier to affect
  -- newline-sensitivity but not ^ and $ search.
  v_pos := (SELECT position((SELECT (regexp_matches($1, v_pattern, 'pg'))[1] OFFSET 0 LIMIT 1) IN $1));

  -- position() returns NULL when not found, we need to return 0 instead
  IF v_pos IS NOT NULL THEN
    RETURN v_pos;
  END IF;
  RETURN 0;
END;
$$
LANGUAGE plpgsql STRICT;

--  REGEXP_INSTR( string text, pattern text, position int ) -> integer
CREATE OR REPLACE FUNCTION oracle.regexp_instr(text, text, integer)
RETURNS integer
AS $$
DECLARE
  v_pos integer;
  v_pattern text;
BEGIN
  IF $3 < 1 THEN
    RAISE EXCEPTION 'argument ''position'' must be a number greater than 0';
  END IF;
  -- Without subexpression specified, assume 0 which mean that the first
  -- position for the substring matching the whole pattern is returned.
  -- We need to enclose the pattern between parentheses.
  v_pattern := '(' || $2 || ')';

  -- Oracle default behavior is newline-sensitive,
  -- PostgreSQL not, so force 'p' modifier to affect
  -- newline-sensitivity but not ^ and $ search.
  v_pos := (SELECT position((SELECT (regexp_matches(substr($1, $3), v_pattern, 'pg'))[1] OFFSET 0 LIMIT 1) IN $1));

  -- position() returns NULL when not found, we need to return 0 instead
  IF v_pos IS NOT NULL THEN
    RETURN v_pos;
  END IF;
  RETURN 0;
END;
$$
LANGUAGE plpgsql STRICT;

--  REGEXP_INSTR( string text, pattern text, position int, occurence int ) -> integer
CREATE OR REPLACE FUNCTION oracle.regexp_instr(text, text, integer, integer)
RETURNS integer
AS $$
DECLARE
  v_pos integer;
  v_pattern text;
BEGIN
  IF $3 < 1 THEN
    RAISE EXCEPTION 'argument ''position'' must be a number greater than 0';
  END IF;
  IF $4 < 1 THEN
    RAISE EXCEPTION 'argument ''occurence'' must be a number greater than 0';
  END IF;

  -- Without subexpression specified, assume 0 which mean that the first
  -- position for the substring matching the whole pattern is returned.
  -- We need to enclose the pattern between parentheses.
  v_pattern := '(' || $2 || ')';

  -- Oracle default behavior is newline-sensitive,
  -- PostgreSQL not, so force 'p' modifier to affect
  -- newline-sensitivity but not ^ and $ search.
  v_pos := (SELECT position((SELECT (regexp_matches(substr($1, $3), v_pattern, 'pg'))[1] OFFSET $4 - 1 LIMIT 1) IN $1));

  -- position() returns NULL when not found, we need to return 0 instead
  IF v_pos IS NOT NULL THEN
    RETURN v_pos;
  END IF;
  RETURN 0;
END;
$$
LANGUAGE plpgsql STRICT;

--  REGEXP_INSTR( string text, pattern text, position int, occurence int, return_opt int ) -> integer
CREATE OR REPLACE FUNCTION oracle.regexp_instr(text, text, integer, integer, integer)
RETURNS integer
AS $$
DECLARE
  v_pos integer;
  v_len integer;
  v_pattern text;
BEGIN
  IF $3 < 1 THEN
    RAISE EXCEPTION 'argument ''position'' must be a number greater than 0';
  END IF;
  IF $4 < 1 THEN
    RAISE EXCEPTION 'argument ''occurence'' must be a number greater than 0';
  END IF;
  IF $5 != 0 AND $5 != 1 THEN
    RAISE EXCEPTION 'argument ''return_opt'' must be 0 or 1';
  END IF;

  -- Without subexpression specified, assume 0 which mean that the first
  -- Without subexpression specified, assume 0 which mean that the first
  -- position for the substring matching the whole pattern is returned.
  -- We need to enclose the pattern between parentheses.
  v_pattern := '(' || $2 || ')';

  -- Oracle default behavior is newline-sensitive,
  -- PostgreSQL not, so force 'p' modifier to affect
  -- newline-sensitivity but not ^ and $ search.
  v_pos := (SELECT position((SELECT (regexp_matches(substr($1, $3), v_pattern, 'pg'))[1] OFFSET $4-1 LIMIT 1) IN $1));

  -- position() returns NULL when not found, we need to return 0 instead
  IF v_pos IS NOT NULL THEN
    IF $5 = 1 THEN
      v_len := (SELECT length((SELECT (regexp_matches(substr($1, $3), v_pattern, 'pg'))[1] OFFSET $4 - 1 LIMIT 1)));
      v_pos := v_pos + v_len;
    END IF;
    RETURN v_pos;
  END IF;
  RETURN 0;
END;
$$
LANGUAGE plpgsql STRICT;

--  REGEXP_INSTR( string text, pattern text, position int, occurence int, return_opt int, flags text ) -> integer
CREATE OR REPLACE FUNCTION oracle.regexp_instr(text, text, integer, integer, integer, text)
RETURNS integer
AS $$
DECLARE
  v_pos integer;
  v_len integer;
  modifiers text;
  v_pattern text;
BEGIN
  -- Only modifier can be NULL
  IF $1 IS NULL OR $2 IS NULL OR $3 IS NULL OR $4 IS NULL OR $5 IS NULL THEN
    RETURN NULL;
  END IF;
  -- Check numeric arguments
  IF $3 < 1 THEN
    RAISE EXCEPTION 'argument ''position'' must be a number greater than 0';
  END IF;
  IF $4 < 1 THEN
      RAISE EXCEPTION 'argument ''occurence'' must be a number greater than 0';
  END IF;
  IF $5 != 0 AND $5 != 1 THEN
    RAISE EXCEPTION 'argument ''return_opt'' must be 0 or 1';
  END IF;
  modifiers := oracle.translate_oracle_modifiers($6, true);

  -- Without subexpression specified, assume 0 which mean that the first
  -- position for the substring matching the whole pattern is returned.
  -- We need to enclose the pattern between parentheses.
  v_pattern := '(' || $2 || ')';
  v_pos := (SELECT position((SELECT (regexp_matches(substr($1, $3), v_pattern, modifiers))[1] OFFSET $4 - 1 LIMIT 1) IN $1));

  -- position() returns NULL when not found, we need to return 0 instead
  IF v_pos IS NOT NULL THEN
    IF $5 = 1 THEN
      v_len := (SELECT length((SELECT (regexp_matches(substr($1, $3), v_pattern, modifiers))[1] OFFSET $4-1 LIMIT 1)));
      v_pos := v_pos + v_len;
    END IF;
    RETURN v_pos;
  END IF;
  RETURN 0;
END;
$$
LANGUAGE plpgsql;

--  REGEXP_INSTR( string text, pattern text, position int, occurence int, return_opt int, flags text, group int ) -> integer
CREATE OR REPLACE FUNCTION oracle.regexp_instr(text, text, integer, integer, integer, text, integer)
RETURNS integer
AS $$
DECLARE
  v_pos integer := 0;
  v_pos_orig integer := $3;
  v_len integer := 0;
  modifiers text;
  occurrence integer := $4;
  idx integer := 1;
  v_curr_pos integer := 0;
  v_pattern text;
  v_subexpr integer := $7;
BEGIN
  -- Only modifier can be NULL
  IF $1 IS NULL OR $2 IS NULL OR $3 IS NULL OR $4 IS NULL OR $5 IS NULL OR $7 IS NULL THEN
    RETURN NULL;
  END IF;
  -- Check numeric arguments
  IF $3 < 1 THEN
      RAISE EXCEPTION 'argument ''position'' must be a number greater than 0';
  END IF;
  IF $4 < 1 THEN
    RAISE EXCEPTION 'argument ''occurence'' must be a number greater than 0';
  END IF;
  IF $7 < 0 THEN
    RAISE EXCEPTION 'argument ''group'' must be a positive number';
  END IF;
  IF $5 != 0 AND $5 != 1 THEN
    RAISE EXCEPTION 'argument ''return_opt'' must be 0 or 1';
  END IF;

  -- Translate Oracle regexp modifier into PostgreSQl ones
  modifiers := oracle.translate_oracle_modifiers($6, true);

  -- If subexpression value is 0 we need to enclose the pattern between parentheses.
  IF v_subexpr = 0 THEN
     v_pattern := '(' || $2 || ')';
     v_subexpr := 1;
  ELSE
     v_pattern := $2;
  END IF;

  -- To get position of occurrence > 1 we need a more complex code
  LOOP
    v_curr_pos := v_curr_pos + v_len;
    v_pos := (SELECT position((SELECT (regexp_matches(substr($1, v_pos_orig), '('||$2||')', modifiers))[1] OFFSET 0 LIMIT 1) IN substr($1, v_pos_orig)));
    v_len := (SELECT length((SELECT (regexp_matches(substr($1, v_pos_orig), '('||$2||')', modifiers))[1] OFFSET 0 LIMIT 1)));

    EXIT WHEN v_len IS NULL;

    v_pos_orig := v_pos_orig + v_pos + v_len;
    v_curr_pos := v_curr_pos + v_pos;
    idx := idx + 1;

    EXIT WHEN idx > occurrence;
  END LOOP;

  v_pos := (SELECT position((SELECT (regexp_matches(substr($1, v_curr_pos), v_pattern, modifiers))[v_subexpr] OFFSET 0 LIMIT 1) IN substr($1, v_curr_pos)));
  IF v_pos IS NOT NULL THEN
    IF $5 = 1 THEN
      v_len := (SELECT length((SELECT (regexp_matches(substr($1, v_curr_pos), v_pattern, modifiers))[v_subexpr] OFFSET 0 LIMIT 1)));
      v_pos := v_pos + v_len;
    END IF;
    RETURN v_pos + v_curr_pos - 1;
  END IF;
  RETURN 0;
END;
$$
LANGUAGE plpgsql;

-- REGEXP_SUBSTR( string text, pattern text ) -> text
CREATE OR REPLACE FUNCTION oracle.regexp_substr(text, text)
RETURNS text
AS $$
DECLARE
  v_substr text;
  v_pattern text;
BEGIN
  -- Without subexpression specified, assume 0 which mean that the first
  -- position for the substring matching the whole pattern is returned.
  -- We need to enclose the pattern between parentheses.
  v_pattern := '(' || $2 || ')';

  -- Oracle default behavior is newline-sensitive,
  -- PostgreSQL not, so force 'p' modifier to affect
  -- newline-sensitivity but not ^ and $ search.
  v_substr := (SELECT (regexp_matches($1, v_pattern, 'pg'))[1] OFFSET 0 LIMIT 1);
  RETURN v_substr;
END;
$$
LANGUAGE plpgsql STRICT;

-- REGEXP_SUBSTR( string text, pattern text, position int ) -> text
CREATE OR REPLACE FUNCTION oracle.regexp_substr(text, text, int)
RETURNS text
AS $$
DECLARE
  v_substr text;
  v_pattern text;
BEGIN
  -- Check numeric arguments
  IF $3 < 1 THEN
    RAISE EXCEPTION 'argument ''position'' must be a number greater than 0';
  END IF;

  -- Without subexpression specified, assume 0 which mean that the first
  -- position for the substring matching the whole pattern is returned.
  -- We need to enclose the pattern between parentheses.
  v_pattern := '(' || $2 || ')';

  -- Oracle default behavior is newline-sensitive,
  -- PostgreSQL not, so force 'p' modifier to affect
  -- newline-sensitivity but not ^ and $ search.
  v_substr := (SELECT (regexp_matches(substr($1, $3), v_pattern, 'pg'))[1] OFFSET 0 LIMIT 1);
  RETURN v_substr;
END;
$$
LANGUAGE plpgsql STRICT;

-- REGEXP_SUBSTR( string text, pattern text, position int, occurence int ) -> text
CREATE OR REPLACE FUNCTION oracle.regexp_substr(text, text, integer, integer)
RETURNS text
AS $$
DECLARE
  v_substr text;
  v_pattern text;
BEGIN
  -- Check numeric arguments
  IF $3 < 1 THEN
    RAISE EXCEPTION 'argument ''position'' must be a number greater than 0';
  END IF;
  IF $4 < 1 THEN
    RAISE EXCEPTION 'argument ''occurence'' must be a number greater than 0';
  END IF;

  -- Without subexpression specified, assume 0 which mean that the first
  -- position for the substring matching the whole pattern is returned.
  -- We need to enclose the pattern between parentheses.
  v_pattern := '(' || $2 || ')';

  -- Oracle default behavior is newline-sensitive,
  -- PostgreSQL not, so force 'p' modifier to affect
  -- newline-sensitivity but not ^ and $ search.
  v_substr := (SELECT (regexp_matches(substr($1, $3), v_pattern, 'pg'))[1] OFFSET $4 - 1 LIMIT 1);
  RETURN v_substr;
END;
$$
LANGUAGE plpgsql STRICT;

-- REGEXP_SUBSTR( string text, pattern text, position int, occurence int, flags text ) -> text
CREATE OR REPLACE FUNCTION oracle.regexp_substr(text, text, integer, integer, text)
RETURNS text
AS $$
DECLARE
  v_substr text;
  v_pattern text;
  modifiers text;
BEGIN
  -- Only modifier can be NULL
  IF $1 IS NULL OR $2 IS NULL OR $3 IS NULL OR $4 IS NULL THEN
    RETURN NULL;
  END IF;
  -- Check numeric arguments
  IF $3 < 1 THEN
    RAISE EXCEPTION 'argument ''position'' must be a number greater than 0';
  END IF;
  IF $4 < 1 THEN
    RAISE EXCEPTION 'argument ''occurence'' must be a number greater than 0';
  END IF;

  modifiers := oracle.translate_oracle_modifiers($5, true);

  -- Without subexpression specified, assume 0 which mean that the first
  -- position for the substring matching the whole pattern is returned.
  -- We need to enclose the pattern between parentheses.
  v_pattern := '(' || $2 || ')';

  -- Oracle default behavior is newline-sensitive,
  -- PostgreSQL not, so force 'p' modifier to affect
  -- newline-sensitivity but not ^ and $ search.
  v_substr := (SELECT (regexp_matches(substr($1, $3), v_pattern, modifiers))[1] OFFSET $4 - 1 LIMIT 1);
  RETURN v_substr;
END;
$$
LANGUAGE plpgsql;

-- REGEXP_SUBSTR( string text, pattern text, position int, occurence int, flags text, group int ) -> text
CREATE OR REPLACE FUNCTION oracle.regexp_substr(text, text, integer, integer, text, int)
RETURNS text
AS $$
DECLARE
  v_substr text;
  v_pattern text;
  modifiers text;
  v_subexpr integer := $6;
  has_group integer;
BEGIN
  -- Only modifier can be NULL
  IF $1 IS NULL OR $2 IS NULL OR $3 IS NULL OR $4 IS NULL OR $6 IS NULL THEN
    RETURN NULL;
  END IF;
  -- Check numeric arguments
  IF $3 < 1 THEN
    RAISE EXCEPTION 'argument ''position'' must be a number greater than 0';
  END IF;
  IF $4 < 1 THEN
    RAISE EXCEPTION 'argument ''occurence'' must be a number greater than 0';
  END IF;
  IF v_subexpr < 0 THEN
    RAISE EXCEPTION 'argument ''group'' must be a positive number';
  END IF;

  -- Check that with v_subexpr = 1 we have a capture group otherwise return NULL
  has_group := (SELECT count(*) FROM regexp_matches($2, '(?:[^\\]|^)\(', 'g'));
  IF $6 = 1 AND has_group = 0 THEN
    RETURN NULL;
  END IF;

  modifiers := oracle.translate_oracle_modifiers($5, true);

  -- If subexpression value is 0 we need to enclose the pattern between parentheses.
  IF v_subexpr = 0 THEN
    v_pattern := '(' || $2 || ')';
    v_subexpr := 1;
  ELSE
    v_pattern := $2;
  END IF;

  -- Oracle default behavior is newline-sensitive,
  -- PostgreSQL not, so force 'p' modifier to affect
  -- newline-sensitivity but not ^ and $ search.
  v_substr := (SELECT (regexp_matches(substr($1, $3), v_pattern, modifiers))[v_subexpr] OFFSET $4 - 1 LIMIT 1);
  RETURN v_substr;
END;
$$
LANGUAGE plpgsql;

-- REGEXP_REPLACE( string text, pattern text, replace_string text ) -> text
CREATE OR REPLACE FUNCTION oracle.regexp_replace(text, text, text)
RETURNS text
AS $$
DECLARE
  str text;
BEGIN
  IF $2 IS NULL AND $1 IS NOT NULL THEN
    RETURN $1;
  END IF;
  -- Oracle default behavior is to replace all occurence
  -- whereas PostgreSQL only replace the first occurrence
  -- so we need to add 'g' modifier.
  SELECT pg_catalog.regexp_replace($1, $2, $3, 'g') INTO str;
  RETURN str;
END;
$$
LANGUAGE plpgsql;

-- REGEXP_REPLACE( string text, pattern text, replace_string text, position int ) -> text
CREATE OR REPLACE FUNCTION oracle.regexp_replace(text, text, text, integer)
RETURNS text
AS $$
DECLARE
  v_replaced_str text;
  v_before text;
BEGIN
  IF $1 IS NULL OR $3 IS NULL OR $4 IS NULL THEN
    RETURN NULL;
  END IF;
  IF $2 IS NULL THEN
    RETURN $1;
  END IF;
  -- Check numeric arguments
  IF $4 < 1 THEN
    RAISE EXCEPTION 'argument ''position'' must be a number greater than 0';
  END IF;

  v_before = substr($1, 1, $4 - 1);

  -- Oracle default behavior is to replace all occurence
  -- whereas PostgreSQL only replace the first occurrence
  -- so we need to add 'g' modifier.
  v_replaced_str := v_before || pg_catalog.regexp_replace(substr($1, $4), $2, $3, 'g');
  RETURN v_replaced_str;
END;
$$
LANGUAGE plpgsql;

-- REGEXP_REPLACE( string text, pattern text, replace_string text, position int, occurence int ) -> text
CREATE OR REPLACE FUNCTION oracle.regexp_replace(text, text, text, integer, integer)
RETURNS text
AS $$
DECLARE
  v_replaced_str text;
  v_pos integer := $4;
  v_before text := '';
  v_nummatch integer;
BEGIN
  IF $1 IS NULL OR $3 IS NULL OR $4 IS NULL OR $5 IS NULL THEN
    RETURN NULL;
  END IF;
  IF $2 IS NULL THEN
    RETURN $1;
  END IF;
  -- Check numeric arguments
  IF $4 < 1 THEN
    RAISE EXCEPTION 'argument ''position'' must be a number greater than 0';
  END IF;
  IF $5 < 0 THEN
    RAISE EXCEPTION 'argument ''occurrence'' must be a positive number';
  END IF;
  -- Check if the occurrence queried exceeds the number of occurrences
  IF $5 > 1 THEN
    v_nummatch := (SELECT count(*) FROM regexp_matches(substr($1, $4), $2, 'g'));
    IF $5 > v_nummatch THEN
      RETURN $1;
    END IF;
    -- Get the position of the occurrence we are looking for
    v_pos := oracle.regexp_instr($1, $2, $4, $5, 0, '', 1);
    IF v_pos = 0 THEN
      RETURN $1;
    END IF;
  END IF;
  -- Get the substring before this position we will need to restore it
  v_before := substr($1, 1, v_pos - 1);

  -- Replace all occurrences
  IF $5 = 0 THEN
    v_replaced_str := v_before || pg_catalog.regexp_replace(substr($1, v_pos), $2, $3, 'g');
  ELSE
    -- Replace the first occurrence
    v_replaced_str := v_before || pg_catalog.regexp_replace(substr($1, v_pos), $2, $3);
  END IF;

  RETURN v_replaced_str;
END;
$$
LANGUAGE plpgsql;

-- REGEXP_REPLACE( string text, pattern text, replace_string text, position int, occurence int, flags text ) -> text
CREATE OR REPLACE FUNCTION oracle.regexp_replace(text, text, text, integer, integer, text)
RETURNS text
AS $$
DECLARE
  v_replaced_str text;
  v_pos integer := $4;
  v_nummatch integer;
  v_before text := '';
  modifiers text := '';
BEGIN
  IF $1 IS NULL OR $3 IS NULL OR $4 IS NULL OR $5 IS NULL THEN
    RETURN NULL;
  END IF;
  IF $2 IS NULL THEN
    RETURN $1;
  END IF;
  -- Check numeric arguments
  IF $4 < 1 THEN
    RAISE EXCEPTION 'argument ''position'' must be a number greater than 0';
  END IF;
  IF $5 < 0 THEN
    RAISE EXCEPTION 'argument ''occurrence'' must be a positive number';
  END IF;
  -- Set the modifiers
  IF $5 = 0 THEN
    modifiers := oracle.translate_oracle_modifiers($6, true);
  ELSE
    modifiers := oracle.translate_oracle_modifiers($6, false);
  END IF;
  -- Check if the occurrence queried exceeds the number of occurrences
  IF $5 > 1 THEN
    v_nummatch := (SELECT count(*) FROM regexp_matches(substr($1, $4), $2, $6||'g'));
    IF $5 > v_nummatch THEN
      RETURN $1;
    END IF;
    -- Get the position of the occurrence we are looking for
    v_pos := oracle.regexp_instr($1, $2, $4, $5, 0, $6, 1);
    IF v_pos = 0 THEN
      RETURN $1;
    END IF;
  END IF;
  -- Get the substring before this position we will need to restore it
  v_before := substr($1, 1, v_pos - 1);
  -- Replace occurrence(s)
  v_replaced_str := v_before || pg_catalog.regexp_replace(substr($1, v_pos), $2, $3, modifiers);
  RETURN v_replaced_str;
END;
$$
LANGUAGE plpgsql;<|MERGE_RESOLUTION|>--- conflicted
+++ resolved
@@ -298,8 +298,6 @@
 $$ LANGUAGE SQL IMMUTABLE;
 
 /* --can't overwrite PostgreSQL DATE data type!!! */
-<<<<<<< HEAD
-=======
 CREATE FUNCTION oracle.to_multi_byte(str text)
 RETURNS text
 AS 'MODULE_PATHNAME','orafce_to_multi_byte'
@@ -311,7 +309,6 @@
 AS 'MODULE_PATHNAME','orafce_to_single_byte'
 LANGUAGE C IMMUTABLE STRICT;
 COMMENT ON FUNCTION oracle.to_single_byte(text) IS 'Convert characters to their corresponding single-byte characters if possible';
->>>>>>> c16984f4
 
 CREATE DOMAIN oracle.date AS timestamp(0);
 
