--- conflicted
+++ resolved
@@ -764,11 +764,7 @@
 	{
 		DefElem    *defel = (DefElem *) lfirst(option);
 
-<<<<<<< HEAD
-		if (strcmp(defel->defname, "as") == 0 || strcmp(defel->defname, "is") == 0)
-=======
 		if ((strcmp(defel->defname, "as") == 0) || (strcmp(defel->defname, "is") == 0))
->>>>>>> 1ea0317b
 		{
 			if (as_or_is_item)
 				ereport(ERROR,
