/*-------------------------------------------------------------------------
 *
 * parse_target.c
 *	  handle target lists
 *
 * Portions Copyright (c) 1996-2022, PostgreSQL Global Development Group
 * Portions Copyright (c) 1994, Regents of the University of California
 *
 *
 * IDENTIFICATION
 *	  src/backend/parser/parse_target.c
 *
 *-------------------------------------------------------------------------
 */
#include "postgres.h"

#include "catalog/pg_type.h"
#include "commands/dbcommands.h"
#include "funcapi.h"
#include "miscadmin.h"
#include "nodes/makefuncs.h"
#include "nodes/nodeFuncs.h"
#include "parser/parse_coerce.h"
#include "parser/parse_expr.h"
#include "parser/parse_func.h"
#include "parser/parse_relation.h"
#include "parser/parse_target.h"
#include "parser/parse_type.h"
#include "parser/parsetree.h"
#include "utils/builtins.h"
#include "utils/lsyscache.h"
#include "utils/rel.h"
#include "utils/typcache.h"

static void markTargetListOrigin(ParseState *pstate, TargetEntry *tle,
								 Var *var, int levelsup);
static Node *transformAssignmentSubscripts(ParseState *pstate,
										   Node *basenode,
										   const char *targetName,
										   Oid targetTypeId,
										   int32 targetTypMod,
										   Oid targetCollation,
										   List *subscripts,
										   bool isSlice,
										   List *indirection,
										   ListCell *next_indirection,
										   Node *rhs,
										   CoercionContext ccontext,
										   int location);
static List *ExpandColumnRefStar(ParseState *pstate, ColumnRef *cref,
								 bool make_target_entry);
static List *ExpandAllTables(ParseState *pstate, int location);
static List *ExpandIndirectionStar(ParseState *pstate, A_Indirection *ind,
								   bool make_target_entry, ParseExprKind exprKind);
static List *ExpandSingleTable(ParseState *pstate, ParseNamespaceItem *nsitem,
							   int sublevels_up, int location,
							   bool make_target_entry);
static List *ExpandRowReference(ParseState *pstate, Node *expr,
								bool make_target_entry);
static int	FigureColnameInternal(Node *node, char **name);


/*
 * transformTargetEntry()
 *	Transform any ordinary "expression-type" node into a targetlist entry.
 *	This is exported so that parse_clause.c can generate targetlist entries
 *	for ORDER/GROUP BY items that are not already in the targetlist.
 *
 * node		the (untransformed) parse tree for the value expression.
 * expr		the transformed expression, or NULL if caller didn't do it yet.
 * exprKind expression kind (EXPR_KIND_SELECT_TARGET, etc)
 * colname	the column name to be assigned, or NULL if none yet set.
 * resjunk	true if the target should be marked resjunk, ie, it is not
 *			wanted in the final projected tuple.
 */
TargetEntry *
transformTargetEntry(ParseState *pstate,
					 Node *node,
					 Node *expr,
					 ParseExprKind exprKind,
					 char *colname,
					 bool resjunk)
{
	/* Transform the node if caller didn't do it already */
	if (expr == NULL)
	{
		/*
		 * If it's a SetToDefault node and we should allow that, pass it
		 * through unmodified.  (transformExpr will throw the appropriate
		 * error if we're disallowing it.)
		 */
		if (exprKind == EXPR_KIND_UPDATE_SOURCE && IsA(node, SetToDefault))
			expr = node;
		else
			expr = transformExpr(pstate, node, exprKind);
	}

	if (colname == NULL && !resjunk)
	{
		/*
		 * Generate a suitable column name for a column without any explicit
		 * 'AS ColumnName' clause.
		 */
		colname = FigureColname(node);
	}

	return makeTargetEntry((Expr *) expr,
						   (AttrNumber) pstate->p_next_resno++,
						   colname,
						   resjunk);
}


/*
 * transformTargetList()
 * Turns a list of ResTarget's into a list of TargetEntry's.
 *
 * This code acts mostly the same for SELECT, UPDATE, or RETURNING lists;
 * the main thing is to transform the given expressions (the "val" fields).
 * The exprKind parameter distinguishes these cases when necessary.
 */
List *
transformTargetList(ParseState *pstate, List *targetlist,
					ParseExprKind exprKind)
{
	List	   *p_target = NIL;
	bool		expand_star;
	ListCell   *o_target;

	/* Shouldn't have any leftover multiassign items at start */
	Assert(pstate->p_multiassign_exprs == NIL);

	/* Expand "something.*" in SELECT and RETURNING, but not UPDATE */
	expand_star = (exprKind != EXPR_KIND_UPDATE_SOURCE);

	foreach(o_target, targetlist)
	{
		ResTarget  *res = (ResTarget *) lfirst(o_target);

		/*
		 * Check for "something.*".  Depending on the complexity of the
		 * "something", the star could appear as the last field in ColumnRef,
		 * or as the last indirection item in A_Indirection.
		 */
		if (expand_star)
		{
			if (IsA(res->val, ColumnRef))
			{
				ColumnRef  *cref = (ColumnRef *) res->val;

				if (IsA(llast(cref->fields), A_Star))
				{
					/* It is something.*, expand into multiple items */
					p_target = list_concat(p_target,
										   ExpandColumnRefStar(pstate,
															   cref,
															   true));
					continue;
				}
			}
			else if (IsA(res->val, A_Indirection))
			{
				A_Indirection *ind = (A_Indirection *) res->val;

				if (IsA(llast(ind->indirection), A_Star))
				{
					/* It is something.*, expand into multiple items */
					p_target = list_concat(p_target,
										   ExpandIndirectionStar(pstate,
																 ind,
																 true,
																 exprKind));
					continue;
				}
			}
		}

		/*
		 * Not "something.*", or we want to treat that as a plain whole-row
		 * variable, so transform as a single expression
		 */
		p_target = lappend(p_target,
						   transformTargetEntry(pstate,
												res->val,
												NULL,
												exprKind,
												res->name,
												false));
	}

	/*
	 * If any multiassign resjunk items were created, attach them to the end
	 * of the targetlist.  This should only happen in an UPDATE tlist.  We
	 * don't need to worry about numbering of these items; transformUpdateStmt
	 * will set their resnos.
	 */
	if (pstate->p_multiassign_exprs)
	{
		Assert(exprKind == EXPR_KIND_UPDATE_SOURCE);
		p_target = list_concat(p_target, pstate->p_multiassign_exprs);
		pstate->p_multiassign_exprs = NIL;
	}

	return p_target;
}


/*
 * transformExpressionList()
 *
 * This is the identical transformation to transformTargetList, except that
 * the input list elements are bare expressions without ResTarget decoration,
 * and the output elements are likewise just expressions without TargetEntry
 * decoration.  Also, we don't expect any multiassign constructs within the
 * list, so there's nothing to do for that.  We use this for ROW() and
 * VALUES() constructs.
 *
 * exprKind is not enough to tell us whether to allow SetToDefault, so
 * an additional flag is needed for that.
 */
List *
transformExpressionList(ParseState *pstate, List *exprlist,
						ParseExprKind exprKind, bool allowDefault)
{
	List	   *result = NIL;
	ListCell   *lc;

	foreach(lc, exprlist)
	{
		Node	   *e = (Node *) lfirst(lc);

		/*
		 * Check for "something.*".  Depending on the complexity of the
		 * "something", the star could appear as the last field in ColumnRef,
		 * or as the last indirection item in A_Indirection.
		 */
		if (IsA(e, ColumnRef))
		{
			ColumnRef  *cref = (ColumnRef *) e;

			if (IsA(llast(cref->fields), A_Star))
			{
				/* It is something.*, expand into multiple items */
				result = list_concat(result,
									 ExpandColumnRefStar(pstate, cref,
														 false));
				continue;
			}
		}
		else if (IsA(e, A_Indirection))
		{
			A_Indirection *ind = (A_Indirection *) e;

			if (IsA(llast(ind->indirection), A_Star))
			{
				/* It is something.*, expand into multiple items */
				result = list_concat(result,
									 ExpandIndirectionStar(pstate, ind,
														   false, exprKind));
				continue;
			}
		}

		/*
		 * Not "something.*", so transform as a single expression.  If it's a
		 * SetToDefault node and we should allow that, pass it through
		 * unmodified.  (transformExpr will throw the appropriate error if
		 * we're disallowing it.)
		 */
		if (allowDefault && IsA(e, SetToDefault))
			 /* do nothing */ ;
		else
			e = transformExpr(pstate, e, exprKind);

		result = lappend(result, e);
	}

	return result;
}


/*
 * resolveTargetListUnknowns()
 *		Convert any unknown-type targetlist entries to type TEXT.
 *
 * We do this after we've exhausted all other ways of identifying the output
 * column types of a query.
 */
void
resolveTargetListUnknowns(ParseState *pstate, List *targetlist)
{
	ListCell   *l;

	foreach(l, targetlist)
	{
		TargetEntry *tle = (TargetEntry *) lfirst(l);
		Oid			restype = exprType((Node *) tle->expr);

		if (restype == UNKNOWNOID)
		{
			tle->expr = (Expr *) coerce_type(pstate, (Node *) tle->expr,
											 restype, TEXTOID, -1,
											 COERCION_IMPLICIT,
											 COERCE_IMPLICIT_CAST,
											 -1);
		}
	}
}


/*
 * markTargetListOrigins()
 *		Mark targetlist columns that are simple Vars with the source
 *		table's OID and column number.
 *
 * Currently, this is done only for SELECT targetlists and RETURNING lists,
 * since we only need the info if we are going to send it to the frontend.
 */
void
markTargetListOrigins(ParseState *pstate, List *targetlist)
{
	ListCell   *l;

	foreach(l, targetlist)
	{
		TargetEntry *tle = (TargetEntry *) lfirst(l);

		markTargetListOrigin(pstate, tle, (Var *) tle->expr, 0);
	}
}

/*
 * markTargetListOrigin()
 *		If 'var' is a Var of a plain relation, mark 'tle' with its origin
 *
 * levelsup is an extra offset to interpret the Var's varlevelsup correctly.
 *
 * Note that we do not drill down into views, but report the view as the
 * column owner.  There's also no need to drill down into joins: if we see
 * a join alias Var, it must be a merged JOIN USING column (or possibly a
 * whole-row Var); that is not a direct reference to any plain table column,
 * so we don't report it.
 */
static void
markTargetListOrigin(ParseState *pstate, TargetEntry *tle,
					 Var *var, int levelsup)
{
	int			netlevelsup;
	RangeTblEntry *rte;
	AttrNumber	attnum;

	if (var == NULL || !IsA(var, Var))
		return;
	netlevelsup = var->varlevelsup + levelsup;
	rte = GetRTEByRangeTablePosn(pstate, var->varno, netlevelsup);
	attnum = var->varattno;

	switch (rte->rtekind)
	{
		case RTE_RELATION:
			/* It's a table or view, report it */
			tle->resorigtbl = rte->relid;
			tle->resorigcol = attnum;
			break;
		case RTE_SUBQUERY:
			/* Subselect-in-FROM: copy up from the subselect */
			if (attnum != InvalidAttrNumber)
			{
				TargetEntry *ste = get_tle_by_resno(rte->subquery->targetList,
													attnum);

				if (ste == NULL || ste->resjunk)
					elog(ERROR, "subquery %s does not have attribute %d",
						 rte->eref->aliasname, attnum);
				tle->resorigtbl = ste->resorigtbl;
				tle->resorigcol = ste->resorigcol;
			}
			break;
		case RTE_JOIN:
		case RTE_FUNCTION:
		case RTE_VALUES:
		case RTE_TABLEFUNC:
		case RTE_NAMEDTUPLESTORE:
		case RTE_RESULT:
			/* not a simple relation, leave it unmarked */
			break;
		case RTE_CTE:

			/*
			 * CTE reference: copy up from the subquery, if possible. If the
			 * RTE is a recursive self-reference then we can't do anything
			 * because we haven't finished analyzing it yet. However, it's no
			 * big loss because we must be down inside the recursive term of a
			 * recursive CTE, and so any markings on the current targetlist
			 * are not going to affect the results anyway.
			 */
			if (attnum != InvalidAttrNumber && !rte->self_reference)
			{
				CommonTableExpr *cte = GetCTEForRTE(pstate, rte, netlevelsup);
				TargetEntry *ste;
				List	   *tl = GetCTETargetList(cte);
				int			extra_cols = 0;

				/*
				 * RTE for CTE will already have the search and cycle columns
				 * added, but the subquery won't, so skip looking those up.
				 */
				if (cte->search_clause)
					extra_cols += 1;
				if (cte->cycle_clause)
					extra_cols += 2;
				if (extra_cols &&
					attnum > list_length(tl) &&
					attnum <= list_length(tl) + extra_cols)
					break;

				ste = get_tle_by_resno(tl, attnum);
				if (ste == NULL || ste->resjunk)
					elog(ERROR, "CTE %s does not have attribute %d",
						 rte->eref->aliasname, attnum);
				tle->resorigtbl = ste->resorigtbl;
				tle->resorigcol = ste->resorigcol;
			}
			break;
	}
}


/*
 * transformAssignedExpr()
 *	This is used in INSERT and UPDATE statements only.  It prepares an
 *	expression for assignment to a column of the target table.
 *	This includes coercing the given value to the target column's type
 *	(if necessary), and dealing with any subfield names or subscripts
 *	attached to the target column itself.  The input expression has
 *	already been through transformExpr().
 *
 * pstate		parse state
 * expr			expression to be modified
 * exprKind		indicates which type of statement we're dealing with
 * colname		target column name (ie, name of attribute to be assigned to)
 * attrno		target attribute number
 * indirection	subscripts/field names for target column, if any
 * location		error cursor position for the target column, or -1
 *
 * Returns the modified expression.
 *
 * Note: location points at the target column name (SET target or INSERT
 * column name list entry), and must therefore be -1 in an INSERT that
 * omits the column name list.  So we should usually prefer to use
 * exprLocation(expr) for errors that can happen in a default INSERT.
 */
Expr *
transformAssignedExpr(ParseState *pstate,
					  Expr *expr,
					  ParseExprKind exprKind,
					  const char *colname,
					  int attrno,
					  List *indirection,
					  int location)
{
	Relation	rd = pstate->p_target_relation;
	Oid			type_id;		/* type of value provided */
	Oid			attrtype;		/* type of target column */
	int32		attrtypmod;
	Oid			attrcollation;	/* collation of target column */
	ParseExprKind sv_expr_kind;

	/*
	 * Save and restore identity of expression type we're parsing.  We must
	 * set p_expr_kind here because we can parse subscripts without going
	 * through transformExpr().
	 */
	Assert(exprKind != EXPR_KIND_NONE);
	sv_expr_kind = pstate->p_expr_kind;
	pstate->p_expr_kind = exprKind;

	Assert(rd != NULL);
	if (attrno <= 0)
		ereport(ERROR,
				(errcode(ERRCODE_FEATURE_NOT_SUPPORTED),
				 errmsg("cannot assign to system column \"%s\"",
						colname),
				 parser_errposition(pstate, location)));
	attrtype = attnumTypeId(rd, attrno);
	attrtypmod = TupleDescAttr(rd->rd_att, attrno - 1)->atttypmod;
	attrcollation = TupleDescAttr(rd->rd_att, attrno - 1)->attcollation;

	/*
	 * If the expression is a DEFAULT placeholder, insert the attribute's
	 * type/typmod/collation into it so that exprType etc will report the
	 * right things.  (We expect that the eventually substituted default
	 * expression will in fact have this type and typmod.  The collation
	 * likely doesn't matter, but let's set it correctly anyway.)  Also,
	 * reject trying to update a subfield or array element with DEFAULT, since
	 * there can't be any default for portions of a column.
	 */
	if (expr && IsA(expr, SetToDefault))
	{
		SetToDefault *def = (SetToDefault *) expr;

		def->typeId = attrtype;
		def->typeMod = attrtypmod;
		def->collation = attrcollation;
		if (indirection)
		{
			if (IsA(linitial(indirection), A_Indices))
				ereport(ERROR,
						(errcode(ERRCODE_FEATURE_NOT_SUPPORTED),
						 errmsg("cannot set an array element to DEFAULT"),
						 parser_errposition(pstate, location)));
			else
				ereport(ERROR,
						(errcode(ERRCODE_FEATURE_NOT_SUPPORTED),
						 errmsg("cannot set a subfield to DEFAULT"),
						 parser_errposition(pstate, location)));
		}
	}

	/* Now we can use exprType() safely. */
	type_id = exprType((Node *) expr);

	/*
	 * If there is indirection on the target column, prepare an array or
	 * subfield assignment expression.  This will generate a new column value
	 * that the source value has been inserted into, which can then be placed
	 * in the new tuple constructed by INSERT or UPDATE.
	 */
	if (indirection)
	{
		Node	   *colVar;

		if (pstate->p_is_insert)
		{
			/*
			 * The command is INSERT INTO table (col.something) ... so there
			 * is not really a source value to work with. Insert a NULL
			 * constant as the source value.
			 */
			colVar = (Node *) makeNullConst(attrtype, attrtypmod,
											attrcollation);
		}
		else
		{
			/*
			 * Build a Var for the column to be updated.
			 */
			Var		   *var;

			var = makeVar(pstate->p_target_nsitem->p_rtindex, attrno,
						  attrtype, attrtypmod, attrcollation, 0);
			var->location = location;

			colVar = (Node *) var;
		}

		expr = (Expr *)
			transformAssignmentIndirection(pstate,
										   colVar,
										   colname,
										   false,
										   attrtype,
										   attrtypmod,
										   attrcollation,
										   indirection,
										   list_head(indirection),
										   (Node *) expr,
										   COERCION_ASSIGNMENT,
										   location);
	}
	else
	{
		/*
		 * For normal non-qualified target column, do type checking and
		 * coercion.
		 */
		Node	   *orig_expr = (Node *) expr;

		expr = (Expr *)
			coerce_to_target_type(pstate,
								  orig_expr, type_id,
								  attrtype, attrtypmod,
								  COERCION_ASSIGNMENT,
								  COERCE_IMPLICIT_CAST,
								  -1);
		if (expr == NULL)
			ereport(ERROR,
					(errcode(ERRCODE_DATATYPE_MISMATCH),
					 errmsg("column \"%s\" is of type %s"
							" but expression is of type %s",
							colname,
							format_type_be(attrtype),
							format_type_be(type_id)),
					 errhint("You will need to rewrite or cast the expression."),
					 parser_errposition(pstate, exprLocation(orig_expr))));
	}

	pstate->p_expr_kind = sv_expr_kind;

	return expr;
}


/*
 * updateTargetListEntry()
 *	This is used in UPDATE statements (and ON CONFLICT DO UPDATE)
 *	only.  It prepares an UPDATE TargetEntry for assignment to a
 *	column of the target table.  This includes coercing the given
 *	value to the target column's type (if necessary), and dealing with
 *	any subfield names or subscripts attached to the target column
 *	itself.
 *
 * pstate		parse state
 * tle			target list entry to be modified
 * colname		target column name (ie, name of attribute to be assigned to)
 * attrno		target attribute number
 * indirection	subscripts/field names for target column, if any
 * location		error cursor position (should point at column name), or -1
 */
void
updateTargetListEntry(ParseState *pstate,
					  TargetEntry *tle,
					  char *colname,
					  int attrno,
					  List *indirection,
					  int location)
{
	/* Fix up expression as needed */
	tle->expr = transformAssignedExpr(pstate,
									  tle->expr,
									  EXPR_KIND_UPDATE_TARGET,
									  colname,
									  attrno,
									  indirection,
									  location);

	/*
	 * Set the resno to identify the target column --- the rewriter and
	 * planner depend on this.  We also set the resname to identify the target
	 * column, but this is only for debugging purposes; it should not be
	 * relied on.  (In particular, it might be out of date in a stored rule.)
	 */
	tle->resno = (AttrNumber) attrno;
	tle->resname = colname;
}


/*
 * Process indirection (field selection or subscripting) of the target
 * column in INSERT/UPDATE/assignment.  This routine recurses for multiple
 * levels of indirection --- but note that several adjacent A_Indices nodes
 * in the indirection list are treated as a single multidimensional subscript
 * operation.
 *
 * In the initial call, basenode is a Var for the target column in UPDATE,
 * or a null Const of the target's type in INSERT, or a Param for the target
 * variable in PL/pgSQL assignment.  In recursive calls, basenode is NULL,
 * indicating that a substitute node should be consed up if needed.
 *
 * targetName is the name of the field or subfield we're assigning to, and
 * targetIsSubscripting is true if we're subscripting it.  These are just for
 * error reporting.
 *
 * targetTypeId, targetTypMod, targetCollation indicate the datatype and
 * collation of the object to be assigned to (initially the target column,
 * later some subobject).
 *
 * indirection is the list of indirection nodes, and indirection_cell is the
 * start of the sublist remaining to process.  When it's NULL, we're done
 * recursing and can just coerce and return the RHS.
 *
 * rhs is the already-transformed value to be assigned; note it has not been
 * coerced to any particular type.
 *
 * ccontext is the coercion level to use while coercing the rhs.  For
 * normal statements it'll be COERCION_ASSIGNMENT, but PL/pgSQL uses
 * a special value.
 *
 * location is the cursor error position for any errors.  (Note: this points
 * to the head of the target clause, eg "foo" in "foo.bar[baz]".  Later we
 * might want to decorate indirection cells with their own location info,
 * in which case the location argument could probably be dropped.)
 */
Node *
transformAssignmentIndirection(ParseState *pstate,
							   Node *basenode,
							   const char *targetName,
							   bool targetIsSubscripting,
							   Oid targetTypeId,
							   int32 targetTypMod,
							   Oid targetCollation,
							   List *indirection,
							   ListCell *indirection_cell,
							   Node *rhs,
							   CoercionContext ccontext,
							   int location)
{
	Node	   *result;
	List	   *subscripts = NIL;
	bool		isSlice = false;
	ListCell   *i;

	if (indirection_cell && !basenode)
	{
		/*
		 * Set up a substitution.  We abuse CaseTestExpr for this.  It's safe
		 * to do so because the only nodes that will be above the CaseTestExpr
		 * in the finished expression will be FieldStore and SubscriptingRef
		 * nodes. (There could be other stuff in the tree, but it will be
		 * within other child fields of those node types.)
		 */
		CaseTestExpr *ctest = makeNode(CaseTestExpr);

		ctest->typeId = targetTypeId;
		ctest->typeMod = targetTypMod;
		ctest->collation = targetCollation;
		basenode = (Node *) ctest;
	}

	/*
	 * We have to split any field-selection operations apart from
	 * subscripting.  Adjacent A_Indices nodes have to be treated as a single
	 * multidimensional subscript operation.
	 */
	for_each_cell(i, indirection, indirection_cell)
	{
		Node	   *n = lfirst(i);

		if (IsA(n, A_Indices))
		{
			subscripts = lappend(subscripts, n);
			if (((A_Indices *) n)->is_slice)
				isSlice = true;
		}
		else if (IsA(n, A_Star))
		{
			ereport(ERROR,
					(errcode(ERRCODE_FEATURE_NOT_SUPPORTED),
					 errmsg("row expansion via \"*\" is not supported here"),
					 parser_errposition(pstate, location)));
		}
		else
		{
			FieldStore *fstore;
			Oid			baseTypeId;
			int32		baseTypeMod;
			Oid			typrelid;
			AttrNumber	attnum;
			Oid			fieldTypeId;
			int32		fieldTypMod;
			Oid			fieldCollation;

			Assert(IsA(n, String));

			/* process subscripts before this field selection */
			if (subscripts)
			{
				/* recurse, and then return because we're done */
				return transformAssignmentSubscripts(pstate,
													 basenode,
													 targetName,
													 targetTypeId,
													 targetTypMod,
													 targetCollation,
													 subscripts,
													 isSlice,
													 indirection,
													 i,
													 rhs,
													 ccontext,
													 location);
			}

			/* No subscripts, so can process field selection here */

			/*
			 * Look up the composite type, accounting for possibility that
			 * what we are given is a domain over composite.
			 */
			baseTypeMod = targetTypMod;
			baseTypeId = getBaseTypeAndTypmod(targetTypeId, &baseTypeMod);

			typrelid = typeidTypeRelid(baseTypeId);
			if (!typrelid)
				ereport(ERROR,
						(errcode(ERRCODE_DATATYPE_MISMATCH),
						 errmsg("cannot assign to field \"%s\" of column \"%s\" because its type %s is not a composite type",
								strVal(n), targetName,
								format_type_be(targetTypeId)),
						 parser_errposition(pstate, location)));

			attnum = get_attnum(typrelid, strVal(n));
			if (attnum == InvalidAttrNumber)
				ereport(ERROR,
						(errcode(ERRCODE_UNDEFINED_COLUMN),
						 errmsg("cannot assign to field \"%s\" of column \"%s\" because there is no such column in data type %s",
								strVal(n), targetName,
								format_type_be(targetTypeId)),
						 parser_errposition(pstate, location)));
			if (attnum < 0)
				ereport(ERROR,
						(errcode(ERRCODE_UNDEFINED_COLUMN),
						 errmsg("cannot assign to system column \"%s\"",
								strVal(n)),
						 parser_errposition(pstate, location)));

			get_atttypetypmodcoll(typrelid, attnum,
								  &fieldTypeId, &fieldTypMod, &fieldCollation);

			/* recurse to create appropriate RHS for field assign */
			rhs = transformAssignmentIndirection(pstate,
												 NULL,
												 strVal(n),
												 false,
												 fieldTypeId,
												 fieldTypMod,
												 fieldCollation,
												 indirection,
												 lnext(indirection, i),
												 rhs,
												 ccontext,
												 location);

			/* and build a FieldStore node */
			fstore = makeNode(FieldStore);
			fstore->arg = (Expr *) basenode;
			fstore->newvals = list_make1(rhs);
			fstore->fieldnums = list_make1_int(attnum);
			fstore->resulttype = baseTypeId;

			/* If target is a domain, apply constraints */
			if (baseTypeId != targetTypeId)
				return coerce_to_domain((Node *) fstore,
										baseTypeId, baseTypeMod,
										targetTypeId,
										COERCION_IMPLICIT,
										COERCE_IMPLICIT_CAST,
										location,
										false);

			return (Node *) fstore;
		}
	}

	/* process trailing subscripts, if any */
	if (subscripts)
	{
		/* recurse, and then return because we're done */
		return transformAssignmentSubscripts(pstate,
											 basenode,
											 targetName,
											 targetTypeId,
											 targetTypMod,
											 targetCollation,
											 subscripts,
											 isSlice,
											 indirection,
											 NULL,
											 rhs,
											 ccontext,
											 location);
	}

	/* base case: just coerce RHS to match target type ID */

	result = coerce_to_target_type(pstate,
								   rhs, exprType(rhs),
								   targetTypeId, targetTypMod,
								   ccontext,
								   COERCE_IMPLICIT_CAST,
								   -1);
	if (result == NULL)
	{
		if (targetIsSubscripting)
			ereport(ERROR,
					(errcode(ERRCODE_DATATYPE_MISMATCH),
					 errmsg("subscripted assignment to \"%s\" requires type %s"
							" but expression is of type %s",
							targetName,
							format_type_be(targetTypeId),
							format_type_be(exprType(rhs))),
					 errhint("You will need to rewrite or cast the expression."),
					 parser_errposition(pstate, location)));
		else
			ereport(ERROR,
					(errcode(ERRCODE_DATATYPE_MISMATCH),
					 errmsg("subfield \"%s\" is of type %s"
							" but expression is of type %s",
							targetName,
							format_type_be(targetTypeId),
							format_type_be(exprType(rhs))),
					 errhint("You will need to rewrite or cast the expression."),
					 parser_errposition(pstate, location)));
	}

	return result;
}

/*
 * helper for transformAssignmentIndirection: process container assignment
 */
static Node *
transformAssignmentSubscripts(ParseState *pstate,
							  Node *basenode,
							  const char *targetName,
							  Oid targetTypeId,
							  int32 targetTypMod,
							  Oid targetCollation,
							  List *subscripts,
							  bool isSlice,
							  List *indirection,
							  ListCell *next_indirection,
							  Node *rhs,
							  CoercionContext ccontext,
							  int location)
{
	Node	   *result;
	SubscriptingRef *sbsref;
	Oid			containerType;
	int32		containerTypMod;
	Oid			typeNeeded;
	int32		typmodNeeded;
	Oid			collationNeeded;

	Assert(subscripts != NIL);

	/* Identify the actual container type involved */
	containerType = targetTypeId;
	containerTypMod = targetTypMod;
	transformContainerType(&containerType, &containerTypMod);

	/* Process subscripts and identify required type for RHS */
	sbsref = transformContainerSubscripts(pstate,
										  basenode,
										  containerType,
										  containerTypMod,
										  subscripts,
										  true);

	typeNeeded = sbsref->refrestype;
	typmodNeeded = sbsref->reftypmod;

	/*
	 * Container normally has same collation as its elements, but there's an
	 * exception: we might be subscripting a domain over a container type.  In
	 * that case use collation of the base type.  (This is shaky for arbitrary
	 * subscripting semantics, but it doesn't matter all that much since we
	 * only use this to label the collation of a possible CaseTestExpr.)
	 */
	if (containerType == targetTypeId)
		collationNeeded = targetCollation;
	else
		collationNeeded = get_typcollation(containerType);

	/* recurse to create appropriate RHS for container assign */
	rhs = transformAssignmentIndirection(pstate,
										 NULL,
										 targetName,
										 true,
										 typeNeeded,
										 typmodNeeded,
										 collationNeeded,
										 indirection,
										 next_indirection,
										 rhs,
										 ccontext,
										 location);

	/*
	 * Insert the already-properly-coerced RHS into the SubscriptingRef.  Then
	 * set refrestype and reftypmod back to the container type's values.
	 */
	sbsref->refassgnexpr = (Expr *) rhs;
	sbsref->refrestype = containerType;
	sbsref->reftypmod = containerTypMod;

	result = (Node *) sbsref;

	/* If target was a domain over container, need to coerce up to the domain */
	if (containerType != targetTypeId)
	{
		Oid			resulttype = exprType(result);

		result = coerce_to_target_type(pstate,
									   result, resulttype,
									   targetTypeId, targetTypMod,
									   ccontext,
									   COERCE_IMPLICIT_CAST,
									   -1);
		/* can fail if we had int2vector/oidvector, but not for true domains */
		if (result == NULL)
			ereport(ERROR,
					(errcode(ERRCODE_CANNOT_COERCE),
					 errmsg("cannot cast type %s to %s",
							format_type_be(resulttype),
							format_type_be(targetTypeId)),
					 parser_errposition(pstate, location)));
	}

	return result;
}


/*
 * checkInsertTargets -
 *	  generate a list of INSERT column targets if not supplied, or
 *	  test supplied column names to make sure they are in target table.
 *	  Also return an integer list of the columns' attribute numbers.
 */
List *
checkInsertTargets(ParseState *pstate, List *cols, List **attrnos)
{
	*attrnos = NIL;

	if (cols == NIL)
	{
		/*
		 * Generate default column list for INSERT.
		 */
		int			numcol = RelationGetNumberOfAttributes(pstate->p_target_relation);

		int			i;

		for (i = 0; i < numcol; i++)
		{
			ResTarget  *col;
			Form_pg_attribute attr;

			attr = TupleDescAttr(pstate->p_target_relation->rd_att, i);

			if (attr->attisdropped)
				continue;

			col = makeNode(ResTarget);
			col->name = pstrdup(NameStr(attr->attname));
			col->indirection = NIL;
			col->val = NULL;
			col->location = -1;
			cols = lappend(cols, col);
			*attrnos = lappend_int(*attrnos, i + 1);
		}
	}
	else
	{
		/*
		 * Do initial validation of user-supplied INSERT column list.
		 */
		Bitmapset  *wholecols = NULL;
		Bitmapset  *partialcols = NULL;
		ListCell   *tl;

		foreach(tl, cols)
		{
			ResTarget  *col = (ResTarget *) lfirst(tl);
			char	   *name = col->name;
			int			attrno;

			/* Lookup column name, ereport on failure */
			attrno = attnameAttNum(pstate->p_target_relation, name, false);
			if (attrno == InvalidAttrNumber)
				ereport(ERROR,
						(errcode(ERRCODE_UNDEFINED_COLUMN),
						 errmsg("column \"%s\" of relation \"%s\" does not exist",
								name,
								RelationGetRelationName(pstate->p_target_relation)),
						 parser_errposition(pstate, col->location)));

			/*
			 * Check for duplicates, but only of whole columns --- we allow
			 * INSERT INTO foo (col.subcol1, col.subcol2)
			 */
			if (col->indirection == NIL)
			{
				/* whole column; must not have any other assignment */
				if (bms_is_member(attrno, wholecols) ||
					bms_is_member(attrno, partialcols))
					ereport(ERROR,
							(errcode(ERRCODE_DUPLICATE_COLUMN),
							 errmsg("column \"%s\" specified more than once",
									name),
							 parser_errposition(pstate, col->location)));
				wholecols = bms_add_member(wholecols, attrno);
			}
			else
			{
				/* partial column; must not have any whole assignment */
				if (bms_is_member(attrno, wholecols))
					ereport(ERROR,
							(errcode(ERRCODE_DUPLICATE_COLUMN),
							 errmsg("column \"%s\" specified more than once",
									name),
							 parser_errposition(pstate, col->location)));
				partialcols = bms_add_member(partialcols, attrno);
			}

			*attrnos = lappend_int(*attrnos, attrno);
		}
	}

	return cols;
}

/*
 * ExpandColumnRefStar()
 *		Transforms foo.* into a list of expressions or targetlist entries.
 *
 * This handles the case where '*' appears as the last or only item in a
 * ColumnRef.  The code is shared between the case of foo.* at the top level
 * in a SELECT target list (where we want TargetEntry nodes in the result)
 * and foo.* in a ROW() or VALUES() construct (where we want just bare
 * expressions).
 *
 * The referenced columns are marked as requiring SELECT access.
 */
static List *
ExpandColumnRefStar(ParseState *pstate, ColumnRef *cref,
					bool make_target_entry)
{
	List	   *fields = cref->fields;
	int			numnames = list_length(fields);

	if (numnames == 1)
	{
		/*
		 * Target item is a bare '*', expand all tables
		 *
		 * (e.g., SELECT * FROM emp, dept)
		 *
		 * Since the grammar only accepts bare '*' at top level of SELECT, we
		 * need not handle the make_target_entry==false case here.
		 */
		Assert(make_target_entry);
		return ExpandAllTables(pstate, cref->location);
	}
	else
	{
		/*
		 * Target item is relation.*, expand that table
		 *
		 * (e.g., SELECT emp.*, dname FROM emp, dept)
		 *
		 * Note: this code is a lot like transformColumnRef; it's tempting to
		 * call that instead and then replace the resulting whole-row Var with
		 * a list of Vars.  However, that would leave us with the RTE's
		 * selectedCols bitmap showing the whole row as needing select
		 * permission, as well as the individual columns.  That would be
		 * incorrect (since columns added later shouldn't need select
		 * permissions).  We could try to remove the whole-row permission bit
		 * after the fact, but duplicating code is less messy.
		 */
		char	   *nspname = NULL;
		char	   *relname = NULL;
		ParseNamespaceItem *nsitem = NULL;
		int			levels_up;
		enum
		{
			CRSERR_NO_RTE,
			CRSERR_WRONG_DB,
			CRSERR_TOO_MANY
		}			crserr = CRSERR_NO_RTE;

		/*
		 * Give the PreParseColumnRefHook, if any, first shot.  If it returns
		 * non-null then we should use that expression.
		 */
		if (pstate->p_pre_columnref_hook != NULL)
		{
			Node	   *node;

			node = pstate->p_pre_columnref_hook(pstate, cref);
			if (node != NULL)
				return ExpandRowReference(pstate, node, make_target_entry);
		}

		switch (numnames)
		{
			case 2:
				relname = strVal(linitial(fields));
				nsitem = refnameNamespaceItem(pstate, nspname, relname,
											  cref->location,
											  &levels_up);
				break;
			case 3:
				nspname = strVal(linitial(fields));
				relname = strVal(lsecond(fields));
				nsitem = refnameNamespaceItem(pstate, nspname, relname,
											  cref->location,
											  &levels_up);
				break;
			case 4:
				{
					char	   *catname = strVal(linitial(fields));

					/*
					 * We check the catalog name and then ignore it.
					 */
					if (strcmp(catname, get_database_name(MyDatabaseId)) != 0)
					{
						crserr = CRSERR_WRONG_DB;
						break;
					}
					nspname = strVal(lsecond(fields));
					relname = strVal(lthird(fields));
					nsitem = refnameNamespaceItem(pstate, nspname, relname,
												  cref->location,
												  &levels_up);
					break;
				}
			default:
				crserr = CRSERR_TOO_MANY;
				break;
		}

		/*
		 * Now give the PostParseColumnRefHook, if any, a chance. We cheat a
		 * bit by passing the RangeTblEntry, not a Var, as the planned
		 * translation.  (A single Var wouldn't be strictly correct anyway.
		 * This convention allows hooks that really care to know what is
		 * happening.  It might be better to pass the nsitem, but we'd have to
		 * promote that struct to a full-fledged Node type so that callees
		 * could identify its type.)
		 */
		if (pstate->p_post_columnref_hook != NULL)
		{
			Node	   *node;

			node = pstate->p_post_columnref_hook(pstate, cref,
												 (Node *) (nsitem ? nsitem->p_rte : NULL));
			if (node != NULL)
			{
				if (nsitem != NULL)
					ereport(ERROR,
							(errcode(ERRCODE_AMBIGUOUS_COLUMN),
							 errmsg("column reference \"%s\" is ambiguous",
									NameListToString(cref->fields)),
							 parser_errposition(pstate, cref->location)));
				return ExpandRowReference(pstate, node, make_target_entry);
			}
		}

		/*
		 * Throw error if no translation found.
		 */
		if (nsitem == NULL)
		{
			switch (crserr)
			{
				case CRSERR_NO_RTE:
					errorMissingRTE(pstate, makeRangeVar(nspname, relname,
														 cref->location));
					break;
				case CRSERR_WRONG_DB:
					ereport(ERROR,
							(errcode(ERRCODE_FEATURE_NOT_SUPPORTED),
							 errmsg("cross-database references are not implemented: %s",
									NameListToString(cref->fields)),
							 parser_errposition(pstate, cref->location)));
					break;
				case CRSERR_TOO_MANY:
					ereport(ERROR,
							(errcode(ERRCODE_SYNTAX_ERROR),
							 errmsg("improper qualified name (too many dotted names): %s",
									NameListToString(cref->fields)),
							 parser_errposition(pstate, cref->location)));
					break;
			}
		}

		/*
		 * OK, expand the nsitem into fields.
		 */
		return ExpandSingleTable(pstate, nsitem, levels_up, cref->location,
								 make_target_entry);
	}
}

/*
 * ExpandAllTables()
 *		Transforms '*' (in the target list) into a list of targetlist entries.
 *
 * tlist entries are generated for each relation visible for unqualified
 * column name access.  We do not consider qualified-name-only entries because
 * that would include input tables of aliasless JOINs, NEW/OLD pseudo-entries,
 * etc.
 *
 * The referenced relations/columns are marked as requiring SELECT access.
 */
static List *
ExpandAllTables(ParseState *pstate, int location)
{
	List	   *target = NIL;
	bool		found_table = false;
	ListCell   *l;

	foreach(l, pstate->p_namespace)
	{
		ParseNamespaceItem *nsitem = (ParseNamespaceItem *) lfirst(l);

		/* Ignore table-only items */
		if (!nsitem->p_cols_visible)
			continue;
		/* Should not have any lateral-only items when parsing targetlist */
		Assert(!nsitem->p_lateral_only);
		/* Remember we found a p_cols_visible item */
		found_table = true;

		target = list_concat(target,
							 expandNSItemAttrs(pstate,
											   nsitem,
											   0,
											   true,
											   location));
	}

	/*
	 * Check for "SELECT *;".  We do it this way, rather than checking for
	 * target == NIL, because we want to allow SELECT * FROM a zero_column
	 * table.
	 */
	if (!found_table)
		ereport(ERROR,
				(errcode(ERRCODE_SYNTAX_ERROR),
				 errmsg("SELECT * with no tables specified is not valid"),
				 parser_errposition(pstate, location)));

	return target;
}

/*
 * ExpandIndirectionStar()
 *		Transforms foo.* into a list of expressions or targetlist entries.
 *
 * This handles the case where '*' appears as the last item in A_Indirection.
 * The code is shared between the case of foo.* at the top level in a SELECT
 * target list (where we want TargetEntry nodes in the result) and foo.* in
 * a ROW() or VALUES() construct (where we want just bare expressions).
 * For robustness, we use a separate "make_target_entry" flag to control
 * this rather than relying on exprKind.
 */
static List *
ExpandIndirectionStar(ParseState *pstate, A_Indirection *ind,
					  bool make_target_entry, ParseExprKind exprKind)
{
	Node	   *expr;

	/* Strip off the '*' to create a reference to the rowtype object */
	ind = copyObject(ind);
	ind->indirection = list_truncate(ind->indirection,
									 list_length(ind->indirection) - 1);

	/* And transform that */
	expr = transformExpr(pstate, (Node *) ind, exprKind);

	/* Expand the rowtype expression into individual fields */
	return ExpandRowReference(pstate, expr, make_target_entry);
}

/*
 * ExpandSingleTable()
 *		Transforms foo.* into a list of expressions or targetlist entries.
 *
 * This handles the case where foo has been determined to be a simple
 * reference to an RTE, so we can just generate Vars for the expressions.
 *
 * The referenced columns are marked as requiring SELECT access.
 */
static List *
ExpandSingleTable(ParseState *pstate, ParseNamespaceItem *nsitem,
				  int sublevels_up, int location, bool make_target_entry)
{
	if (make_target_entry)
	{
		/* expandNSItemAttrs handles permissions marking */
		return expandNSItemAttrs(pstate, nsitem, sublevels_up, true, location);
	}
	else
	{
		RangeTblEntry *rte = nsitem->p_rte;
		List	   *vars;
		ListCell   *l;

		vars = expandNSItemVars(nsitem, sublevels_up, location, NULL);

		/*
		 * Require read access to the table.  This is normally redundant with
		 * the markVarForSelectPriv calls below, but not if the table has zero
		 * columns.  We need not do anything if the nsitem is for a join: its
		 * component tables will have been marked ACL_SELECT when they were
		 * added to the rangetable.  (This step changes things only for the
		 * target relation of UPDATE/DELETE, which cannot be under a join.)
		 */
		if (rte->rtekind == RTE_RELATION)
			rte->requiredPerms |= ACL_SELECT;

		/* Require read access to each column */
		foreach(l, vars)
		{
			Var		   *var = (Var *) lfirst(l);

			markVarForSelectPriv(pstate, var);
		}

		return vars;
	}
}

/*
 * ExpandRowReference()
 *		Transforms foo.* into a list of expressions or targetlist entries.
 *
 * This handles the case where foo is an arbitrary expression of composite
 * type.
 */
static List *
ExpandRowReference(ParseState *pstate, Node *expr,
				   bool make_target_entry)
{
	List	   *result = NIL;
	TupleDesc	tupleDesc;
	int			numAttrs;
	int			i;

	/*
	 * If the rowtype expression is a whole-row Var, we can expand the fields
	 * as simple Vars.  Note: if the RTE is a relation, this case leaves us
	 * with the RTE's selectedCols bitmap showing the whole row as needing
	 * select permission, as well as the individual columns.  However, we can
	 * only get here for weird notations like (table.*).*, so it's not worth
	 * trying to clean up --- arguably, the permissions marking is correct
	 * anyway for such cases.
	 */
	if (IsA(expr, Var) &&
		((Var *) expr)->varattno == InvalidAttrNumber)
	{
		Var		   *var = (Var *) expr;
		ParseNamespaceItem *nsitem;

		nsitem = GetNSItemByRangeTablePosn(pstate, var->varno, var->varlevelsup);
		return ExpandSingleTable(pstate, nsitem, var->varlevelsup, var->location, make_target_entry);
	}

	/*
	 * Otherwise we have to do it the hard way.  Our current implementation is
	 * to generate multiple copies of the expression and do FieldSelects.
	 * (This can be pretty inefficient if the expression involves nontrivial
	 * computation :-(.)
	 *
	 * Verify it's a composite type, and get the tupdesc.
	 * get_expr_result_tupdesc() handles this conveniently.
	 *
	 * If it's a Var of type RECORD, we have to work even harder: we have to
	 * find what the Var refers to, and pass that to get_expr_result_tupdesc.
	 * That task is handled by expandRecordVariable().
	 */
	if (IsA(expr, Var) &&
		((Var *) expr)->vartype == RECORDOID)
		tupleDesc = expandRecordVariable(pstate, (Var *) expr, 0);
	else
		tupleDesc = get_expr_result_tupdesc(expr, false);
	Assert(tupleDesc);

	/* Generate a list of references to the individual fields */
	numAttrs = tupleDesc->natts;
	for (i = 0; i < numAttrs; i++)
	{
		Form_pg_attribute att = TupleDescAttr(tupleDesc, i);
		FieldSelect *fselect;

		if (att->attisdropped)
			continue;

		fselect = makeNode(FieldSelect);
		fselect->arg = (Expr *) copyObject(expr);
		fselect->fieldnum = i + 1;
		fselect->resulttype = att->atttypid;
		fselect->resulttypmod = att->atttypmod;
		/* save attribute's collation for parse_collate.c */
		fselect->resultcollid = att->attcollation;

		if (make_target_entry)
		{
			/* add TargetEntry decoration */
			TargetEntry *te;

			te = makeTargetEntry((Expr *) fselect,
								 (AttrNumber) pstate->p_next_resno++,
								 pstrdup(NameStr(att->attname)),
								 false);
			result = lappend(result, te);
		}
		else
			result = lappend(result, fselect);
	}

	return result;
}

/*
 * expandRecordVariable
 *		Get the tuple descriptor for a Var of type RECORD, if possible.
 *
 * Since no actual table or view column is allowed to have type RECORD, such
 * a Var must refer to a JOIN or FUNCTION RTE or to a subquery output.  We
 * drill down to find the ultimate defining expression and attempt to infer
 * the tupdesc from it.  We ereport if we can't determine the tupdesc.
 *
 * levelsup is an extra offset to interpret the Var's varlevelsup correctly.
 */
TupleDesc
expandRecordVariable(ParseState *pstate, Var *var, int levelsup)
{
	TupleDesc	tupleDesc;
	int			netlevelsup;
	RangeTblEntry *rte;
	AttrNumber	attnum;
	Node	   *expr;

	/* Check my caller didn't mess up */
	Assert(IsA(var, Var));
	Assert(var->vartype == RECORDOID);

	/*
	 * Note: it's tempting to use GetNSItemByRangeTablePosn here so that we
	 * can use expandNSItemVars instead of expandRTE; but that does not work
	 * for some of the recursion cases below, where we have consed up a
	 * ParseState that lacks p_namespace data.
	 */
	netlevelsup = var->varlevelsup + levelsup;
	rte = GetRTEByRangeTablePosn(pstate, var->varno, netlevelsup);
	attnum = var->varattno;

	if (attnum == InvalidAttrNumber)
	{
		/* Whole-row reference to an RTE, so expand the known fields */
		List	   *names,
				   *vars;
		ListCell   *lname,
				   *lvar;
		int			i;

		expandRTE(rte, var->varno, 0, var->location, false,
				  &names, &vars);

		tupleDesc = CreateTemplateTupleDesc(list_length(vars));
		i = 1;
		forboth(lname, names, lvar, vars)
		{
			char	   *label = strVal(lfirst(lname));
			Node	   *varnode = (Node *) lfirst(lvar);

			TupleDescInitEntry(tupleDesc, i,
							   label,
							   exprType(varnode),
							   exprTypmod(varnode),
							   0);
			TupleDescInitEntryCollation(tupleDesc, i,
										exprCollation(varnode));
			i++;
		}
		Assert(lname == NULL && lvar == NULL);	/* lists same length? */

		return tupleDesc;
	}

	expr = (Node *) var;		/* default if we can't drill down */

	switch (rte->rtekind)
	{
		case RTE_RELATION:
		case RTE_VALUES:
		case RTE_NAMEDTUPLESTORE:
		case RTE_RESULT:

			/*
			 * This case should not occur: a column of a table, values list,
			 * or ENR shouldn't have type RECORD.  Fall through and fail (most
			 * likely) at the bottom.
			 */
			break;
		case RTE_SUBQUERY:
			{
				/* Subselect-in-FROM: examine sub-select's output expr */
				TargetEntry *ste = get_tle_by_resno(rte->subquery->targetList,
													attnum);

				if (ste == NULL || ste->resjunk)
					elog(ERROR, "subquery %s does not have attribute %d",
						 rte->eref->aliasname, attnum);
				expr = (Node *) ste->expr;
				if (IsA(expr, Var))
				{
					/*
					 * Recurse into the sub-select to see what its Var refers
					 * to.  We have to build an additional level of ParseState
					 * to keep in step with varlevelsup in the subselect.
					 */
					ParseState	mypstate = {0};

					mypstate.parentParseState = pstate;
					mypstate.p_rtable = rte->subquery->rtable;
					/* don't bother filling the rest of the fake pstate */

					return expandRecordVariable(&mypstate, (Var *) expr, 0);
				}
				/* else fall through to inspect the expression */
			}
			break;
		case RTE_JOIN:
			/* Join RTE --- recursively inspect the alias variable */
			Assert(attnum > 0 && attnum <= list_length(rte->joinaliasvars));
			expr = (Node *) list_nth(rte->joinaliasvars, attnum - 1);
			Assert(expr != NULL);
			/* We intentionally don't strip implicit coercions here */
			if (IsA(expr, Var))
				return expandRecordVariable(pstate, (Var *) expr, netlevelsup);
			/* else fall through to inspect the expression */
			break;
		case RTE_FUNCTION:

			/*
			 * We couldn't get here unless a function is declared with one of
			 * its result columns as RECORD, which is not allowed.
			 */
			break;
		case RTE_TABLEFUNC:

			/*
			 * Table function cannot have columns with RECORD type.
			 */
			break;
		case RTE_CTE:
			/* CTE reference: examine subquery's output expr */
			if (!rte->self_reference)
			{
				CommonTableExpr *cte = GetCTEForRTE(pstate, rte, netlevelsup);
				TargetEntry *ste;

				ste = get_tle_by_resno(GetCTETargetList(cte), attnum);
				if (ste == NULL || ste->resjunk)
					elog(ERROR, "CTE %s does not have attribute %d",
						 rte->eref->aliasname, attnum);
				expr = (Node *) ste->expr;
				if (IsA(expr, Var))
				{
					/*
					 * Recurse into the CTE to see what its Var refers to. We
					 * have to build an additional level of ParseState to keep
					 * in step with varlevelsup in the CTE; furthermore it
					 * could be an outer CTE.
					 */
					ParseState	mypstate;
					Index		levelsup;

					MemSet(&mypstate, 0, sizeof(mypstate));
					/* this loop must work, since GetCTEForRTE did */
					for (levelsup = 0;
						 levelsup < rte->ctelevelsup + netlevelsup;
						 levelsup++)
						pstate = pstate->parentParseState;
					mypstate.parentParseState = pstate;
					mypstate.p_rtable = ((Query *) cte->ctequery)->rtable;
					/* don't bother filling the rest of the fake pstate */

					return expandRecordVariable(&mypstate, (Var *) expr, 0);
				}
				/* else fall through to inspect the expression */
			}
			break;
	}

	/*
	 * We now have an expression we can't expand any more, so see if
	 * get_expr_result_tupdesc() can do anything with it.
	 */
	return get_expr_result_tupdesc(expr, false);
}


/*
 * FigureColname -
 *	  if the name of the resulting column is not specified in the target
 *	  list, we have to guess a suitable name.  The SQL spec provides some
 *	  guidance, but not much...
 *
 * Note that the argument is the *untransformed* parse tree for the target
 * item.  This is a shade easier to work with than the transformed tree.
 */
char *
FigureColname(Node *node)
{
	char	   *name = NULL;

	(void) FigureColnameInternal(node, &name);
	if (name != NULL)
		return name;
	/* default result if we can't guess anything */
	return "?column?";
}

/*
 * FigureIndexColname -
 *	  choose the name for an expression column in an index
 *
 * This is actually just like FigureColname, except we return NULL if
 * we can't pick a good name.
 */
char *
FigureIndexColname(Node *node)
{
	char	   *name = NULL;

	(void) FigureColnameInternal(node, &name);
	return name;
}

/*
 * FigureColnameInternal -
 *	  internal workhorse for FigureColname
 *
 * Return value indicates strength of confidence in result:
 *		0 - no information
 *		1 - second-best name choice
 *		2 - good name choice
 * The return value is actually only used internally.
 * If the result isn't zero, *name is set to the chosen name.
 */
static int
FigureColnameInternal(Node *node, char **name)
{
	int			strength = 0;

	if (node == NULL)
		return strength;

	switch (nodeTag(node))
	{
		case T_ColumnRef:
			{
				char	   *fname = NULL;
				ListCell   *l;

				/* find last field name, if any, ignoring "*" */
				foreach(l, ((ColumnRef *) node)->fields)
				{
					Node	   *i = lfirst(l);

					if (IsA(i, String))
						fname = strVal(i);
				}
				if (fname)
				{
					*name = fname;
					return 2;
				}
			}
			break;
		case T_A_Indirection:
			{
				A_Indirection *ind = (A_Indirection *) node;
				char	   *fname = NULL;
				ListCell   *l;

				/* find last field name, if any, ignoring "*" and subscripts */
				foreach(l, ind->indirection)
				{
					Node	   *i = lfirst(l);

					if (IsA(i, String))
						fname = strVal(i);
				}
				if (fname)
				{
					*name = fname;
					return 2;
				}
				return FigureColnameInternal(ind->arg, name);
			}
			break;
		case T_FuncCall:
			*name = strVal(llast(((FuncCall *) node)->funcname));
			return 2;
		case T_A_Expr:
			if (((A_Expr *) node)->kind == AEXPR_NULLIF)
			{
				/* make nullif() act like a regular function */
				*name = "nullif";
				return 2;
			}
			break;
		case T_TypeCast:
			strength = FigureColnameInternal(((TypeCast *) node)->arg,
											 name);
			if (strength <= 1)
			{
				if (((TypeCast *) node)->typeName != NULL)
				{
					*name = strVal(llast(((TypeCast *) node)->typeName->names));
					return 1;
				}
			}
			break;
		case T_CollateClause:
			return FigureColnameInternal(((CollateClause *) node)->arg, name);
		case T_GroupingFunc:
			/* make GROUPING() act like a regular function */
			*name = "grouping";
			return 2;
		case T_SubLink:
			switch (((SubLink *) node)->subLinkType)
			{
				case EXISTS_SUBLINK:
					*name = "exists";
					return 2;
				case ARRAY_SUBLINK:
					*name = "array";
					return 2;
				case EXPR_SUBLINK:
					{
						/* Get column name of the subquery's single target */
						SubLink    *sublink = (SubLink *) node;
						Query	   *query = (Query *) sublink->subselect;

						/*
						 * The subquery has probably already been transformed,
						 * but let's be careful and check that.  (The reason
						 * we can see a transformed subquery here is that
						 * transformSubLink is lazy and modifies the SubLink
						 * node in-place.)
						 */
						if (IsA(query, Query))
						{
							TargetEntry *te = (TargetEntry *) linitial(query->targetList);

							if (te->resname)
							{
								*name = te->resname;
								return 2;
							}
						}
					}
					break;
					/* As with other operator-like nodes, these have no names */
				case MULTIEXPR_SUBLINK:
				case ALL_SUBLINK:
				case ANY_SUBLINK:
				case ROWCOMPARE_SUBLINK:
				case CTE_SUBLINK:
					break;
			}
			break;
		case T_CaseExpr:
			strength = FigureColnameInternal((Node *) ((CaseExpr *) node)->defresult,
											 name);
			if (strength <= 1)
			{
				*name = "case";
				return 1;
			}
			break;
		case T_A_ArrayExpr:
			/* make ARRAY[] act like a function */
			*name = "array";
			return 2;
		case T_RowExpr:
			/* make ROW() act like a function */
			*name = "row";
			return 2;
		case T_CoalesceExpr:
			/* make coalesce() act like a regular function */
			*name = "coalesce";
			return 2;
		case T_MinMaxExpr:
			/* make greatest/least act like a regular function */
			switch (((MinMaxExpr *) node)->op)
			{
				case IS_GREATEST:
					*name = "greatest";
					return 2;
				case IS_LEAST:
					*name = "least";
					return 2;
			}
			break;
		case T_SQLValueFunction:
			/* make these act like a function or variable */
			switch (((SQLValueFunction *) node)->op)
			{
				case SVFOP_CURRENT_DATE:
					*name = "current_date";
					return 2;
				case SVFOP_CURRENT_TIME:
				case SVFOP_CURRENT_TIME_N:
					*name = "current_time";
					return 2;
				case SVFOP_CURRENT_TIMESTAMP:
				case SVFOP_CURRENT_TIMESTAMP_N:
					*name = "current_timestamp";
					return 2;
				case SVFOP_LOCALTIME:
				case SVFOP_LOCALTIME_N:
					*name = "localtime";
					return 2;
				case SVFOP_LOCALTIMESTAMP:
				case SVFOP_LOCALTIMESTAMP_N:
					*name = "localtimestamp";
					return 2;
				case SVFOP_CURRENT_ROLE:
					*name = "current_role";
					return 2;
				case SVFOP_CURRENT_USER:
					*name = "current_user";
					return 2;
				case SVFOP_USER:
					*name = "user";
					return 2;
				case SVFOP_SESSION_USER:
					*name = "session_user";
					return 2;
				case SVFOP_CURRENT_CATALOG:
					*name = "current_catalog";
					return 2;
				case SVFOP_CURRENT_SCHEMA:
					*name = "current_schema";
					return 2;
			}
			break;
		case T_XmlExpr:
			/* make SQL/XML functions act like a regular function */
			switch (((XmlExpr *) node)->op)
			{
				case IS_XMLCONCAT:
					*name = "xmlconcat";
					return 2;
				case IS_XMLELEMENT:
					*name = "xmlelement";
					return 2;
				case IS_XMLFOREST:
					*name = "xmlforest";
					return 2;
				case IS_XMLPARSE:
					*name = "xmlparse";
					return 2;
				case IS_XMLPI:
					*name = "xmlpi";
					return 2;
				case IS_XMLROOT:
					*name = "xmlroot";
					return 2;
				case IS_XMLSERIALIZE:
					*name = "xmlserialize";
					return 2;
				case IS_DOCUMENT:
					/* nothing */
					break;
			}
			break;
		case T_XmlSerialize:
			*name = "xmlserialize";
			return 2;
<<<<<<< HEAD
		case T_SysConnectPath:
			*name = "sysconnectpath";
			return 2;
		case T_ConnectRoot:
			*name = "connectroot";
			return 2;
		case T_JsonParseExpr:
			*name = "json";
			return 2;
		case T_JsonScalarExpr:
			*name = "json_scalar";
			return 2;
		case T_JsonSerializeExpr:
			*name = "json_serialize";
			return 2;
		case T_JsonObjectConstructor:
			*name = "json_object";
			return 2;
		case T_JsonArrayConstructor:
		case T_JsonArrayQueryConstructor:
			*name = "json_array";
			return 2;
		case T_JsonObjectAgg:
			*name = "json_objectagg";
			return 2;
		case T_JsonArrayAgg:
			*name = "json_arrayagg";
			return 2;
		case T_JsonFuncExpr:
			/* make SQL/JSON functions act like a regular function */
			switch (((JsonFuncExpr *) node)->op)
			{
				case JSON_QUERY_OP:
					*name = "json_query";
					return 2;
				case JSON_VALUE_OP:
					*name = "json_value";
					return 2;
				case JSON_EXISTS_OP:
					*name = "json_exists";
					return 2;
				case JSON_TABLE_OP:
					*name = "json_table";
					return 2;
			}
			break;
=======
>>>>>>> cec2754f
		default:
			break;
	}

	return strength;
}<|MERGE_RESOLUTION|>--- conflicted
+++ resolved
@@ -1957,55 +1957,12 @@
 		case T_XmlSerialize:
 			*name = "xmlserialize";
 			return 2;
-<<<<<<< HEAD
 		case T_SysConnectPath:
 			*name = "sysconnectpath";
 			return 2;
 		case T_ConnectRoot:
 			*name = "connectroot";
 			return 2;
-		case T_JsonParseExpr:
-			*name = "json";
-			return 2;
-		case T_JsonScalarExpr:
-			*name = "json_scalar";
-			return 2;
-		case T_JsonSerializeExpr:
-			*name = "json_serialize";
-			return 2;
-		case T_JsonObjectConstructor:
-			*name = "json_object";
-			return 2;
-		case T_JsonArrayConstructor:
-		case T_JsonArrayQueryConstructor:
-			*name = "json_array";
-			return 2;
-		case T_JsonObjectAgg:
-			*name = "json_objectagg";
-			return 2;
-		case T_JsonArrayAgg:
-			*name = "json_arrayagg";
-			return 2;
-		case T_JsonFuncExpr:
-			/* make SQL/JSON functions act like a regular function */
-			switch (((JsonFuncExpr *) node)->op)
-			{
-				case JSON_QUERY_OP:
-					*name = "json_query";
-					return 2;
-				case JSON_VALUE_OP:
-					*name = "json_value";
-					return 2;
-				case JSON_EXISTS_OP:
-					*name = "json_exists";
-					return 2;
-				case JSON_TABLE_OP:
-					*name = "json_table";
-					return 2;
-			}
-			break;
-=======
->>>>>>> cec2754f
 		default:
 			break;
 	}
