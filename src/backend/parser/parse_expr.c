/*-------------------------------------------------------------------------
 *
 * parse_expr.c
 *	  handle expressions in parser
 *
 * Portions Copyright (c) 1996-2022, PostgreSQL Global Development Group
 * Portions Copyright (c) 1994, Regents of the University of California
 *
 *
 * IDENTIFICATION
 *	  src/backend/parser/parse_expr.c
 *
 *-------------------------------------------------------------------------
 */

#include "postgres.h"

#include "catalog/pg_type.h"
#include "catalog/pg_variable.h"
#include "catalog/pg_package.h"
#include "commands/dbcommands.h"
#include "miscadmin.h"
#include "nodes/makefuncs.h"
#include "nodes/print.h"
#include "nodes/nodeFuncs.h"
#include "optimizer/optimizer.h"
#include "parser/analyze.h"
#include "parser/parse_agg.h"
#include "parser/parse_clause.h"
#include "parser/parse_coerce.h"
#include "parser/parse_collate.h"
#include "parser/parse_expr.h"
#include "parser/parse_func.h"
#include "parser/parse_oper.h"
#include "parser/parse_relation.h"
#include "parser/parse_target.h"
#include "parser/parse_type.h"
#include "utils/builtins.h"
#include "utils/date.h"
#include "utils/lsyscache.h"
#include "utils/timestamp.h"
#include "utils/xml.h"
#include "utils/syscache.h"
#include "utils/guc.h"

/* GUC parameters */
bool		Transform_null_equals = false;


static Node *transformExprRecurse(ParseState *pstate, Node *expr);
static Node *transformParamRef(ParseState *pstate, ParamRef *pref);
static Node *transformAExprOp(ParseState *pstate, A_Expr *a);
static Node *transformAExprOpAny(ParseState *pstate, A_Expr *a);
static Node *transformAExprOpAll(ParseState *pstate, A_Expr *a);
static Node *transformAExprDistinct(ParseState *pstate, A_Expr *a);
static Node *transformAExprNullIf(ParseState *pstate, A_Expr *a);
static Node *transformAExprIn(ParseState *pstate, A_Expr *a);
static Node *transformAExprBetween(ParseState *pstate, A_Expr *a);
static Node *transformBoolExpr(ParseState *pstate, BoolExpr *a);
static Node *transformFuncCall(ParseState *pstate, FuncCall *fn);
static Node *transformMultiAssignRef(ParseState *pstate, MultiAssignRef *maref);
static Node *transformCaseExpr(ParseState *pstate, CaseExpr *c);
static Node *transformSubLink(ParseState *pstate, SubLink *sublink);
static Node *transformArrayExpr(ParseState *pstate, A_ArrayExpr *a,
								Oid array_type, Oid element_type, int32 typmod);
static Node *transformRowExpr(ParseState *pstate, RowExpr *r, bool allowDefault);
static Node *transformCoalesceExpr(ParseState *pstate, CoalesceExpr *c);
static Node *transformMinMaxExpr(ParseState *pstate, MinMaxExpr *m);
static Node *transformSQLValueFunction(ParseState *pstate,
									   SQLValueFunction *svf);
static Node *transformXmlExpr(ParseState *pstate, XmlExpr *x);
static Node *transformXmlSerialize(ParseState *pstate, XmlSerialize *xs);
static Node *transformBooleanTest(ParseState *pstate, BooleanTest *b);
static Node *transformCurrentOfExpr(ParseState *pstate, CurrentOfExpr *cexpr);
static Node *transformColumnRef(ParseState *pstate, ColumnRef *cref);
static Node *transformWholeRowRef(ParseState *pstate,
								  ParseNamespaceItem *nsitem,
								  int sublevels_up, int location);
static Node *transformIndirection(ParseState *pstate, A_Indirection *ind);
static Node *transformTypeCast(ParseState *pstate, TypeCast *tc);
static Node *transformCollateClause(ParseState *pstate, CollateClause *c);
static Node *make_row_comparison_op(ParseState *pstate, List *opname,
									List *largs, List *rargs, int location);
static Node *make_row_distinct_op(ParseState *pstate, List *opname,
								  RowExpr *lrow, RowExpr *rrow, int location);
static Expr *make_distinct_op(ParseState *pstate, List *opname,
							  Node *ltree, Node *rtree, int location);
static Node *make_nulltest_from_distinct(ParseState *pstate,
										 A_Expr *distincta, Node *arg);


/*
 * transformExpr -
 *	  Analyze and transform expressions. Type checking and type casting is
 *	  done here.  This processing converts the raw grammar output into
 *	  expression trees with fully determined semantics.
 */
Node *
transformExpr(ParseState *pstate, Node *expr, ParseExprKind exprKind)
{
	Node	   *result;
	ParseExprKind sv_expr_kind;

	/* Save and restore identity of expression type we're parsing */
	Assert(exprKind != EXPR_KIND_NONE);
	sv_expr_kind = pstate->p_expr_kind;
	pstate->p_expr_kind = exprKind;

	result = transformExprRecurse(pstate, expr);

	pstate->p_expr_kind = sv_expr_kind;

	return result;
}

static Node *
transformExprRecurse(ParseState *pstate, Node *expr)
{
	Node	   *result;

	if (expr == NULL)
		return NULL;

	/* Guard against stack overflow due to overly complex expressions */
	check_stack_depth();

	switch (nodeTag(expr))
	{
		case T_ColumnRef:
			result = transformColumnRef(pstate, (ColumnRef *) expr);
			break;

		case T_ParamRef:
			result = transformParamRef(pstate, (ParamRef *) expr);
			break;

		case T_A_Const:
			result = (Node *) make_const(pstate, (A_Const *) expr);
			break;

		case T_A_Indirection:
			result = transformIndirection(pstate, (A_Indirection *) expr);
			break;

		case T_A_ArrayExpr:
			result = transformArrayExpr(pstate, (A_ArrayExpr *) expr,
										InvalidOid, InvalidOid, -1);
			break;

		case T_TypeCast:
			result = transformTypeCast(pstate, (TypeCast *) expr);
			break;

		case T_CollateClause:
			result = transformCollateClause(pstate, (CollateClause *) expr);
			break;

		case T_A_Expr:
			{
				A_Expr	   *a = (A_Expr *) expr;

				switch (a->kind)
				{
					case AEXPR_OP:
						result = transformAExprOp(pstate, a);
						break;
					case AEXPR_OP_ANY:
						result = transformAExprOpAny(pstate, a);
						break;
					case AEXPR_OP_ALL:
						result = transformAExprOpAll(pstate, a);
						break;
					case AEXPR_DISTINCT:
					case AEXPR_NOT_DISTINCT:
						result = transformAExprDistinct(pstate, a);
						break;
					case AEXPR_NULLIF:
						result = transformAExprNullIf(pstate, a);
						break;
					case AEXPR_IN:
						result = transformAExprIn(pstate, a);
						break;
					case AEXPR_LIKE:
					case AEXPR_ILIKE:
					case AEXPR_SIMILAR:
						/* we can transform these just like AEXPR_OP */
						result = transformAExprOp(pstate, a);
						break;
					case AEXPR_BETWEEN:
					case AEXPR_NOT_BETWEEN:
					case AEXPR_BETWEEN_SYM:
					case AEXPR_NOT_BETWEEN_SYM:
						result = transformAExprBetween(pstate, a);
						break;
					default:
						elog(ERROR, "unrecognized A_Expr kind: %d", a->kind);
						result = NULL;	/* keep compiler quiet */
						break;
				}
				break;
			}

		case T_BoolExpr:
			result = transformBoolExpr(pstate, (BoolExpr *) expr);
			break;

		case T_FuncCall:
			result = transformFuncCall(pstate, (FuncCall *) expr);
			break;

		case T_MultiAssignRef:
			result = transformMultiAssignRef(pstate, (MultiAssignRef *) expr);
			break;

		case T_GroupingFunc:
			result = transformGroupingFunc(pstate, (GroupingFunc *) expr);
			break;

		case T_NamedArgExpr:
			{
				NamedArgExpr *na = (NamedArgExpr *) expr;

				na->arg = (Expr *) transformExprRecurse(pstate, (Node *) na->arg);
				result = expr;
				break;
			}

		case T_SubLink:
			result = transformSubLink(pstate, (SubLink *) expr);
			break;

		case T_CaseExpr:
			result = transformCaseExpr(pstate, (CaseExpr *) expr);
			break;

		case T_RowExpr:
			result = transformRowExpr(pstate, (RowExpr *) expr, false);
			break;

		case T_CoalesceExpr:
			result = transformCoalesceExpr(pstate, (CoalesceExpr *) expr);
			break;

		case T_MinMaxExpr:
			result = transformMinMaxExpr(pstate, (MinMaxExpr *) expr);
			break;

		case T_SQLValueFunction:
			result = transformSQLValueFunction(pstate,
											   (SQLValueFunction *) expr);
			break;

		case T_XmlExpr:
			result = transformXmlExpr(pstate, (XmlExpr *) expr);
			break;

		case T_XmlSerialize:
			result = transformXmlSerialize(pstate, (XmlSerialize *) expr);
			break;

		case T_NullTest:
			{
				NullTest   *n = (NullTest *) expr;

				n->arg = (Expr *) transformExprRecurse(pstate, (Node *) n->arg);
				/* the argument can be any type, so don't coerce it */
				n->argisrow = type_is_rowtype(exprType((Node *) n->arg));
				result = expr;
				break;
			}

		case T_BooleanTest:
			result = transformBooleanTest(pstate, (BooleanTest *) expr);
			break;

		case T_CurrentOfExpr:
			result = transformCurrentOfExpr(pstate, (CurrentOfExpr *) expr);
			break;

			/*
			 * In all places where DEFAULT is legal, the caller should have
			 * processed it rather than passing it to transformExpr().
			 */
		case T_SetToDefault:
			ereport(ERROR,
					(errcode(ERRCODE_SYNTAX_ERROR),
					 errmsg("DEFAULT is not allowed in this context"),
					 parser_errposition(pstate,
										((SetToDefault *) expr)->location)));
			break;

			/*
			 * CaseTestExpr doesn't require any processing; it is only
			 * injected into parse trees in a fully-formed state.
			 *
			 * Ordinarily we should not see a Var here, but it is convenient
			 * for transformJoinUsingClause() to create untransformed operator
			 * trees containing already-transformed Vars.  The best
			 * alternative would be to deconstruct and reconstruct column
			 * references, which seems expensively pointless.  So allow it.
			 */
		case T_CaseTestExpr:
		case T_Var:
			{
				result = (Node *) expr;
				break;
			}

<<<<<<< HEAD
		case T_ConnectRoot:
			ereport(ERROR,
					(errcode(ERRCODE_FEATURE_NOT_SUPPORTED),
					 errmsg("CONNECT_BY_ROOT can only be used cannot be used in current context"),
					 parser_errposition(pstate,
										((ConnectRoot *) expr)->location)));
			break;
		case T_SysConnectPath:
			ereport(ERROR,
					(errcode(ERRCODE_FEATURE_NOT_SUPPORTED),
					 errmsg("SYS_CONNECT_BY_PATH can only be used cannot be used in current context"),
					 parser_errposition(pstate,
										((SysConnectPath *) expr)->location)));
			break;
		case T_PriorClause:
			ereport(ERROR,
					(errcode(ERRCODE_FEATURE_NOT_SUPPORTED),
					 errmsg("PRIOR can only be used cannot be used in current context"),
					 parser_errposition(pstate,
										((PriorClause *) expr)->location)));

		case T_JsonObjectConstructor:
			result = transformJsonObjectConstructor(pstate, (JsonObjectConstructor *) expr);
			break;

		case T_JsonArrayConstructor:
			result = transformJsonArrayConstructor(pstate, (JsonArrayConstructor *) expr);
			break;

		case T_JsonArrayQueryConstructor:
			result = transformJsonArrayQueryConstructor(pstate, (JsonArrayQueryConstructor *) expr);
			break;

		case T_JsonObjectAgg:
			result = transformJsonObjectAgg(pstate, (JsonObjectAgg *) expr);
			break;

		case T_JsonArrayAgg:
			result = transformJsonArrayAgg(pstate, (JsonArrayAgg *) expr);
			break;

		case T_JsonIsPredicate:
			result = transformJsonIsPredicate(pstate, (JsonIsPredicate *) expr);
			break;

		case T_JsonFuncExpr:
			result = transformJsonFuncExpr(pstate, (JsonFuncExpr *) expr);
			break;

		case T_JsonValueExpr:
			result = transformJsonValueExpr(pstate, (JsonValueExpr *) expr);
			break;

		case T_JsonParseExpr:
			result = transformJsonParseExpr(pstate, (JsonParseExpr *) expr);
			break;

		case T_JsonScalarExpr:
			result = transformJsonScalarExpr(pstate, (JsonScalarExpr *) expr);
			break;

		case T_JsonSerializeExpr:
			result = transformJsonSerializeExpr(pstate, (JsonSerializeExpr *) expr);
			break;

=======
>>>>>>> c5dc80c1
		default:
			/* should not reach here */
			elog(ERROR, "unrecognized node type: %d", (int) nodeTag(expr));
			result = NULL;		/* keep compiler quiet */
			break;
	}

	return result;
}

/*
 * helper routine for delivering "column does not exist" error message
 *
 * (Usually we don't have to work this hard, but the general case of field
 * selection from an arbitrary node needs it.)
 */
static void
unknown_attribute(ParseState *pstate, Node *relref, const char *attname,
				  int location)
{
	RangeTblEntry *rte;

	if (IsA(relref, Var) &&
		((Var *) relref)->varattno == InvalidAttrNumber)
	{
		/* Reference the RTE by alias not by actual table name */
		rte = GetRTEByRangeTablePosn(pstate,
									 ((Var *) relref)->varno,
									 ((Var *) relref)->varlevelsup);
		ereport(ERROR,
				(errcode(ERRCODE_UNDEFINED_COLUMN),
				 errmsg("column %s.%s does not exist",
						rte->eref->aliasname, attname),
				 parser_errposition(pstate, location)));
	}
	else
	{
		/* Have to do it by reference to the type of the expression */
		Oid			relTypeId = exprType(relref);

		if (ISCOMPLEX(relTypeId))
			ereport(ERROR,
					(errcode(ERRCODE_UNDEFINED_COLUMN),
					 errmsg("column \"%s\" not found in data type %s",
							attname, format_type_be(relTypeId)),
					 parser_errposition(pstate, location)));
		else if (relTypeId == RECORDOID)
			ereport(ERROR,
					(errcode(ERRCODE_UNDEFINED_COLUMN),
					 errmsg("could not identify column \"%s\" in record data type",
							attname),
					 parser_errposition(pstate, location)));
		else
			ereport(ERROR,
					(errcode(ERRCODE_WRONG_OBJECT_TYPE),
					 errmsg("column notation .%s applied to type %s, "
							"which is not a composite type",
							attname, format_type_be(relTypeId)),
					 parser_errposition(pstate, location)));
	}
}

static Node *
transformIndirection(ParseState *pstate, A_Indirection *ind)
{
	Node	   *last_srf = pstate->p_last_srf;
	Node	   *result = transformExprRecurse(pstate, ind->arg);
	List	   *subscripts = NIL;
	int			location = exprLocation(result);
	ListCell   *i;

	/*
	 * We have to split any field-selection operations apart from
	 * subscripting.  Adjacent A_Indices nodes have to be treated as a single
	 * multidimensional subscript operation.
	 */
	foreach(i, ind->indirection)
	{
		Node	   *n = lfirst(i);

		if (IsA(n, A_Indices))
			subscripts = lappend(subscripts, n);
		else if (IsA(n, A_Star))
		{
			ereport(ERROR,
					(errcode(ERRCODE_FEATURE_NOT_SUPPORTED),
					 errmsg("row expansion via \"*\" is not supported here"),
					 parser_errposition(pstate, location)));
		}
		else
		{
			Node	   *newresult;

			Assert(IsA(n, String));

			/* process subscripts before this field selection */
			if (subscripts)
				result = (Node *) transformContainerSubscripts(pstate,
															   result,
															   exprType(result),
															   exprTypmod(result),
															   subscripts,
															   false);
			subscripts = NIL;

			newresult = ParseFuncOrColumn(pstate,
										  list_make1(n),
										  list_make1(result),
										  last_srf,
										  NULL,
										  false,
										  location);
			if (newresult == NULL)
				unknown_attribute(pstate, result, strVal(n), location);
			result = newresult;
		}
	}
	/* process trailing subscripts, if any */
	if (subscripts)
		result = (Node *) transformContainerSubscripts(pstate,
													   result,
													   exprType(result),
													   exprTypmod(result),
													   subscripts,
													   false);

	return result;
}

/*
 * Transform a ColumnRef.
 *
 * If you find yourself changing this code, see also ExpandColumnRefStar.
 */
static Node *
transformColumnRef(ParseState *pstate, ColumnRef *cref)
{
	Node	   *node = NULL;
	char	   *nspname = NULL;
	char	   *relname = NULL;
	char	   *colname = NULL;
	ParseNamespaceItem *nsitem;
	int			levels_up;
	enum
	{
		CRERR_NO_COLUMN,
		CRERR_NO_RTE,
		CRERR_WRONG_DB,
		CRERR_TOO_MANY
	}			crerr = CRERR_NO_COLUMN;
	const char *err;

	/*
	 * Check to see if the column reference is in an invalid place within the
	 * query.  We allow column references in most places, except in default
	 * expressions and partition bound expressions.
	 */
	err = NULL;
	switch (pstate->p_expr_kind)
	{
		case EXPR_KIND_NONE:
			Assert(false);		/* can't happen */
			break;
		case EXPR_KIND_OTHER:
		case EXPR_KIND_JOIN_ON:
		case EXPR_KIND_JOIN_USING:
		case EXPR_KIND_FROM_SUBSELECT:
		case EXPR_KIND_FROM_FUNCTION:
		case EXPR_KIND_WHERE:
		case EXPR_KIND_POLICY:
		case EXPR_KIND_HAVING:
		case EXPR_KIND_FILTER:
		case EXPR_KIND_WINDOW_PARTITION:
		case EXPR_KIND_WINDOW_ORDER:
		case EXPR_KIND_WINDOW_FRAME_RANGE:
		case EXPR_KIND_WINDOW_FRAME_ROWS:
		case EXPR_KIND_WINDOW_FRAME_GROUPS:
		case EXPR_KIND_SELECT_TARGET:
		case EXPR_KIND_INSERT_TARGET:
		case EXPR_KIND_UPDATE_SOURCE:
		case EXPR_KIND_UPDATE_TARGET:
		case EXPR_KIND_MERGE_WHEN:
		case EXPR_KIND_GROUP_BY:
		case EXPR_KIND_ORDER_BY:
		case EXPR_KIND_DISTINCT_ON:
		case EXPR_KIND_LIMIT:
		case EXPR_KIND_OFFSET:
		case EXPR_KIND_RETURNING:
		case EXPR_KIND_VALUES:
		case EXPR_KIND_VALUES_SINGLE:
		case EXPR_KIND_CHECK_CONSTRAINT:
		case EXPR_KIND_DOMAIN_CHECK:
		case EXPR_KIND_FUNCTION_DEFAULT:
		case EXPR_KIND_INDEX_EXPRESSION:
		case EXPR_KIND_INDEX_PREDICATE:
		case EXPR_KIND_STATS_EXPRESSION:
		case EXPR_KIND_ALTER_COL_TRANSFORM:
		case EXPR_KIND_EXECUTE_PARAMETER:
		case EXPR_KIND_TRIGGER_WHEN:
		case EXPR_KIND_PARTITION_EXPRESSION:
		case EXPR_KIND_CALL_ARGUMENT:
		case EXPR_KIND_COPY_WHERE:
		case EXPR_KIND_GENERATED_COLUMN:
		case EXPR_KIND_CYCLE_MARK:
		case EXPR_KIND_VARIABLE_DEFAULT:

			/* okay */
			break;

		case EXPR_KIND_COLUMN_DEFAULT:
			err = _("cannot use column reference in DEFAULT expression");
			break;
		case EXPR_KIND_PARTITION_BOUND:
			err = _("cannot use column reference in partition bound expression");
			break;

			/*
			 * There is intentionally no default: case here, so that the
			 * compiler will warn if we add a new ParseExprKind without
			 * extending this switch.  If we do see an unrecognized value at
			 * runtime, the behavior will be the same as for EXPR_KIND_OTHER,
			 * which is sane anyway.
			 */
	}
	if (err)
		ereport(ERROR,
				(errcode(ERRCODE_FEATURE_NOT_SUPPORTED),
				 errmsg_internal("%s", err),
				 parser_errposition(pstate, cref->location)));

	/*
	 * Give the PreParseColumnRefHook, if any, first shot.  If it returns
	 * non-null then that's all, folks.
	 */
	if (pstate->p_pre_columnref_hook != NULL)
	{
		node = pstate->p_pre_columnref_hook(pstate, cref);
		if (node != NULL)
			return node;
	}

	/*----------
	 * The allowed syntaxes are:
	 *
	 * A		First try to resolve as unqualified column name;
	 *			if no luck, try to resolve as unqualified table name (A.*).
	 * A.B		A is an unqualified table name; B is either a
	 *			column or function name (trying column name first).
	 * A.B.C	schema A, table B, col or func name C.
	 * A.B.C.D	catalog A, schema B, table C, col or func D.
	 * A.*		A is an unqualified table name; means whole-row value.
	 * A.B.*	whole-row value of table B in schema A.
	 * A.B.C.*	whole-row value of table C in schema B in catalog A.
	 *
	 * We do not need to cope with bare "*"; that will only be accepted by
	 * the grammar at the top level of a SELECT list, and transformTargetList
	 * will take care of it before it ever gets here.  Also, "A.*" etc will
	 * be expanded by transformTargetList if they appear at SELECT top level,
	 * so here we are only going to see them as function or operator inputs.
	 *
	 * Currently, if a catalog name is given then it must equal the current
	 * database name; we check it here and then discard it.
	 *----------
	 */
	switch (list_length(cref->fields))
	{
		case 1:
			{
				Node	   *field1 = (Node *) linitial(cref->fields);

				Assert(IsA(field1, String));
				colname = strVal(field1);

				/* Try to identify as an unqualified column */
				node = colNameToVar(pstate, colname, false, cref->location);

				if (node == NULL)
				{
					/*
					 * Not known as a column of any range-table entry.
					 *
					 * Try to find the name as a relation.  Note that only
					 * relations already entered into the rangetable will be
					 * recognized.
					 *
					 * This is a hack for backwards compatibility with
					 * PostQUEL-inspired syntax.  The preferred form now is
					 * "rel.*".
					 */
					nsitem = refnameNamespaceItem(pstate, NULL, colname,
												  cref->location,
												  &levels_up);
					if (nsitem)
						node = transformWholeRowRef(pstate, nsitem, levels_up,
													cref->location);
				}
				break;
			}
		case 2:
			{
				Node	   *field1 = (Node *) linitial(cref->fields);
				Node	   *field2 = (Node *) lsecond(cref->fields);

				Assert(IsA(field1, String));
				relname = strVal(field1);

				/* Locate the referenced nsitem */
				nsitem = refnameNamespaceItem(pstate, nspname, relname,
											  cref->location,
											  &levels_up);
				if (nsitem == NULL)
				{
					/*
					 * Access the sequence as a column reference.
					 * e.g : sequence.nextval = nextval('sequence').
					 */
					if (IsA(field2, String))
					{
						if (!strcmp(strVal(field2), "nextval") || !strcmp(strVal(field2), "currval"))
						{
							FuncCall	   *seq_func = NULL;
							A_Const	   *n = makeNode(A_Const);

							n->val.sval.type = T_String;
							n->val.sval.sval = strVal(field1);
							n->location = cref->location;

							seq_func = makeFuncCall(list_make2(makeString("pg_catalog"), makeString(strVal(field2))),
													 list_make1(n), COERCE_EXPLICIT_CALL, cref->location);
							return transformFuncCall(pstate, seq_func);
						}
					}

					crerr = CRERR_NO_RTE;
					break;
				}

				/* Whole-row reference? */
				if (IsA(field2, A_Star))
				{
					node = transformWholeRowRef(pstate, nsitem, levels_up,
												cref->location);
					break;
				}

				Assert(IsA(field2, String));
				colname = strVal(field2);

				/* Try to identify as a column of the nsitem */
				node = scanNSItemForColumn(pstate, nsitem, levels_up, colname,
										   cref->location);
				if (node == NULL)
				{
					/* Try it as a function call on the whole row */
					node = transformWholeRowRef(pstate, nsitem, levels_up,
												cref->location);
					node = ParseFuncOrColumn(pstate,
											 list_make1(makeString(colname)),
											 list_make1(node),
											 pstate->p_last_srf,
											 NULL,
											 false,
											 cref->location);
				}
				break;
			}
		case 3:
			{
				Node	   *field1 = (Node *) linitial(cref->fields);
				Node	   *field2 = (Node *) lsecond(cref->fields);
				Node	   *field3 = (Node *) lthird(cref->fields);

				Assert(IsA(field1, String));
				nspname = strVal(field1);
				Assert(IsA(field2, String));
				relname = strVal(field2);

				/* Locate the referenced nsitem */
				nsitem = refnameNamespaceItem(pstate, nspname, relname,
											  cref->location,
											  &levels_up);
				if (nsitem == NULL)
				{
					/*
					 * In the schema, access the sequence as a column reference.
					 * e.g : schema.sequence.nextval = nextval('schema.sequence').
					 */
					if (IsA(field3, String))
					{
						if (!strcmp(strVal(field3), "nextval") || !strcmp(strVal(field3), "currval"))
						{
							FuncCall	   *seq_func = NULL;
							A_Const	   *n = makeNode(A_Const);

							n->val.sval.type = T_String;
							n->val.sval.sval = psprintf("%s.%s", strVal(field1), strVal(field2));
							n->location = cref->location;

							seq_func = makeFuncCall(list_make2(makeString("pg_catalog"), makeString(strVal(field3))),
													 list_make1(n), COERCE_EXPLICIT_CALL, cref->location);
							return transformFuncCall(pstate, seq_func);
						}
					}

					crerr = CRERR_NO_RTE;
					break;
				}

				/* Whole-row reference? */
				if (IsA(field3, A_Star))
				{
					node = transformWholeRowRef(pstate, nsitem, levels_up,
												cref->location);
					break;
				}

				Assert(IsA(field3, String));
				colname = strVal(field3);

				/* Try to identify as a column of the nsitem */
				node = scanNSItemForColumn(pstate, nsitem, levels_up, colname,
										   cref->location);
				if (node == NULL)
				{
					/* Try it as a function call on the whole row */
					node = transformWholeRowRef(pstate, nsitem, levels_up,
												cref->location);
					node = ParseFuncOrColumn(pstate,
											 list_make1(makeString(colname)),
											 list_make1(node),
											 pstate->p_last_srf,
											 NULL,
											 false,
											 cref->location);
				}
				break;
			}
		case 4:
			{
				Node	   *field1 = (Node *) linitial(cref->fields);
				Node	   *field2 = (Node *) lsecond(cref->fields);
				Node	   *field3 = (Node *) lthird(cref->fields);
				Node	   *field4 = (Node *) lfourth(cref->fields);
				char	   *catname;

				Assert(IsA(field1, String));
				catname = strVal(field1);
				Assert(IsA(field2, String));
				nspname = strVal(field2);
				Assert(IsA(field3, String));
				relname = strVal(field3);

				/*
				 * We check the catalog name and then ignore it.
				 */
				if (strcmp(catname, get_database_name(MyDatabaseId)) != 0)
				{
					crerr = CRERR_WRONG_DB;
					break;
				}

				/* Locate the referenced nsitem */
				nsitem = refnameNamespaceItem(pstate, nspname, relname,
											  cref->location,
											  &levels_up);
				if (nsitem == NULL)
				{
					/*
					 * In the database, access the sequence as a column reference.
					 * e.g : db.schema.sequence.nextval = nextval('db.schema.sequence').
					 */
					if (IsA(field4, String))
					{
						if (!strcmp(strVal(field4), "nextval") || !strcmp(strVal(field4), "currval"))
						{
							FuncCall	   *seq_func = NULL;
							A_Const	   *n = makeNode(A_Const);

							n->val.sval.type = T_String;
							n->val.sval.sval = psprintf("%s.%s.%s", strVal(field1), strVal(field2), strVal(field3));
							n->location = cref->location;

							seq_func = makeFuncCall(list_make2(makeString("pg_catalog"), makeString(strVal(field4))),
													 list_make1(n), COERCE_EXPLICIT_CALL, cref->location);
							return transformFuncCall(pstate, seq_func);
						}
					}

					crerr = CRERR_NO_RTE;
					break;
				}

				/* Whole-row reference? */
				if (IsA(field4, A_Star))
				{
					node = transformWholeRowRef(pstate, nsitem, levels_up,
												cref->location);
					break;
				}

				Assert(IsA(field4, String));
				colname = strVal(field4);

				/* Try to identify as a column of the nsitem */
				node = scanNSItemForColumn(pstate, nsitem, levels_up, colname,
										   cref->location);
				if (node == NULL)
				{
					/* Try it as a function call on the whole row */
					node = transformWholeRowRef(pstate, nsitem, levels_up,
												cref->location);
					node = ParseFuncOrColumn(pstate,
											 list_make1(makeString(colname)),
											 list_make1(node),
											 pstate->p_last_srf,
											 NULL,
											 false,
											 cref->location);
				}
				break;
			}
		default:
			crerr = CRERR_TOO_MANY; /* too many dotted names */
			break;
	}

	/*
	 * Now give the PostParseColumnRefHook, if any, a chance.  We pass the
	 * translation-so-far so that it can throw an error if it wishes in the
	 * case that it has a conflicting interpretation of the ColumnRef. (If it
	 * just translates anyway, we'll throw an error, because we can't undo
	 * whatever effects the preceding steps may have had on the pstate.) If it
	 * returns NULL, use the standard translation, or throw a suitable error
	 * if there is none.
	 */
	if (pstate->p_post_columnref_hook != NULL)
	{
		Node	   *hookresult;

		hookresult = pstate->p_post_columnref_hook(pstate, cref, node);
		if (node == NULL)
			node = hookresult;
		else if (hookresult != NULL)
			ereport(ERROR,
					(errcode(ERRCODE_AMBIGUOUS_COLUMN),
					 errmsg("column reference \"%s\" is ambiguous",
							NameListToString(cref->fields)),
					 parser_errposition(pstate, cref->location)));
	}

	/*
	 * still nothing found, try package function call. In oracle package
	 * function can be called as "select pkg.func;". However at this point, we
	 * don't want to throw any errors while checking for package elements, So
	 * to avoid that we enclose the call within PG_TRY/CATCH. In case of any
	 * errors, we let the existing system handle the errors.
	 */
	if (node == NULL && list_length(cref->fields) >= 2)
	{
		PG_TRY();
		{
			node = ParseFuncOrColumn(pstate,
									 cref->fields,
									 NIL,
									 NULL,
									 NULL,
									 false,
									 cref->location);
		}
		PG_CATCH();
		{
			node = NULL;
		}
		PG_END_TRY();
	}

	/*
	 * Throw error if no translation found.
	 */
	if (node == NULL)
	{
		switch (crerr)
		{
			case CRERR_NO_COLUMN:
				errorMissingColumn(pstate, relname, colname, cref->location);
				break;
			case CRERR_NO_RTE:
				errorMissingRTE(pstate, makeRangeVar(nspname, relname,
													 cref->location));
				break;
			case CRERR_WRONG_DB:
				ereport(ERROR,
						(errcode(ERRCODE_FEATURE_NOT_SUPPORTED),
						 errmsg("cross-database references are not implemented: %s",
								NameListToString(cref->fields)),
						 parser_errposition(pstate, cref->location)));
				break;
			case CRERR_TOO_MANY:
				ereport(ERROR,
						(errcode(ERRCODE_SYNTAX_ERROR),
						 errmsg("improper qualified name (too many dotted names): %s",
								NameListToString(cref->fields)),
						 parser_errposition(pstate, cref->location)));
				break;
		}
	}

	return node;
}

static Node *
transformParamRef(ParseState *pstate, ParamRef *pref)
{
	Node	   *result;

	/*
	 * The core parser knows nothing about Params.  If a hook is supplied,
	 * call it.  If not, or if the hook returns NULL, throw a generic error.
	 */
	if (pstate->p_paramref_hook != NULL)
		result = pstate->p_paramref_hook(pstate, pref);
	else
		result = NULL;

	if (result == NULL)
		ereport(ERROR,
				(errcode(ERRCODE_UNDEFINED_PARAMETER),
				 errmsg("there is no parameter $%d", pref->number),
				 parser_errposition(pstate, pref->location)));

	return result;
}

/* Test whether an a_expr is a plain NULL constant or not */
static bool
exprIsNullConstant(Node *arg)
{
	if (arg && IsA(arg, A_Const))
	{
		A_Const    *con = (A_Const *) arg;

		if (con->isnull)
			return true;
	}
	return false;
}

static Node *
transformAExprOp(ParseState *pstate, A_Expr *a)
{
	Node	   *lexpr = a->lexpr;
	Node	   *rexpr = a->rexpr;
	Node	   *result;

	/*
	 * Special-case "foo = NULL" and "NULL = foo" for compatibility with
	 * standards-broken products (like Microsoft's).  Turn these into IS NULL
	 * exprs. (If either side is a CaseTestExpr, then the expression was
	 * generated internally from a CASE-WHEN expression, and
	 * transform_null_equals does not apply.)
	 */
	if (Transform_null_equals &&
		list_length(a->name) == 1 &&
		strcmp(strVal(linitial(a->name)), "=") == 0 &&
		(exprIsNullConstant(lexpr) || exprIsNullConstant(rexpr)) &&
		(!IsA(lexpr, CaseTestExpr) && !IsA(rexpr, CaseTestExpr)))
	{
		NullTest   *n = makeNode(NullTest);

		n->nulltesttype = IS_NULL;
		n->location = a->location;

		if (exprIsNullConstant(lexpr))
			n->arg = (Expr *) rexpr;
		else
			n->arg = (Expr *) lexpr;

		result = transformExprRecurse(pstate, (Node *) n);
	}
	else if (lexpr && IsA(lexpr, RowExpr) &&
			 rexpr && IsA(rexpr, SubLink) &&
			 ((SubLink *) rexpr)->subLinkType == EXPR_SUBLINK)
	{
		/*
		 * Convert "row op subselect" into a ROWCOMPARE sublink. Formerly the
		 * grammar did this, but now that a row construct is allowed anywhere
		 * in expressions, it's easier to do it here.
		 */
		SubLink    *s = (SubLink *) rexpr;

		s->subLinkType = ROWCOMPARE_SUBLINK;
		s->testexpr = lexpr;
		s->operName = a->name;
		s->location = a->location;
		result = transformExprRecurse(pstate, (Node *) s);
	}
	else if (lexpr && IsA(lexpr, RowExpr) &&
			 rexpr && IsA(rexpr, RowExpr))
	{
		/* ROW() op ROW() is handled specially */
		lexpr = transformExprRecurse(pstate, lexpr);
		rexpr = transformExprRecurse(pstate, rexpr);

		result = make_row_comparison_op(pstate,
										a->name,
										castNode(RowExpr, lexpr)->args,
										castNode(RowExpr, rexpr)->args,
										a->location);
	}
	else
	{
		/* Ordinary scalar operator */
		Node	   *last_srf = pstate->p_last_srf;

		lexpr = transformExprRecurse(pstate, lexpr);
		rexpr = transformExprRecurse(pstate, rexpr);

		result = (Node *) make_op(pstate,
								  a->name,
								  lexpr,
								  rexpr,
								  last_srf,
								  a->location);
	}

	return result;
}

static Node *
transformAExprOpAny(ParseState *pstate, A_Expr *a)
{
	Node	   *lexpr = transformExprRecurse(pstate, a->lexpr);
	Node	   *rexpr = transformExprRecurse(pstate, a->rexpr);

	return (Node *) make_scalar_array_op(pstate,
										 a->name,
										 true,
										 lexpr,
										 rexpr,
										 a->location);
}

static Node *
transformAExprOpAll(ParseState *pstate, A_Expr *a)
{
	Node	   *lexpr = transformExprRecurse(pstate, a->lexpr);
	Node	   *rexpr = transformExprRecurse(pstate, a->rexpr);

	return (Node *) make_scalar_array_op(pstate,
										 a->name,
										 false,
										 lexpr,
										 rexpr,
										 a->location);
}

static Node *
transformAExprDistinct(ParseState *pstate, A_Expr *a)
{
	Node	   *lexpr = a->lexpr;
	Node	   *rexpr = a->rexpr;
	Node	   *result;

	/*
	 * If either input is an undecorated NULL literal, transform to a NullTest
	 * on the other input. That's simpler to process than a full DistinctExpr,
	 * and it avoids needing to require that the datatype have an = operator.
	 */
	if (exprIsNullConstant(rexpr))
		return make_nulltest_from_distinct(pstate, a, lexpr);
	if (exprIsNullConstant(lexpr))
		return make_nulltest_from_distinct(pstate, a, rexpr);

	lexpr = transformExprRecurse(pstate, lexpr);
	rexpr = transformExprRecurse(pstate, rexpr);

	if (lexpr && IsA(lexpr, RowExpr) &&
		rexpr && IsA(rexpr, RowExpr))
	{
		/* ROW() op ROW() is handled specially */
		result = make_row_distinct_op(pstate, a->name,
									  (RowExpr *) lexpr,
									  (RowExpr *) rexpr,
									  a->location);
	}
	else
	{
		/* Ordinary scalar operator */
		result = (Node *) make_distinct_op(pstate,
										   a->name,
										   lexpr,
										   rexpr,
										   a->location);
	}

	/*
	 * If it's NOT DISTINCT, we first build a DistinctExpr and then stick a
	 * NOT on top.
	 */
	if (a->kind == AEXPR_NOT_DISTINCT)
		result = (Node *) makeBoolExpr(NOT_EXPR,
									   list_make1(result),
									   a->location);

	return result;
}

static Node *
transformAExprNullIf(ParseState *pstate, A_Expr *a)
{
	Node	   *lexpr = transformExprRecurse(pstate, a->lexpr);
	Node	   *rexpr = transformExprRecurse(pstate, a->rexpr);
	OpExpr	   *result;

	result = (OpExpr *) make_op(pstate,
								a->name,
								lexpr,
								rexpr,
								pstate->p_last_srf,
								a->location);

	/*
	 * The comparison operator itself should yield boolean ...
	 */
	if (result->opresulttype != BOOLOID)
		ereport(ERROR,
				(errcode(ERRCODE_DATATYPE_MISMATCH),
				 errmsg("NULLIF requires = operator to yield boolean"),
				 parser_errposition(pstate, a->location)));
	if (result->opretset)
		ereport(ERROR,
				(errcode(ERRCODE_DATATYPE_MISMATCH),
		/* translator: %s is name of a SQL construct, eg NULLIF */
				 errmsg("%s must not return a set", "NULLIF"),
				 parser_errposition(pstate, a->location)));

	/*
	 * ... but the NullIfExpr will yield the first operand's type.
	 */
	result->opresulttype = exprType((Node *) linitial(result->args));

	/*
	 * We rely on NullIfExpr and OpExpr being the same struct
	 */
	NodeSetTag(result, T_NullIfExpr);

	return (Node *) result;
}

static Node *
transformAExprIn(ParseState *pstate, A_Expr *a)
{
	Node	   *result = NULL;
	Node	   *lexpr;
	List	   *rexprs;
	List	   *rvars;
	List	   *rnonvars;
	bool		useOr;
	ListCell   *l;

	/*
	 * If the operator is <>, combine with AND not OR.
	 */
	if (strcmp(strVal(linitial(a->name)), "<>") == 0)
		useOr = false;
	else
		useOr = true;

	/*
	 * We try to generate a ScalarArrayOpExpr from IN/NOT IN, but this is only
	 * possible if there is a suitable array type available.  If not, we fall
	 * back to a boolean condition tree with multiple copies of the lefthand
	 * expression.  Also, any IN-list items that contain Vars are handled as
	 * separate boolean conditions, because that gives the planner more scope
	 * for optimization on such clauses.
	 *
	 * First step: transform all the inputs, and detect whether any contain
	 * Vars.
	 */
	lexpr = transformExprRecurse(pstate, a->lexpr);
	rexprs = rvars = rnonvars = NIL;
	foreach(l, (List *) a->rexpr)
	{
		Node	   *rexpr = transformExprRecurse(pstate, lfirst(l));

		rexprs = lappend(rexprs, rexpr);
		if (contain_vars_of_level(rexpr, 0))
			rvars = lappend(rvars, rexpr);
		else
			rnonvars = lappend(rnonvars, rexpr);
	}

	/*
	 * ScalarArrayOpExpr is only going to be useful if there's more than one
	 * non-Var righthand item.
	 */
	if (list_length(rnonvars) > 1)
	{
		List	   *allexprs;
		Oid			scalar_type;
		Oid			array_type;

		/*
		 * Try to select a common type for the array elements.  Note that
		 * since the LHS' type is first in the list, it will be preferred when
		 * there is doubt (eg, when all the RHS items are unknown literals).
		 *
		 * Note: use list_concat here not lcons, to avoid damaging rnonvars.
		 */
		allexprs = list_concat(list_make1(lexpr), rnonvars);
		scalar_type = select_common_type(pstate, allexprs, NULL, NULL);

		/* We have to verify that the selected type actually works */
		if (OidIsValid(scalar_type) &&
			!verify_common_type(scalar_type, allexprs))
			scalar_type = InvalidOid;

		/*
		 * Do we have an array type to use?  Aside from the case where there
		 * isn't one, we don't risk using ScalarArrayOpExpr when the common
		 * type is RECORD, because the RowExpr comparison logic below can cope
		 * with some cases of non-identical row types.
		 */
		if (OidIsValid(scalar_type) && scalar_type != RECORDOID)
			array_type = get_array_type(scalar_type);
		else
			array_type = InvalidOid;
		if (array_type != InvalidOid)
		{
			/*
			 * OK: coerce all the right-hand non-Var inputs to the common type
			 * and build an ArrayExpr for them.
			 */
			List	   *aexprs;
			ArrayExpr  *newa;

			aexprs = NIL;
			foreach(l, rnonvars)
			{
				Node	   *rexpr = (Node *) lfirst(l);

				rexpr = coerce_to_common_type(pstate, rexpr,
											  scalar_type,
											  "IN");
				aexprs = lappend(aexprs, rexpr);
			}
			newa = makeNode(ArrayExpr);
			newa->array_typeid = array_type;
			/* array_collid will be set by parse_collate.c */
			newa->element_typeid = scalar_type;
			newa->elements = aexprs;
			newa->multidims = false;
			newa->location = -1;

			result = (Node *) make_scalar_array_op(pstate,
												   a->name,
												   useOr,
												   lexpr,
												   (Node *) newa,
												   a->location);

			/* Consider only the Vars (if any) in the loop below */
			rexprs = rvars;
		}
	}

	/*
	 * Must do it the hard way, ie, with a boolean expression tree.
	 */
	foreach(l, rexprs)
	{
		Node	   *rexpr = (Node *) lfirst(l);
		Node	   *cmp;

		if (IsA(lexpr, RowExpr) &&
			IsA(rexpr, RowExpr))
		{
			/* ROW() op ROW() is handled specially */
			cmp = make_row_comparison_op(pstate,
										 a->name,
										 copyObject(((RowExpr *) lexpr)->args),
										 ((RowExpr *) rexpr)->args,
										 a->location);
		}
		else
		{
			/* Ordinary scalar operator */
			cmp = (Node *) make_op(pstate,
								   a->name,
								   copyObject(lexpr),
								   rexpr,
								   pstate->p_last_srf,
								   a->location);
		}

		cmp = coerce_to_boolean(pstate, cmp, "IN");
		if (result == NULL)
			result = cmp;
		else
			result = (Node *) makeBoolExpr(useOr ? OR_EXPR : AND_EXPR,
										   list_make2(result, cmp),
										   a->location);
	}

	return result;
}

static Node *
transformAExprBetween(ParseState *pstate, A_Expr *a)
{
	Node	   *aexpr;
	Node	   *bexpr;
	Node	   *cexpr;
	Node	   *result;
	Node	   *sub1;
	Node	   *sub2;
	List	   *args;

	/* Deconstruct A_Expr into three subexprs */
	aexpr = a->lexpr;
	args = castNode(List, a->rexpr);
	Assert(list_length(args) == 2);
	bexpr = (Node *) linitial(args);
	cexpr = (Node *) lsecond(args);

	/*
	 * Build the equivalent comparison expression.  Make copies of
	 * multiply-referenced subexpressions for safety.  (XXX this is really
	 * wrong since it results in multiple runtime evaluations of what may be
	 * volatile expressions ...)
	 *
	 * Ideally we would not use hard-wired operators here but instead use
	 * opclasses.  However, mixed data types and other issues make this
	 * difficult:
	 * http://archives.postgresql.org/pgsql-hackers/2008-08/msg01142.php
	 */
	switch (a->kind)
	{
		case AEXPR_BETWEEN:
			args = list_make2(makeSimpleA_Expr(AEXPR_OP, ">=",
											   aexpr, bexpr,
											   a->location),
							  makeSimpleA_Expr(AEXPR_OP, "<=",
											   copyObject(aexpr), cexpr,
											   a->location));
			result = (Node *) makeBoolExpr(AND_EXPR, args, a->location);
			break;
		case AEXPR_NOT_BETWEEN:
			args = list_make2(makeSimpleA_Expr(AEXPR_OP, "<",
											   aexpr, bexpr,
											   a->location),
							  makeSimpleA_Expr(AEXPR_OP, ">",
											   copyObject(aexpr), cexpr,
											   a->location));
			result = (Node *) makeBoolExpr(OR_EXPR, args, a->location);
			break;
		case AEXPR_BETWEEN_SYM:
			args = list_make2(makeSimpleA_Expr(AEXPR_OP, ">=",
											   aexpr, bexpr,
											   a->location),
							  makeSimpleA_Expr(AEXPR_OP, "<=",
											   copyObject(aexpr), cexpr,
											   a->location));
			sub1 = (Node *) makeBoolExpr(AND_EXPR, args, a->location);
			args = list_make2(makeSimpleA_Expr(AEXPR_OP, ">=",
											   copyObject(aexpr), copyObject(cexpr),
											   a->location),
							  makeSimpleA_Expr(AEXPR_OP, "<=",
											   copyObject(aexpr), copyObject(bexpr),
											   a->location));
			sub2 = (Node *) makeBoolExpr(AND_EXPR, args, a->location);
			args = list_make2(sub1, sub2);
			result = (Node *) makeBoolExpr(OR_EXPR, args, a->location);
			break;
		case AEXPR_NOT_BETWEEN_SYM:
			args = list_make2(makeSimpleA_Expr(AEXPR_OP, "<",
											   aexpr, bexpr,
											   a->location),
							  makeSimpleA_Expr(AEXPR_OP, ">",
											   copyObject(aexpr), cexpr,
											   a->location));
			sub1 = (Node *) makeBoolExpr(OR_EXPR, args, a->location);
			args = list_make2(makeSimpleA_Expr(AEXPR_OP, "<",
											   copyObject(aexpr), copyObject(cexpr),
											   a->location),
							  makeSimpleA_Expr(AEXPR_OP, ">",
											   copyObject(aexpr), copyObject(bexpr),
											   a->location));
			sub2 = (Node *) makeBoolExpr(OR_EXPR, args, a->location);
			args = list_make2(sub1, sub2);
			result = (Node *) makeBoolExpr(AND_EXPR, args, a->location);
			break;
		default:
			elog(ERROR, "unrecognized A_Expr kind: %d", a->kind);
			result = NULL;		/* keep compiler quiet */
			break;
	}

	return transformExprRecurse(pstate, result);
}

static Node *
transformBoolExpr(ParseState *pstate, BoolExpr *a)
{
	List	   *args = NIL;
	const char *opname;
	ListCell   *lc;

	switch (a->boolop)
	{
		case AND_EXPR:
			opname = "AND";
			break;
		case OR_EXPR:
			opname = "OR";
			break;
		case NOT_EXPR:
			opname = "NOT";
			break;
		default:
			elog(ERROR, "unrecognized boolop: %d", (int) a->boolop);
			opname = NULL;		/* keep compiler quiet */
			break;
	}

	foreach(lc, a->args)
	{
		Node	   *arg = (Node *) lfirst(lc);

		arg = transformExprRecurse(pstate, arg);
		arg = coerce_to_boolean(pstate, arg, opname);
		args = lappend(args, arg);
	}

	return (Node *) makeBoolExpr(a->boolop, args, a->location);
}

static Node *
transformFuncCall(ParseState *pstate, FuncCall *fn)
{
	Node	   *last_srf = pstate->p_last_srf;
	List	   *targs;
	ListCell   *args;

	/* Transform the list of arguments ... */
	targs = NIL;
	foreach(args, fn->args)
	{
		targs = lappend(targs, transformExprRecurse(pstate,
													(Node *) lfirst(args)));
	}

	/*
	 * When WITHIN GROUP is used, we treat its ORDER BY expressions as
	 * additional arguments to the function, for purposes of function lookup
	 * and argument type coercion.  So, transform each such expression and add
	 * them to the targs list.  We don't explicitly mark where each argument
	 * came from, but ParseFuncOrColumn can tell what's what by reference to
	 * list_length(fn->agg_order).
	 */
	if (fn->agg_within_group)
	{
		Assert(fn->agg_order != NIL);
		foreach(args, fn->agg_order)
		{
			SortBy	   *arg = (SortBy *) lfirst(args);

			targs = lappend(targs, transformExpr(pstate, arg->node,
												 EXPR_KIND_ORDER_BY));
		}
	}

	/* ... and hand off to ParseFuncOrColumn */
	return ParseFuncOrColumn(pstate,
							 fn->funcname,
							 targs,
							 last_srf,
							 fn,
							 false,
							 fn->location);
}

static Node *
transformMultiAssignRef(ParseState *pstate, MultiAssignRef *maref)
{
	SubLink    *sublink;
	RowExpr    *rexpr;
	Query	   *qtree;
	TargetEntry *tle;

	/* We should only see this in first-stage processing of UPDATE tlists */
	Assert(pstate->p_expr_kind == EXPR_KIND_UPDATE_SOURCE);

	/* We only need to transform the source if this is the first column */
	if (maref->colno == 1)
	{
		/*
		 * For now, we only allow EXPR SubLinks and RowExprs as the source of
		 * an UPDATE multiassignment.  This is sufficient to cover interesting
		 * cases; at worst, someone would have to write (SELECT * FROM expr)
		 * to expand a composite-returning expression of another form.
		 */
		if (IsA(maref->source, SubLink) &&
			((SubLink *) maref->source)->subLinkType == EXPR_SUBLINK)
		{
			/* Relabel it as a MULTIEXPR_SUBLINK */
			sublink = (SubLink *) maref->source;
			sublink->subLinkType = MULTIEXPR_SUBLINK;
			/* And transform it */
			sublink = (SubLink *) transformExprRecurse(pstate,
													   (Node *) sublink);

			qtree = castNode(Query, sublink->subselect);

			/* Check subquery returns required number of columns */
			if (count_nonjunk_tlist_entries(qtree->targetList) != maref->ncolumns)
				ereport(ERROR,
						(errcode(ERRCODE_SYNTAX_ERROR),
						 errmsg("number of columns does not match number of values"),
						 parser_errposition(pstate, sublink->location)));

			/*
			 * Build a resjunk tlist item containing the MULTIEXPR SubLink,
			 * and add it to pstate->p_multiassign_exprs, whence it will later
			 * get appended to the completed targetlist.  We needn't worry
			 * about selecting a resno for it; transformUpdateStmt will do
			 * that.
			 */
			tle = makeTargetEntry((Expr *) sublink, 0, NULL, true);
			pstate->p_multiassign_exprs = lappend(pstate->p_multiassign_exprs,
												  tle);

			/*
			 * Assign a unique-within-this-targetlist ID to the MULTIEXPR
			 * SubLink.  We can just use its position in the
			 * p_multiassign_exprs list.
			 */
			sublink->subLinkId = list_length(pstate->p_multiassign_exprs);
		}
		else if (IsA(maref->source, RowExpr))
		{
			/* Transform the RowExpr, allowing SetToDefault items */
			rexpr = (RowExpr *) transformRowExpr(pstate,
												 (RowExpr *) maref->source,
												 true);

			/* Check it returns required number of columns */
			if (list_length(rexpr->args) != maref->ncolumns)
				ereport(ERROR,
						(errcode(ERRCODE_SYNTAX_ERROR),
						 errmsg("number of columns does not match number of values"),
						 parser_errposition(pstate, rexpr->location)));

			/*
			 * Temporarily append it to p_multiassign_exprs, so we can get it
			 * back when we come back here for additional columns.
			 */
			tle = makeTargetEntry((Expr *) rexpr, 0, NULL, true);
			pstate->p_multiassign_exprs = lappend(pstate->p_multiassign_exprs,
												  tle);
		}
		else
			ereport(ERROR,
					(errcode(ERRCODE_FEATURE_NOT_SUPPORTED),
					 errmsg("source for a multiple-column UPDATE item must be a sub-SELECT or ROW() expression"),
					 parser_errposition(pstate, exprLocation(maref->source))));
	}
	else
	{
		/*
		 * Second or later column in a multiassignment.  Re-fetch the
		 * transformed SubLink or RowExpr, which we assume is still the last
		 * entry in p_multiassign_exprs.
		 */
		Assert(pstate->p_multiassign_exprs != NIL);
		tle = (TargetEntry *) llast(pstate->p_multiassign_exprs);
	}

	/*
	 * Emit the appropriate output expression for the current column
	 */
	if (IsA(tle->expr, SubLink))
	{
		Param	   *param;

		sublink = (SubLink *) tle->expr;
		Assert(sublink->subLinkType == MULTIEXPR_SUBLINK);
		qtree = castNode(Query, sublink->subselect);

		/* Build a Param representing the current subquery output column */
		tle = (TargetEntry *) list_nth(qtree->targetList, maref->colno - 1);
		Assert(!tle->resjunk);

		param = makeNode(Param);
		param->paramkind = PARAM_MULTIEXPR;
		param->paramid = (sublink->subLinkId << 16) | maref->colno;
		param->paramtype = exprType((Node *) tle->expr);
		param->paramtypmod = exprTypmod((Node *) tle->expr);
		param->paramcollid = exprCollation((Node *) tle->expr);
		param->location = exprLocation((Node *) tle->expr);

		return (Node *) param;
	}

	if (IsA(tle->expr, RowExpr))
	{
		Node	   *result;

		rexpr = (RowExpr *) tle->expr;

		/* Just extract and return the next element of the RowExpr */
		result = (Node *) list_nth(rexpr->args, maref->colno - 1);

		/*
		 * If we're at the last column, delete the RowExpr from
		 * p_multiassign_exprs; we don't need it anymore, and don't want it in
		 * the finished UPDATE tlist.  We assume this is still the last entry
		 * in p_multiassign_exprs.
		 */
		if (maref->colno == maref->ncolumns)
			pstate->p_multiassign_exprs =
				list_delete_last(pstate->p_multiassign_exprs);

		return result;
	}

	elog(ERROR, "unexpected expr type in multiassign list");
	return NULL;				/* keep compiler quiet */
}

static Node *
transformCaseExpr(ParseState *pstate, CaseExpr *c)
{
	CaseExpr   *newc = makeNode(CaseExpr);
	Node	   *last_srf = pstate->p_last_srf;
	Node	   *arg;
	CaseTestExpr *placeholder;
	List	   *newargs;
	List	   *resultexprs;
	ListCell   *l;
	Node	   *defresult;
	Oid			ptype;

	/* transform the test expression, if any */
	arg = transformExprRecurse(pstate, (Node *) c->arg);

	/* generate placeholder for test expression */
	if (arg)
	{
		/*
		 * If test expression is an untyped literal, force it to text. We have
		 * to do something now because we won't be able to do this coercion on
		 * the placeholder.  This is not as flexible as what was done in 7.4
		 * and before, but it's good enough to handle the sort of silly coding
		 * commonly seen.
		 */
		if (exprType(arg) == UNKNOWNOID)
			arg = coerce_to_common_type(pstate, arg, TEXTOID, "CASE");

		/*
		 * Run collation assignment on the test expression so that we know
		 * what collation to mark the placeholder with.  In principle we could
		 * leave it to parse_collate.c to do that later, but propagating the
		 * result to the CaseTestExpr would be unnecessarily complicated.
		 */
		assign_expr_collations(pstate, arg);

		placeholder = makeNode(CaseTestExpr);
		placeholder->typeId = exprType(arg);
		placeholder->typeMod = exprTypmod(arg);
		placeholder->collation = exprCollation(arg);
	}
	else
		placeholder = NULL;

	newc->arg = (Expr *) arg;

	/* transform the list of arguments */
	newargs = NIL;
	resultexprs = NIL;
	foreach(l, c->args)
	{
		CaseWhen   *w = lfirst_node(CaseWhen, l);
		CaseWhen   *neww = makeNode(CaseWhen);
		Node	   *warg;

		warg = (Node *) w->expr;
		if (placeholder)
		{
			/* shorthand form was specified, so expand... */
			warg = (Node *) makeSimpleA_Expr(AEXPR_OP, "=",
											 (Node *) placeholder,
											 warg,
											 w->location);
		}
		neww->expr = (Expr *) transformExprRecurse(pstate, warg);

		neww->expr = (Expr *) coerce_to_boolean(pstate,
												(Node *) neww->expr,
												"CASE/WHEN");

		warg = (Node *) w->result;
		neww->result = (Expr *) transformExprRecurse(pstate, warg);
		neww->location = w->location;

		newargs = lappend(newargs, neww);
		resultexprs = lappend(resultexprs, neww->result);
	}

	newc->args = newargs;

	/* transform the default clause */
	defresult = (Node *) c->defresult;
	if (defresult == NULL)
	{
		A_Const    *n = makeNode(A_Const);

		n->isnull = true;
		n->location = -1;
		defresult = (Node *) n;
	}
	newc->defresult = (Expr *) transformExprRecurse(pstate, defresult);

	/*
	 * Note: default result is considered the most significant type in
	 * determining preferred type. This is how the code worked before, but it
	 * seems a little bogus to me --- tgl
	 */
	resultexprs = lcons(newc->defresult, resultexprs);

	ptype = select_common_type(pstate, resultexprs, "CASE", NULL);
	Assert(OidIsValid(ptype));
	newc->casetype = ptype;
	/* casecollid will be set by parse_collate.c */

	/* Convert default result clause, if necessary */
	newc->defresult = (Expr *)
		coerce_to_common_type(pstate,
							  (Node *) newc->defresult,
							  ptype,
							  "CASE/ELSE");

	/* Convert when-clause results, if necessary */
	foreach(l, newc->args)
	{
		CaseWhen   *w = (CaseWhen *) lfirst(l);

		w->result = (Expr *)
			coerce_to_common_type(pstate,
								  (Node *) w->result,
								  ptype,
								  "CASE/WHEN");
	}

	/* if any subexpression contained a SRF, complain */
	if (pstate->p_last_srf != last_srf)
		ereport(ERROR,
				(errcode(ERRCODE_FEATURE_NOT_SUPPORTED),
		/* translator: %s is name of a SQL construct, eg GROUP BY */
				 errmsg("set-returning functions are not allowed in %s",
						"CASE"),
				 errhint("You might be able to move the set-returning function into a LATERAL FROM item."),
				 parser_errposition(pstate,
									exprLocation(pstate->p_last_srf))));

	newc->location = c->location;

	return (Node *) newc;
}

static Node *
transformSubLink(ParseState *pstate, SubLink *sublink)
{
	Node	   *result = (Node *) sublink;
	Query	   *qtree;
	const char *err;

	/*
	 * Check to see if the sublink is in an invalid place within the query. We
	 * allow sublinks everywhere in SELECT/INSERT/UPDATE/DELETE/MERGE, but
	 * generally not in utility statements.
	 */
	err = NULL;
	switch (pstate->p_expr_kind)
	{
		case EXPR_KIND_NONE:
			Assert(false);		/* can't happen */
			break;
		case EXPR_KIND_OTHER:
			/* Accept sublink here; caller must throw error if wanted */
			break;
		case EXPR_KIND_JOIN_ON:
		case EXPR_KIND_JOIN_USING:
		case EXPR_KIND_FROM_SUBSELECT:
		case EXPR_KIND_FROM_FUNCTION:
		case EXPR_KIND_WHERE:
		case EXPR_KIND_POLICY:
		case EXPR_KIND_HAVING:
		case EXPR_KIND_FILTER:
		case EXPR_KIND_WINDOW_PARTITION:
		case EXPR_KIND_WINDOW_ORDER:
		case EXPR_KIND_WINDOW_FRAME_RANGE:
		case EXPR_KIND_WINDOW_FRAME_ROWS:
		case EXPR_KIND_WINDOW_FRAME_GROUPS:
		case EXPR_KIND_SELECT_TARGET:
		case EXPR_KIND_INSERT_TARGET:
		case EXPR_KIND_UPDATE_SOURCE:
		case EXPR_KIND_UPDATE_TARGET:
		case EXPR_KIND_MERGE_WHEN:
		case EXPR_KIND_GROUP_BY:
		case EXPR_KIND_ORDER_BY:
		case EXPR_KIND_DISTINCT_ON:
		case EXPR_KIND_LIMIT:
		case EXPR_KIND_OFFSET:
		case EXPR_KIND_RETURNING:
		case EXPR_KIND_VALUES:
		case EXPR_KIND_VALUES_SINGLE:
		case EXPR_KIND_CYCLE_MARK:
			/* okay */
			break;
		case EXPR_KIND_CHECK_CONSTRAINT:
		case EXPR_KIND_DOMAIN_CHECK:
			err = _("cannot use subquery in check constraint");
			break;
		case EXPR_KIND_COLUMN_DEFAULT:
		case EXPR_KIND_FUNCTION_DEFAULT:
		case EXPR_KIND_VARIABLE_DEFAULT:
			err = _("cannot use subquery in DEFAULT expression");
			break;
		case EXPR_KIND_INDEX_EXPRESSION:
			err = _("cannot use subquery in index expression");
			break;
		case EXPR_KIND_INDEX_PREDICATE:
			err = _("cannot use subquery in index predicate");
			break;
		case EXPR_KIND_STATS_EXPRESSION:
			err = _("cannot use subquery in statistics expression");
			break;
		case EXPR_KIND_ALTER_COL_TRANSFORM:
			err = _("cannot use subquery in transform expression");
			break;
		case EXPR_KIND_EXECUTE_PARAMETER:
			err = _("cannot use subquery in EXECUTE parameter");
			break;
		case EXPR_KIND_TRIGGER_WHEN:
			err = _("cannot use subquery in trigger WHEN condition");
			break;
		case EXPR_KIND_PARTITION_BOUND:
			err = _("cannot use subquery in partition bound");
			break;
		case EXPR_KIND_PARTITION_EXPRESSION:
			err = _("cannot use subquery in partition key expression");
			break;
		case EXPR_KIND_CALL_ARGUMENT:
			err = _("cannot use subquery in CALL argument");
			break;
		case EXPR_KIND_COPY_WHERE:
			err = _("cannot use subquery in COPY FROM WHERE condition");
			break;
		case EXPR_KIND_GENERATED_COLUMN:
			err = _("cannot use subquery in column generation expression");
			break;

			/*
			 * There is intentionally no default: case here, so that the
			 * compiler will warn if we add a new ParseExprKind without
			 * extending this switch.  If we do see an unrecognized value at
			 * runtime, the behavior will be the same as for EXPR_KIND_OTHER,
			 * which is sane anyway.
			 */
	}
	if (err)
		ereport(ERROR,
				(errcode(ERRCODE_FEATURE_NOT_SUPPORTED),
				 errmsg_internal("%s", err),
				 parser_errposition(pstate, sublink->location)));

	pstate->p_hasSubLinks = true;

	/*
	 * OK, let's transform the sub-SELECT.
	 */
	qtree = parse_sub_analyze(sublink->subselect, pstate, NULL, false, true);

	/*
	 * Check that we got a SELECT.  Anything else should be impossible given
	 * restrictions of the grammar, but check anyway.
	 */
	if (!IsA(qtree, Query) ||
		qtree->commandType != CMD_SELECT)
		elog(ERROR, "unexpected non-SELECT command in SubLink");

	sublink->subselect = (Node *) qtree;

	if (sublink->subLinkType == EXISTS_SUBLINK)
	{
		/*
		 * EXISTS needs no test expression or combining operator. These fields
		 * should be null already, but make sure.
		 */
		sublink->testexpr = NULL;
		sublink->operName = NIL;
	}
	else if (sublink->subLinkType == EXPR_SUBLINK ||
			 sublink->subLinkType == ARRAY_SUBLINK)
	{
		/*
		 * Make sure the subselect delivers a single column (ignoring resjunk
		 * targets).
		 */
		if (count_nonjunk_tlist_entries(qtree->targetList) != 1)
			ereport(ERROR,
					(errcode(ERRCODE_SYNTAX_ERROR),
					 errmsg("subquery must return only one column"),
					 parser_errposition(pstate, sublink->location)));

		/*
		 * EXPR and ARRAY need no test expression or combining operator. These
		 * fields should be null already, but make sure.
		 */
		sublink->testexpr = NULL;
		sublink->operName = NIL;
	}
	else if (sublink->subLinkType == MULTIEXPR_SUBLINK)
	{
		/* Same as EXPR case, except no restriction on number of columns */
		sublink->testexpr = NULL;
		sublink->operName = NIL;
	}
	else
	{
		/* ALL, ANY, or ROWCOMPARE: generate row-comparing expression */
		Node	   *lefthand;
		List	   *left_list;
		List	   *right_list;
		ListCell   *l;

		/*
		 * If the source was "x IN (select)", convert to "x = ANY (select)".
		 */
		if (sublink->operName == NIL)
			sublink->operName = list_make1(makeString("="));

		/*
		 * Transform lefthand expression, and convert to a list
		 */
		lefthand = transformExprRecurse(pstate, sublink->testexpr);
		if (lefthand && IsA(lefthand, RowExpr))
			left_list = ((RowExpr *) lefthand)->args;
		else
			left_list = list_make1(lefthand);

		/*
		 * Build a list of PARAM_SUBLINK nodes representing the output columns
		 * of the subquery.
		 */
		right_list = NIL;
		foreach(l, qtree->targetList)
		{
			TargetEntry *tent = (TargetEntry *) lfirst(l);
			Param	   *param;

			if (tent->resjunk)
				continue;

			param = makeNode(Param);
			param->paramkind = PARAM_SUBLINK;
			param->paramid = tent->resno;
			param->paramtype = exprType((Node *) tent->expr);
			param->paramtypmod = exprTypmod((Node *) tent->expr);
			param->paramcollid = exprCollation((Node *) tent->expr);
			param->location = -1;

			right_list = lappend(right_list, param);
		}

		/*
		 * We could rely on make_row_comparison_op to complain if the list
		 * lengths differ, but we prefer to generate a more specific error
		 * message.
		 */
		if (list_length(left_list) < list_length(right_list))
			ereport(ERROR,
					(errcode(ERRCODE_SYNTAX_ERROR),
					 errmsg("subquery has too many columns"),
					 parser_errposition(pstate, sublink->location)));
		if (list_length(left_list) > list_length(right_list))
			ereport(ERROR,
					(errcode(ERRCODE_SYNTAX_ERROR),
					 errmsg("subquery has too few columns"),
					 parser_errposition(pstate, sublink->location)));

		/*
		 * Identify the combining operator(s) and generate a suitable
		 * row-comparison expression.
		 */
		sublink->testexpr = make_row_comparison_op(pstate,
												   sublink->operName,
												   left_list,
												   right_list,
												   sublink->location);
	}

	return result;
}

/*
 * transformArrayExpr
 *
 * If the caller specifies the target type, the resulting array will
 * be of exactly that type.  Otherwise we try to infer a common type
 * for the elements using select_common_type().
 */
static Node *
transformArrayExpr(ParseState *pstate, A_ArrayExpr *a,
				   Oid array_type, Oid element_type, int32 typmod)
{
	ArrayExpr  *newa = makeNode(ArrayExpr);
	List	   *newelems = NIL;
	List	   *newcoercedelems = NIL;
	ListCell   *element;
	Oid			coerce_type;
	bool		coerce_hard;

	/*
	 * Transform the element expressions
	 *
	 * Assume that the array is one-dimensional unless we find an array-type
	 * element expression.
	 */
	newa->multidims = false;
	foreach(element, a->elements)
	{
		Node	   *e = (Node *) lfirst(element);
		Node	   *newe;

		/*
		 * If an element is itself an A_ArrayExpr, recurse directly so that we
		 * can pass down any target type we were given.
		 */
		if (IsA(e, A_ArrayExpr))
		{
			newe = transformArrayExpr(pstate,
									  (A_ArrayExpr *) e,
									  array_type,
									  element_type,
									  typmod);
			/* we certainly have an array here */
			Assert(array_type == InvalidOid || array_type == exprType(newe));
			newa->multidims = true;
		}
		else
		{
			newe = transformExprRecurse(pstate, e);

			/*
			 * Check for sub-array expressions, if we haven't already found
			 * one.
			 */
			if (!newa->multidims && type_is_array(exprType(newe)))
				newa->multidims = true;
		}

		newelems = lappend(newelems, newe);
	}

	/*
	 * Select a target type for the elements.
	 *
	 * If we haven't been given a target array type, we must try to deduce a
	 * common type based on the types of the individual elements present.
	 */
	if (OidIsValid(array_type))
	{
		/* Caller must ensure array_type matches element_type */
		Assert(OidIsValid(element_type));
		coerce_type = (newa->multidims ? array_type : element_type);
		coerce_hard = true;
	}
	else
	{
		/* Can't handle an empty array without a target type */
		if (newelems == NIL)
			ereport(ERROR,
					(errcode(ERRCODE_INDETERMINATE_DATATYPE),
					 errmsg("cannot determine type of empty array"),
					 errhint("Explicitly cast to the desired type, "
							 "for example ARRAY[]::integer[]."),
					 parser_errposition(pstate, a->location)));

		/* Select a common type for the elements */
		coerce_type = select_common_type(pstate, newelems, "ARRAY", NULL);

		if (newa->multidims)
		{
			array_type = coerce_type;
			element_type = get_element_type(array_type);
			if (!OidIsValid(element_type))
				ereport(ERROR,
						(errcode(ERRCODE_UNDEFINED_OBJECT),
						 errmsg("could not find element type for data type %s",
								format_type_be(array_type)),
						 parser_errposition(pstate, a->location)));
		}
		else
		{
			element_type = coerce_type;
			array_type = get_array_type(element_type);
			if (!OidIsValid(array_type))
				ereport(ERROR,
						(errcode(ERRCODE_UNDEFINED_OBJECT),
						 errmsg("could not find array type for data type %s",
								format_type_be(element_type)),
						 parser_errposition(pstate, a->location)));
		}
		coerce_hard = false;
	}

	/*
	 * Coerce elements to target type
	 *
	 * If the array has been explicitly cast, then the elements are in turn
	 * explicitly coerced.
	 *
	 * If the array's type was merely derived from the common type of its
	 * elements, then the elements are implicitly coerced to the common type.
	 * This is consistent with other uses of select_common_type().
	 */
	foreach(element, newelems)
	{
		Node	   *e = (Node *) lfirst(element);
		Node	   *newe;

		if (coerce_hard)
		{
			newe = coerce_to_target_type(pstate, e,
										 exprType(e),
										 coerce_type,
										 typmod,
										 COERCION_EXPLICIT,
										 COERCE_EXPLICIT_CAST,
										 -1);
			if (newe == NULL)
				ereport(ERROR,
						(errcode(ERRCODE_CANNOT_COERCE),
						 errmsg("cannot cast type %s to %s",
								format_type_be(exprType(e)),
								format_type_be(coerce_type)),
						 parser_errposition(pstate, exprLocation(e))));
		}
		else
			newe = coerce_to_common_type(pstate, e,
										 coerce_type,
										 "ARRAY");
		newcoercedelems = lappend(newcoercedelems, newe);
	}

	newa->array_typeid = array_type;
	/* array_collid will be set by parse_collate.c */
	newa->element_typeid = element_type;
	newa->elements = newcoercedelems;
	newa->location = a->location;

	return (Node *) newa;
}

static Node *
transformRowExpr(ParseState *pstate, RowExpr *r, bool allowDefault)
{
	RowExpr    *newr;
	char		fname[16];
	int			fnum;

	newr = makeNode(RowExpr);

	/* Transform the field expressions */
	newr->args = transformExpressionList(pstate, r->args,
										 pstate->p_expr_kind, allowDefault);

	/* Disallow more columns than will fit in a tuple */
	if (list_length(newr->args) > MaxTupleAttributeNumber)
		ereport(ERROR,
				(errcode(ERRCODE_TOO_MANY_COLUMNS),
				 errmsg("ROW expressions can have at most %d entries",
						MaxTupleAttributeNumber),
				 parser_errposition(pstate, r->location)));

	/* Barring later casting, we consider the type RECORD */
	newr->row_typeid = RECORDOID;
	newr->row_format = COERCE_IMPLICIT_CAST;

	/* ROW() has anonymous columns, so invent some field names */
	newr->colnames = NIL;
	for (fnum = 1; fnum <= list_length(newr->args); fnum++)
	{
		snprintf(fname, sizeof(fname), "f%d", fnum);
		newr->colnames = lappend(newr->colnames, makeString(pstrdup(fname)));
	}

	newr->location = r->location;

	return (Node *) newr;
}

static Node *
transformCoalesceExpr(ParseState *pstate, CoalesceExpr *c)
{
	CoalesceExpr *newc = makeNode(CoalesceExpr);
	Node	   *last_srf = pstate->p_last_srf;
	List	   *newargs = NIL;
	List	   *newcoercedargs = NIL;
	ListCell   *args;

	foreach(args, c->args)
	{
		Node	   *e = (Node *) lfirst(args);
		Node	   *newe;

		newe = transformExprRecurse(pstate, e);
		newargs = lappend(newargs, newe);
	}

	newc->coalescetype = select_common_type(pstate, newargs, "COALESCE", NULL);
	/* coalescecollid will be set by parse_collate.c */

	/* Convert arguments if necessary */
	foreach(args, newargs)
	{
		Node	   *e = (Node *) lfirst(args);
		Node	   *newe;

		newe = coerce_to_common_type(pstate, e,
									 newc->coalescetype,
									 "COALESCE");
		newcoercedargs = lappend(newcoercedargs, newe);
	}

	/* if any subexpression contained a SRF, complain */
	if (pstate->p_last_srf != last_srf)
		ereport(ERROR,
				(errcode(ERRCODE_FEATURE_NOT_SUPPORTED),
		/* translator: %s is name of a SQL construct, eg GROUP BY */
				 errmsg("set-returning functions are not allowed in %s",
						"COALESCE"),
				 errhint("You might be able to move the set-returning function into a LATERAL FROM item."),
				 parser_errposition(pstate,
									exprLocation(pstate->p_last_srf))));

	newc->args = newcoercedargs;
	newc->location = c->location;
	return (Node *) newc;
}

static Node *
transformMinMaxExpr(ParseState *pstate, MinMaxExpr *m)
{
	MinMaxExpr *newm = makeNode(MinMaxExpr);
	List	   *newargs = NIL;
	List	   *newcoercedargs = NIL;
	const char *funcname = (m->op == IS_GREATEST) ? "GREATEST" : "LEAST";
	ListCell   *args;

	newm->op = m->op;
	foreach(args, m->args)
	{
		Node	   *e = (Node *) lfirst(args);
		Node	   *newe;

		newe = transformExprRecurse(pstate, e);
		newargs = lappend(newargs, newe);
	}

	//newm->minmaxtype = select_common_type(pstate, newargs, funcname, NULL);
	newm->minmaxtype = (compatible_db == COMPATIBLE_ORA) ?
				minmax_expr_select_common_type(pstate, newargs, funcname, NULL)
				:
				select_common_type(pstate, newargs, funcname, NULL);
	/* minmaxcollid and inputcollid will be set by parse_collate.c */

	/* Convert arguments if necessary */
	foreach(args, newargs)
	{
		Node	   *e = (Node *) lfirst(args);
		Node	   *newe;

//		newe = coerce_to_common_type(pstate, e,
//									 newm->minmaxtype,
//									 funcname);
		newe = (compatible_db == COMPATIBLE_ORA) ?
				minmax_expr_coerce_to_common_type(pstate, e,
									 newm->minmaxtype,
									 funcname)
				:
				coerce_to_common_type(pstate, e,
									 newm->minmaxtype,
									 funcname);
		newcoercedargs = lappend(newcoercedargs, newe);
	}

	newm->args = newcoercedargs;
	newm->location = m->location;
	return (Node *) newm;
}

static Node *
transformSQLValueFunction(ParseState *pstate, SQLValueFunction *svf)
{
	/*
	 * All we need to do is insert the correct result type and (where needed)
	 * validate the typmod, so we just modify the node in-place.
	 */
	switch (svf->op)
	{
		case SVFOP_CURRENT_DATE:
			svf->type = DATEOID;
			break;
		case SVFOP_CURRENT_TIME:
			svf->type = TIMETZOID;
			break;
		case SVFOP_CURRENT_TIME_N:
			svf->type = TIMETZOID;
			svf->typmod = anytime_typmod_check(true, svf->typmod);
			break;
		case SVFOP_CURRENT_TIMESTAMP:
			svf->type = TIMESTAMPTZOID;
			break;
		case SVFOP_CURRENT_TIMESTAMP_N:
			svf->type = TIMESTAMPTZOID;
			svf->typmod = anytimestamp_typmod_check(true, svf->typmod);
			break;
		case SVFOP_LOCALTIME:
			svf->type = TIMEOID;
			break;
		case SVFOP_LOCALTIME_N:
			svf->type = TIMEOID;
			svf->typmod = anytime_typmod_check(false, svf->typmod);
			break;
		case SVFOP_LOCALTIMESTAMP:
			svf->type = TIMESTAMPOID;
			break;
		case SVFOP_LOCALTIMESTAMP_N:
			svf->type = TIMESTAMPOID;
			svf->typmod = anytimestamp_typmod_check(false, svf->typmod);
			break;
		case SVFOP_CURRENT_ROLE:
		case SVFOP_CURRENT_USER:
		case SVFOP_USER:
		case SVFOP_SESSION_USER:
		case SVFOP_CURRENT_CATALOG:
		case SVFOP_CURRENT_SCHEMA:
			svf->type = NAMEOID;
			break;
	}

	return (Node *) svf;
}

static Node *
transformXmlExpr(ParseState *pstate, XmlExpr *x)
{
	XmlExpr    *newx;
	ListCell   *lc;
	int			i;

	newx = makeNode(XmlExpr);
	newx->op = x->op;
	if (x->name)
		newx->name = map_sql_identifier_to_xml_name(x->name, false, false);
	else
		newx->name = NULL;
	newx->xmloption = x->xmloption;
	newx->type = XMLOID;		/* this just marks the node as transformed */
	newx->typmod = -1;
	newx->location = x->location;

	/*
	 * gram.y built the named args as a list of ResTarget.  Transform each,
	 * and break the names out as a separate list.
	 */
	newx->named_args = NIL;
	newx->arg_names = NIL;

	foreach(lc, x->named_args)
	{
		ResTarget  *r = lfirst_node(ResTarget, lc);
		Node	   *expr;
		char	   *argname;

		expr = transformExprRecurse(pstate, r->val);

		if (r->name)
			argname = map_sql_identifier_to_xml_name(r->name, false, false);
		else if (IsA(r->val, ColumnRef))
			argname = map_sql_identifier_to_xml_name(FigureColname(r->val),
													 true, false);
		else
		{
			ereport(ERROR,
					(errcode(ERRCODE_SYNTAX_ERROR),
					 x->op == IS_XMLELEMENT
					 ? errmsg("unnamed XML attribute value must be a column reference")
					 : errmsg("unnamed XML element value must be a column reference"),
					 parser_errposition(pstate, r->location)));
			argname = NULL;		/* keep compiler quiet */
		}

		/* reject duplicate argnames in XMLELEMENT only */
		if (x->op == IS_XMLELEMENT)
		{
			ListCell   *lc2;

			foreach(lc2, newx->arg_names)
			{
				if (strcmp(argname, strVal(lfirst(lc2))) == 0)
					ereport(ERROR,
							(errcode(ERRCODE_SYNTAX_ERROR),
							 errmsg("XML attribute name \"%s\" appears more than once",
									argname),
							 parser_errposition(pstate, r->location)));
			}
		}

		newx->named_args = lappend(newx->named_args, expr);
		newx->arg_names = lappend(newx->arg_names, makeString(argname));
	}

	/* The other arguments are of varying types depending on the function */
	newx->args = NIL;
	i = 0;
	foreach(lc, x->args)
	{
		Node	   *e = (Node *) lfirst(lc);
		Node	   *newe;

		newe = transformExprRecurse(pstate, e);
		switch (x->op)
		{
			case IS_XMLCONCAT:
				newe = coerce_to_specific_type(pstate, newe, XMLOID,
											   "XMLCONCAT");
				break;
			case IS_XMLELEMENT:
				/* no coercion necessary */
				break;
			case IS_XMLFOREST:
				newe = coerce_to_specific_type(pstate, newe, XMLOID,
											   "XMLFOREST");
				break;
			case IS_XMLPARSE:
				if (i == 0)
					newe = coerce_to_specific_type(pstate, newe, TEXTOID,
												   "XMLPARSE");
				else
					newe = coerce_to_boolean(pstate, newe, "XMLPARSE");
				break;
			case IS_XMLPI:
				newe = coerce_to_specific_type(pstate, newe, TEXTOID,
											   "XMLPI");
				break;
			case IS_XMLROOT:
				if (i == 0)
					newe = coerce_to_specific_type(pstate, newe, XMLOID,
												   "XMLROOT");
				else if (i == 1)
					newe = coerce_to_specific_type(pstate, newe, TEXTOID,
												   "XMLROOT");
				else
					newe = coerce_to_specific_type(pstate, newe, INT4OID,
												   "XMLROOT");
				break;
			case IS_XMLSERIALIZE:
				/* not handled here */
				Assert(false);
				break;
			case IS_DOCUMENT:
				newe = coerce_to_specific_type(pstate, newe, XMLOID,
											   "IS DOCUMENT");
				break;
		}
		newx->args = lappend(newx->args, newe);
		i++;
	}

	return (Node *) newx;
}

static Node *
transformXmlSerialize(ParseState *pstate, XmlSerialize *xs)
{
	Node	   *result;
	XmlExpr    *xexpr;
	Oid			targetType;
	int32		targetTypmod;

	xexpr = makeNode(XmlExpr);
	xexpr->op = IS_XMLSERIALIZE;
	xexpr->args = list_make1(coerce_to_specific_type(pstate,
													 transformExprRecurse(pstate, xs->expr),
													 XMLOID,
													 "XMLSERIALIZE"));

	typenameTypeIdAndMod(pstate, xs->typeName, &targetType, &targetTypmod);

	xexpr->xmloption = xs->xmloption;
	xexpr->location = xs->location;
	/* We actually only need these to be able to parse back the expression. */
	xexpr->type = targetType;
	xexpr->typmod = targetTypmod;

	/*
	 * The actual target type is determined this way.  SQL allows char and
	 * varchar as target types.  We allow anything that can be cast implicitly
	 * from text.  This way, user-defined text-like data types automatically
	 * fit in.
	 */
	result = coerce_to_target_type(pstate, (Node *) xexpr,
								   TEXTOID, targetType, targetTypmod,
								   COERCION_IMPLICIT,
								   COERCE_IMPLICIT_CAST,
								   -1);
	if (result == NULL)
		ereport(ERROR,
				(errcode(ERRCODE_CANNOT_COERCE),
				 errmsg("cannot cast XMLSERIALIZE result to %s",
						format_type_be(targetType)),
				 parser_errposition(pstate, xexpr->location)));
	return result;
}

static Node *
transformBooleanTest(ParseState *pstate, BooleanTest *b)
{
	const char *clausename;

	switch (b->booltesttype)
	{
		case IS_TRUE:
			clausename = "IS TRUE";
			break;
		case IS_NOT_TRUE:
			clausename = "IS NOT TRUE";
			break;
		case IS_FALSE:
			clausename = "IS FALSE";
			break;
		case IS_NOT_FALSE:
			clausename = "IS NOT FALSE";
			break;
		case IS_UNKNOWN:
			clausename = "IS UNKNOWN";
			break;
		case IS_NOT_UNKNOWN:
			clausename = "IS NOT UNKNOWN";
			break;
		default:
			elog(ERROR, "unrecognized booltesttype: %d",
				 (int) b->booltesttype);
			clausename = NULL;	/* keep compiler quiet */
	}

	b->arg = (Expr *) transformExprRecurse(pstate, (Node *) b->arg);

	b->arg = (Expr *) coerce_to_boolean(pstate,
										(Node *) b->arg,
										clausename);

	return (Node *) b;
}

static Node *
transformCurrentOfExpr(ParseState *pstate, CurrentOfExpr *cexpr)
{
	/* CURRENT OF can only appear at top level of UPDATE/DELETE */
	Assert(pstate->p_target_nsitem != NULL);
	cexpr->cvarno = pstate->p_target_nsitem->p_rtindex;

	/*
	 * Check to see if the cursor name matches a parameter of type REFCURSOR.
	 * If so, replace the raw name reference with a parameter reference. (This
	 * is a hack for the convenience of plpgsql.)
	 */
	if (cexpr->cursor_name != NULL) /* in case already transformed */
	{
		ColumnRef  *cref = makeNode(ColumnRef);
		Node	   *node = NULL;

		/* Build an unqualified ColumnRef with the given name */
		cref->fields = list_make1(makeString(cexpr->cursor_name));
		cref->location = -1;

		/* See if there is a translation available from a parser hook */
		if (pstate->p_pre_columnref_hook != NULL)
			node = pstate->p_pre_columnref_hook(pstate, cref);
		if (node == NULL && pstate->p_post_columnref_hook != NULL)
			node = pstate->p_post_columnref_hook(pstate, cref, NULL);

		/*
		 * XXX Should we throw an error if we get a translation that isn't a
		 * refcursor Param?  For now it seems best to silently ignore false
		 * matches.
		 */
		if (node != NULL && IsA(node, Param))
		{
			Param	   *p = (Param *) node;

			if (p->paramkind == PARAM_EXTERN &&
				p->paramtype == REFCURSOROID)
			{
				/* Matches, so convert CURRENT OF to a param reference */
				cexpr->cursor_name = NULL;
				cexpr->cursor_param = p->paramid;
			}
		}
	}

	return (Node *) cexpr;
}

/*
 * Construct a whole-row reference to represent the notation "relation.*".
 */
static Node *
transformWholeRowRef(ParseState *pstate, ParseNamespaceItem *nsitem,
					 int sublevels_up, int location)
{
	/*
	 * Build the appropriate referencing node.  Normally this can be a
	 * whole-row Var, but if the nsitem is a JOIN USING alias then it contains
	 * only a subset of the columns of the underlying join RTE, so that will
	 * not work.  Instead we immediately expand the reference into a RowExpr.
	 * Since the JOIN USING's common columns are fully determined at this
	 * point, there seems no harm in expanding it now rather than during
	 * planning.
	 *
	 * Note that if the RTE is a function returning scalar, we create just a
	 * plain reference to the function value, not a composite containing a
	 * single column.  This is pretty inconsistent at first sight, but it's
	 * what we've done historically.  One argument for it is that "rel" and
	 * "rel.*" mean the same thing for composite relations, so why not for
	 * scalar functions...
	 */
	if (nsitem->p_names == nsitem->p_rte->eref)
	{
		Var		   *result;

		result = makeWholeRowVar(nsitem->p_rte, nsitem->p_rtindex,
								 sublevels_up, true);

		/* location is not filled in by makeWholeRowVar */
		result->location = location;

		/* mark relation as requiring whole-row SELECT access */
		markVarForSelectPriv(pstate, result);

		return (Node *) result;
	}
	else
	{
		RowExpr    *rowexpr;
		List	   *fields;

		/*
		 * We want only as many columns as are listed in p_names->colnames,
		 * and we should use those names not whatever possibly-aliased names
		 * are in the RTE.  We needn't worry about marking the RTE for SELECT
		 * access, as the common columns are surely so marked already.
		 */
		expandRTE(nsitem->p_rte, nsitem->p_rtindex,
				  sublevels_up, location, false,
				  NULL, &fields);
		rowexpr = makeNode(RowExpr);
		rowexpr->args = list_truncate(fields,
									  list_length(nsitem->p_names->colnames));
		rowexpr->row_typeid = RECORDOID;
		rowexpr->row_format = COERCE_IMPLICIT_CAST;
		rowexpr->colnames = copyObject(nsitem->p_names->colnames);
		rowexpr->location = location;

		return (Node *) rowexpr;
	}
}

/*
 * Handle an explicit CAST construct.
 *
 * Transform the argument, look up the type name, and apply any necessary
 * coercion function(s).
 */
static Node *
transformTypeCast(ParseState *pstate, TypeCast *tc)
{
	Node	   *result;
	Node	   *arg = tc->arg;
	Node	   *expr;
	Oid			inputType;
	Oid			targetType;
	int32		targetTypmod;
	int			location;

	/* Look up the type name first */
	typenameTypeIdAndMod(pstate, tc->typeName, &targetType, &targetTypmod);

	/*
	 * If the subject of the typecast is an ARRAY[] construct and the target
	 * type is an array type, we invoke transformArrayExpr() directly so that
	 * we can pass down the type information.  This avoids some cases where
	 * transformArrayExpr() might not infer the correct type.  Otherwise, just
	 * transform the argument normally.
	 */
	if (IsA(arg, A_ArrayExpr))
	{
		Oid			targetBaseType;
		int32		targetBaseTypmod;
		Oid			elementType;

		/*
		 * If target is a domain over array, work with the base array type
		 * here.  Below, we'll cast the array type to the domain.  In the
		 * usual case that the target is not a domain, the remaining steps
		 * will be a no-op.
		 */
		targetBaseTypmod = targetTypmod;
		targetBaseType = getBaseTypeAndTypmod(targetType, &targetBaseTypmod);
		elementType = get_element_type(targetBaseType);
		if (OidIsValid(elementType))
		{
			expr = transformArrayExpr(pstate,
									  (A_ArrayExpr *) arg,
									  targetBaseType,
									  elementType,
									  targetBaseTypmod);
		}
		else
			expr = transformExprRecurse(pstate, arg);
	}
	else
		expr = transformExprRecurse(pstate, arg);

	inputType = exprType(expr);
	if (inputType == InvalidOid)
		return expr;			/* do nothing if NULL input */

	/*
	 * Location of the coercion is preferentially the location of the :: or
	 * CAST symbol, but if there is none then use the location of the type
	 * name (this can happen in TypeName 'string' syntax, for instance).
	 */
	location = tc->location;
	if (location < 0)
		location = tc->typeName->location;

	result = coerce_to_target_type(pstate, expr, inputType,
								   targetType, targetTypmod,
								   COERCION_EXPLICIT,
								   COERCE_EXPLICIT_CAST,
								   location);
	if (result == NULL)
		ereport(ERROR,
				(errcode(ERRCODE_CANNOT_COERCE),
				 errmsg("cannot cast type %s to %s",
						format_type_be(inputType),
						format_type_be(targetType)),
				 parser_coercion_errposition(pstate, location, expr)));

	return result;
}

/*
 * Handle an explicit COLLATE clause.
 *
 * Transform the argument, and look up the collation name.
 */
static Node *
transformCollateClause(ParseState *pstate, CollateClause *c)
{
	CollateExpr *newc;
	Oid			argtype;

	newc = makeNode(CollateExpr);
	newc->arg = (Expr *) transformExprRecurse(pstate, c->arg);

	argtype = exprType((Node *) newc->arg);

	/*
	 * The unknown type is not collatable, but coerce_type() takes care of it
	 * separately, so we'll let it go here.
	 */
	if (!type_is_collatable(argtype) && argtype != UNKNOWNOID)
		ereport(ERROR,
				(errcode(ERRCODE_DATATYPE_MISMATCH),
				 errmsg("collations are not supported by type %s",
						format_type_be(argtype)),
				 parser_errposition(pstate, c->location)));

	newc->collOid = LookupCollation(pstate, c->collname, c->location);
	newc->location = c->location;

	return (Node *) newc;
}

/*
 * Transform a "row compare-op row" construct
 *
 * The inputs are lists of already-transformed expressions.
 * As with coerce_type, pstate may be NULL if no special unknown-Param
 * processing is wanted.
 *
 * The output may be a single OpExpr, an AND or OR combination of OpExprs,
 * or a RowCompareExpr.  In all cases it is guaranteed to return boolean.
 * The AND, OR, and RowCompareExpr cases further imply things about the
 * behavior of the operators (ie, they behave as =, <>, or < <= > >=).
 */
static Node *
make_row_comparison_op(ParseState *pstate, List *opname,
					   List *largs, List *rargs, int location)
{
	RowCompareExpr *rcexpr;
	RowCompareType rctype;
	List	   *opexprs;
	List	   *opnos;
	List	   *opfamilies;
	ListCell   *l,
			   *r;
	List	  **opinfo_lists;
	Bitmapset  *strats;
	int			nopers;
	int			i;

	nopers = list_length(largs);
	if (nopers != list_length(rargs))
		ereport(ERROR,
				(errcode(ERRCODE_SYNTAX_ERROR),
				 errmsg("unequal number of entries in row expressions"),
				 parser_errposition(pstate, location)));

	/*
	 * We can't compare zero-length rows because there is no principled basis
	 * for figuring out what the operator is.
	 */
	if (nopers == 0)
		ereport(ERROR,
				(errcode(ERRCODE_FEATURE_NOT_SUPPORTED),
				 errmsg("cannot compare rows of zero length"),
				 parser_errposition(pstate, location)));

	/*
	 * Identify all the pairwise operators, using make_op so that behavior is
	 * the same as in the simple scalar case.
	 */
	opexprs = NIL;
	forboth(l, largs, r, rargs)
	{
		Node	   *larg = (Node *) lfirst(l);
		Node	   *rarg = (Node *) lfirst(r);
		OpExpr	   *cmp;

		cmp = castNode(OpExpr, make_op(pstate, opname, larg, rarg,
									   pstate->p_last_srf, location));

		/*
		 * We don't use coerce_to_boolean here because we insist on the
		 * operator yielding boolean directly, not via coercion.  If it
		 * doesn't yield bool it won't be in any index opfamilies...
		 */
		if (cmp->opresulttype != BOOLOID)
			ereport(ERROR,
					(errcode(ERRCODE_DATATYPE_MISMATCH),
					 errmsg("row comparison operator must yield type boolean, "
							"not type %s",
							format_type_be(cmp->opresulttype)),
					 parser_errposition(pstate, location)));
		if (expression_returns_set((Node *) cmp))
			ereport(ERROR,
					(errcode(ERRCODE_DATATYPE_MISMATCH),
					 errmsg("row comparison operator must not return a set"),
					 parser_errposition(pstate, location)));
		opexprs = lappend(opexprs, cmp);
	}

	/*
	 * If rows are length 1, just return the single operator.  In this case we
	 * don't insist on identifying btree semantics for the operator (but we
	 * still require it to return boolean).
	 */
	if (nopers == 1)
		return (Node *) linitial(opexprs);

	/*
	 * Now we must determine which row comparison semantics (= <> < <= > >=)
	 * apply to this set of operators.  We look for btree opfamilies
	 * containing the operators, and see which interpretations (strategy
	 * numbers) exist for each operator.
	 */
	opinfo_lists = (List **) palloc(nopers * sizeof(List *));
	strats = NULL;
	i = 0;
	foreach(l, opexprs)
	{
		Oid			opno = ((OpExpr *) lfirst(l))->opno;
		Bitmapset  *this_strats;
		ListCell   *j;

		opinfo_lists[i] = get_op_btree_interpretation(opno);

		/*
		 * convert strategy numbers into a Bitmapset to make the intersection
		 * calculation easy.
		 */
		this_strats = NULL;
		foreach(j, opinfo_lists[i])
		{
			OpBtreeInterpretation *opinfo = lfirst(j);

			this_strats = bms_add_member(this_strats, opinfo->strategy);
		}
		if (i == 0)
			strats = this_strats;
		else
			strats = bms_int_members(strats, this_strats);
		i++;
	}

	/*
	 * If there are multiple common interpretations, we may use any one of
	 * them ... this coding arbitrarily picks the lowest btree strategy
	 * number.
	 */
	i = bms_first_member(strats);
	if (i < 0)
	{
		/* No common interpretation, so fail */
		ereport(ERROR,
				(errcode(ERRCODE_FEATURE_NOT_SUPPORTED),
				 errmsg("could not determine interpretation of row comparison operator %s",
						strVal(llast(opname))),
				 errhint("Row comparison operators must be associated with btree operator families."),
				 parser_errposition(pstate, location)));
	}
	rctype = (RowCompareType) i;

	/*
	 * For = and <> cases, we just combine the pairwise operators with AND or
	 * OR respectively.
	 */
	if (rctype == ROWCOMPARE_EQ)
		return (Node *) makeBoolExpr(AND_EXPR, opexprs, location);
	if (rctype == ROWCOMPARE_NE)
		return (Node *) makeBoolExpr(OR_EXPR, opexprs, location);

	/*
	 * Otherwise we need to choose exactly which opfamily to associate with
	 * each operator.
	 */
	opfamilies = NIL;
	for (i = 0; i < nopers; i++)
	{
		Oid			opfamily = InvalidOid;
		ListCell   *j;

		foreach(j, opinfo_lists[i])
		{
			OpBtreeInterpretation *opinfo = lfirst(j);

			if (opinfo->strategy == rctype)
			{
				opfamily = opinfo->opfamily_id;
				break;
			}
		}
		if (OidIsValid(opfamily))
			opfamilies = lappend_oid(opfamilies, opfamily);
		else					/* should not happen */
			ereport(ERROR,
					(errcode(ERRCODE_FEATURE_NOT_SUPPORTED),
					 errmsg("could not determine interpretation of row comparison operator %s",
							strVal(llast(opname))),
					 errdetail("There are multiple equally-plausible candidates."),
					 parser_errposition(pstate, location)));
	}

	/*
	 * Now deconstruct the OpExprs and create a RowCompareExpr.
	 *
	 * Note: can't just reuse the passed largs/rargs lists, because of
	 * possibility that make_op inserted coercion operations.
	 */
	opnos = NIL;
	largs = NIL;
	rargs = NIL;
	foreach(l, opexprs)
	{
		OpExpr	   *cmp = (OpExpr *) lfirst(l);

		opnos = lappend_oid(opnos, cmp->opno);
		largs = lappend(largs, linitial(cmp->args));
		rargs = lappend(rargs, lsecond(cmp->args));
	}

	rcexpr = makeNode(RowCompareExpr);
	rcexpr->rctype = rctype;
	rcexpr->opnos = opnos;
	rcexpr->opfamilies = opfamilies;
	rcexpr->inputcollids = NIL; /* assign_expr_collations will fix this */
	rcexpr->largs = largs;
	rcexpr->rargs = rargs;

	return (Node *) rcexpr;
}

/*
 * Transform a "row IS DISTINCT FROM row" construct
 *
 * The input RowExprs are already transformed
 */
static Node *
make_row_distinct_op(ParseState *pstate, List *opname,
					 RowExpr *lrow, RowExpr *rrow,
					 int location)
{
	Node	   *result = NULL;
	List	   *largs = lrow->args;
	List	   *rargs = rrow->args;
	ListCell   *l,
			   *r;

	if (list_length(largs) != list_length(rargs))
		ereport(ERROR,
				(errcode(ERRCODE_SYNTAX_ERROR),
				 errmsg("unequal number of entries in row expressions"),
				 parser_errposition(pstate, location)));

	forboth(l, largs, r, rargs)
	{
		Node	   *larg = (Node *) lfirst(l);
		Node	   *rarg = (Node *) lfirst(r);
		Node	   *cmp;

		cmp = (Node *) make_distinct_op(pstate, opname, larg, rarg, location);
		if (result == NULL)
			result = cmp;
		else
			result = (Node *) makeBoolExpr(OR_EXPR,
										   list_make2(result, cmp),
										   location);
	}

	if (result == NULL)
	{
		/* zero-length rows?  Generate constant FALSE */
		result = makeBoolConst(false, false);
	}

	return result;
}

/*
 * make the node for an IS DISTINCT FROM operator
 */
static Expr *
make_distinct_op(ParseState *pstate, List *opname, Node *ltree, Node *rtree,
				 int location)
{
	Expr	   *result;

	result = make_op(pstate, opname, ltree, rtree,
					 pstate->p_last_srf, location);
	if (((OpExpr *) result)->opresulttype != BOOLOID)
		ereport(ERROR,
				(errcode(ERRCODE_DATATYPE_MISMATCH),
				 errmsg("IS DISTINCT FROM requires = operator to yield boolean"),
				 parser_errposition(pstate, location)));
	if (((OpExpr *) result)->opretset)
		ereport(ERROR,
				(errcode(ERRCODE_DATATYPE_MISMATCH),
		/* translator: %s is name of a SQL construct, eg NULLIF */
				 errmsg("%s must not return a set", "IS DISTINCT FROM"),
				 parser_errposition(pstate, location)));

	/*
	 * We rely on DistinctExpr and OpExpr being same struct
	 */
	NodeSetTag(result, T_DistinctExpr);

	return result;
}

/*
 * Produce a NullTest node from an IS [NOT] DISTINCT FROM NULL construct
 *
 * "arg" is the untransformed other argument
 */
static Node *
make_nulltest_from_distinct(ParseState *pstate, A_Expr *distincta, Node *arg)
{
	NullTest   *nt = makeNode(NullTest);

	nt->arg = (Expr *) transformExprRecurse(pstate, arg);
	/* the argument can be any type, so don't coerce it */
	if (distincta->kind == AEXPR_NOT_DISTINCT)
		nt->nulltesttype = IS_NULL;
	else
		nt->nulltesttype = IS_NOT_NULL;
	/* argisrow = false is correct whether or not arg is composite */
	nt->argisrow = false;
	nt->location = distincta->location;
	return (Node *) nt;
}

/*
 * Produce a string identifying an expression by kind.
 *
 * Note: when practical, use a simple SQL keyword for the result.  If that
 * doesn't work well, check call sites to see whether custom error message
 * strings are required.
 */
const char *
ParseExprKindName(ParseExprKind exprKind)
{
	switch (exprKind)
	{
		case EXPR_KIND_NONE:
			return "invalid expression context";
		case EXPR_KIND_OTHER:
			return "extension expression";
		case EXPR_KIND_JOIN_ON:
			return "JOIN/ON";
		case EXPR_KIND_JOIN_USING:
			return "JOIN/USING";
		case EXPR_KIND_FROM_SUBSELECT:
			return "sub-SELECT in FROM";
		case EXPR_KIND_FROM_FUNCTION:
			return "function in FROM";
		case EXPR_KIND_WHERE:
			return "WHERE";
		case EXPR_KIND_POLICY:
			return "POLICY";
		case EXPR_KIND_HAVING:
			return "HAVING";
		case EXPR_KIND_FILTER:
			return "FILTER";
		case EXPR_KIND_WINDOW_PARTITION:
			return "window PARTITION BY";
		case EXPR_KIND_WINDOW_ORDER:
			return "window ORDER BY";
		case EXPR_KIND_WINDOW_FRAME_RANGE:
			return "window RANGE";
		case EXPR_KIND_WINDOW_FRAME_ROWS:
			return "window ROWS";
		case EXPR_KIND_WINDOW_FRAME_GROUPS:
			return "window GROUPS";
		case EXPR_KIND_SELECT_TARGET:
			return "SELECT";
		case EXPR_KIND_INSERT_TARGET:
			return "INSERT";
		case EXPR_KIND_UPDATE_SOURCE:
		case EXPR_KIND_UPDATE_TARGET:
			return "UPDATE";
		case EXPR_KIND_MERGE_WHEN:
			return "MERGE WHEN";
		case EXPR_KIND_GROUP_BY:
			return "GROUP BY";
		case EXPR_KIND_ORDER_BY:
			return "ORDER BY";
		case EXPR_KIND_DISTINCT_ON:
			return "DISTINCT ON";
		case EXPR_KIND_LIMIT:
			return "LIMIT";
		case EXPR_KIND_OFFSET:
			return "OFFSET";
		case EXPR_KIND_RETURNING:
			return "RETURNING";
		case EXPR_KIND_VALUES:
		case EXPR_KIND_VALUES_SINGLE:
			return "VALUES";
		case EXPR_KIND_CHECK_CONSTRAINT:
		case EXPR_KIND_DOMAIN_CHECK:
			return "CHECK";
		case EXPR_KIND_COLUMN_DEFAULT:
		case EXPR_KIND_FUNCTION_DEFAULT:
		case EXPR_KIND_VARIABLE_DEFAULT:
			return "DEFAULT";
		case EXPR_KIND_INDEX_EXPRESSION:
			return "index expression";
		case EXPR_KIND_INDEX_PREDICATE:
			return "index predicate";
		case EXPR_KIND_STATS_EXPRESSION:
			return "statistics expression";
		case EXPR_KIND_ALTER_COL_TRANSFORM:
			return "USING";
		case EXPR_KIND_EXECUTE_PARAMETER:
			return "EXECUTE";
		case EXPR_KIND_TRIGGER_WHEN:
			return "WHEN";
		case EXPR_KIND_PARTITION_BOUND:
			return "partition bound";
		case EXPR_KIND_PARTITION_EXPRESSION:
			return "PARTITION BY";
		case EXPR_KIND_CALL_ARGUMENT:
			return "CALL";
		case EXPR_KIND_COPY_WHERE:
			return "WHERE";
		case EXPR_KIND_GENERATED_COLUMN:
			return "GENERATED AS";
		case EXPR_KIND_CYCLE_MARK:
			return "CYCLE";

			/*
			 * There is intentionally no default: case here, so that the
			 * compiler will warn if we add a new ParseExprKind without
			 * extending this switch.  If we do see an unrecognized value at
			 * runtime, we'll fall through to the "unrecognized" return.
			 */
	}
	return "unrecognized expression kind";
<<<<<<< HEAD
}

/*
 * resolvePseudoColumns
 * 		transforms a pseudo or special column into it's equivalent cte form.
 * The function depends on flags i.e:
 * p_cterqry: indicates that transformation is for cte query.
 * p_subqryleft: indicates that transformation is for left-hand operand of
 * cte subquery.
 * p_whereclause: indicates that a where clause column is being transformed.
 *
 * The transformation in general is like this:
 * SELECT SYS_CONNECT_BY_PATH(col, '/') FROM TABLE is transformed to
 *    if(p_subqryleft)
 * 		SELECT '/' || col as 'SYS_CONNECT_BY_PATH' FROM TABLE
 *    else
 * 		SELECT cte.SYS_CONNECT_BY_PATH || '/' || TABLE.col FROM TABLE, cte
 */
Node *
resolvePseudoColumns(ParseState *pstate, Node *expr, ResTarget *res,
					 char *relname, List **cols)
{
	Node	   *result = NULL;

	if (expr == NULL)
		return result;

	/* Guard against stack overflow due to overly complex expressions */
	check_stack_depth();
	switch (nodeTag(expr))
	{
		case T_ColumnRef:
			{
				ColumnRef  *cref = (ColumnRef *) expr;

				if (list_length(cref->fields) == 1)
				{
					Node	   *field1 = (Node *) linitial(cref->fields);
					char	   *colname = strVal(field1);

					if (pstate->p_ctehflags & EXPR_FLAG_WHERE)
					{
						/*
						 * p_whereclause is set to indicate that some columns
						 * needs to be qualified with given relname.
						 * specifically the columns in the where clause of the
						 * cte.
						 */
						if (relname)
							cref->fields = lcons(makeString(relname),
												 cref->fields);
						return (Node *) cref;
					}

					/*
					 * LEVEL should be implemented as NodeTag like
					 * SysConnectPath however, it's an unreserved keyword and
					 * making it reserved keyword creates lot of trouble. So
					 * for now using this crude way to handle this column for
					 * hierarchical statement.
					 */
					if (strcasecmp(colname, "level") == 0)
					{
						pstate->p_ctehflags |= EXPR_FLAG_LEVEL;
						if (pstate->p_cterqry)
						{
							ColumnRef  *n;
							char	   *name = pstrdup("LEVEL");

							/* add column alias if not present */
							if (res && res->name == NULL)
								res->name = name;

							n = makeNode(ColumnRef);
							n->fields = list_make1(makeString(name));
							return (Node *) n;
						}
					}
					else
					{
						/* add column used in order-by clause to cols list */
						if (cols != NULL)
						{
							ResTarget  *rt = makeNode(ResTarget);

							rt->val = copyObject((Node *) cref);
							*cols = lappend(*cols, rt);
						}
					}
				}
				result = (Node *) cref;
			}
			break;

		case T_A_Const:
			result = (Node *) expr;
			break;

		case T_A_Indirection:
			{
				A_Indirection *ind = (A_Indirection *) expr;

				ind->arg = resolvePseudoColumns(pstate, ind->arg, res, relname, cols);
				return (Node *) ind;
			}
			break;

		case T_A_ArrayExpr:
			{
				A_ArrayExpr *a = (A_ArrayExpr *) expr;
				List	   *elems = NIL;
				ListCell   *element;

				if (res && res->name == NULL)
					res->name = FigureColname(expr);

				foreach(element, a->elements)
				{
					Node	   *e = (Node *) lfirst(element);

					elems = lappend(elems, resolvePseudoColumns(pstate, e, res, relname, cols));
				}
				a->elements = elems;
				return (Node *) a;
			}
			break;

		case T_A_Expr:
			{
				A_Expr	   *a = (A_Expr *) expr;

				a->lexpr = resolvePseudoColumns(pstate, a->lexpr, res, relname, cols);
				a->rexpr = resolvePseudoColumns(pstate, a->rexpr, res, relname, cols);

				return (Node *) a;
			}
			break;

		case T_BoolExpr:
			{
				ListCell   *lc;
				BoolExpr   *b = (BoolExpr *) expr;
				List	   *args = NIL;

				foreach(lc, b->args)
				{
					Node	   *arg = (Node *) lfirst(lc);

					args = lappend(args, resolvePseudoColumns(pstate, arg, res, relname, cols));
				}
				b->args = args;
				return (Node *) b;
			}
			break;

		case T_FuncCall:
			{
				FuncCall   *fn = (FuncCall *) expr;
				List	   *targs = NIL;
				ListCell   *args;

				if (res && res->name == NULL)
					res->name = FigureColname(expr);

				foreach(args, fn->args)
				{
					Node	   *a = (Node *) lfirst(args);

					targs = lappend(targs, resolvePseudoColumns(pstate, a, res, relname, cols));
				}
				fn->args = targs;
				return (Node *) fn;
			}
			break;

		case T_CaseExpr:
			{
				CaseExpr   *c = (CaseExpr *) expr;
				ListCell   *l;

				if (res && res->name == NULL)
					res->name = FigureColname(expr);

				c->arg = (Expr *) resolvePseudoColumns(pstate, (Node *) c->arg, res, relname, cols);
				foreach(l, c->args)
				{
					CaseWhen   *w = lfirst_node(CaseWhen, l);

					w->expr = (Expr *) resolvePseudoColumns(pstate, (Node *) w->expr, res, relname, cols);
				}

				c->defresult = (Expr *) resolvePseudoColumns(pstate, (Node *) c->defresult, res, relname, cols);
				return (Node *) c;
			}
			break;

		case T_CoalesceExpr:
			{
				CoalesceExpr *c = (CoalesceExpr *) expr;
				List	   *args = NIL;
				ListCell   *arg;

				if (res && res->name == NULL)
					res->name = FigureColname(expr);

				foreach(arg, c->args)
				{
					Node	   *a = (Node *) lfirst(arg);

					args = lappend(args, resolvePseudoColumns(pstate, a, res, relname, cols));
				}
				c->args = args;
				return (Node *) c;
			}
			break;

		case T_MinMaxExpr:
			{
				MinMaxExpr *m = (MinMaxExpr *) expr;
				List	   *args = NIL;
				ListCell   *arg;

				if (res && res->name == NULL)
					res->name = FigureColname(expr);

				foreach(arg, m->args)
				{
					Node	   *e = (Node *) lfirst(arg);

					args = lappend(args, resolvePseudoColumns(pstate, e, res, relname, cols));
				}
				m->args = args;
				return (Node *) m;
			}
			break;

		case T_NullTest:
			{
				NullTest   *n = (NullTest *) expr;

				n->arg = (Expr *) resolvePseudoColumns(pstate, (Node *) n->arg, res, relname, cols);
				return (Node *) n;
			}
			break;

		case T_BooleanTest:
			{
				BooleanTest *b = (BooleanTest *) expr;

				b->arg = (Expr *) resolvePseudoColumns(pstate, (Node *) b->arg, res, relname, cols);
				return (Node *) b;
			}
			break;

		case T_CaseTestExpr:
		case T_Var:
			{
				result = (Node *) expr;
				break;
			}

		case T_SysConnectPath:
			{
				ColumnRef  *cref;
				SysConnectPath *n = (SysConnectPath *) expr;
				A_Expr	   *rexpr = makeSimpleA_Expr(AEXPR_OP, "||",
													 (Node *) n->chr,
													 (Node *) n->expr,
													 -1);

				/* add column alias if not present */
				if (res && res->name == NULL)
					res->name = FigureColname(expr);

				/* add column used in the SYS_CONNECT_BY_PATH to cols list */
				if (cols != NULL)
				{
					ResTarget  *rt = makeNode(ResTarget);

					rt->val = n->expr;
					*cols = lappend(*cols, rt);
				}

				if (pstate->p_cterqry)
				{
					ColumnRef  *n = makeNode(ColumnRef);

					n->fields = list_make1(makeString(res->name));

					return (Node *) n;
				}

				cref = (ColumnRef *) n->expr;
				if (relname)
					cref->fields = lcons(makeString(relname),
										 cref->fields);

				if (pstate->p_subqryleft)
				{
					res->val = (Node *) rexpr;
				}
				else
				{
					ColumnRef  *lexpr = makeNode(ColumnRef);
					A_Expr	   *aexpr = makeSimpleA_Expr(AEXPR_OP, "||",
														 (Node *) lexpr,
														 (Node *) rexpr,
														 -1);

					lexpr->fields = list_make1(makeString(res->name));
					res->val = (Node *) aexpr;
				}
				result = NULL;
			}
			break;

		case T_ConnectRoot:
			{
				ConnectRoot *n = (ConnectRoot *) expr;

				/* add column alias if not present */
				if (res && res->name == NULL)
					res->name = FigureColname(expr);

				/* add column used in the CONNECT_BY_ROOT to cols list */
				if (cols != NULL)
				{
					ResTarget  *rt = makeNode(ResTarget);

					rt->val = n->expr;
					*cols = lappend(*cols, rt);
				}

				if (pstate->p_cterqry)
				{
					ColumnRef  *cref = makeNode(ColumnRef);

					cref->fields = list_make1(makeString(res->name));

					return (Node *) cref;
				}

				if (pstate->p_subqryleft)
				{
					res->val = (Node *) n->expr;
				}
				else
				{
					ColumnRef  *cref = (ColumnRef *) n->expr;

					if (relname)
					{
						char	   *name = psprintf("cte_%s", relname);

						cref->fields = lcons(makeString(name),
											 cref->fields);
						res->val = (Node *) cref;
					}
				}
				result = NULL;
			}
			break;

		case T_PriorClause:
			{
				PriorClause *n = (PriorClause *) expr;
				ColumnRef  *cref = (ColumnRef *) n->expr;

				/* add conditional columns to the target list */
				if (cols != NULL)
				{
					ResTarget  *rt = makeNode(ResTarget);

					rt->val = copyObject((Node *) cref);
					*cols = lappend(*cols, rt);
				}

				if (relname)
				{
					char	   *name = psprintf("cte_%s", relname);

					cref->fields = lcons(makeString(name),
										 cref->fields);
				}
				return (Node *) cref;
			}
			break;

		case T_ParamRef:
		case T_TypeCast:
		case T_CollateClause:
		case T_MultiAssignRef:
		case T_GroupingFunc:
		case T_NamedArgExpr:
		case T_SubLink:
		case T_RowExpr:
		case T_SQLValueFunction:
		case T_XmlExpr:
		case T_XmlSerialize:
		case T_CurrentOfExpr:
		case T_SetToDefault:
			/* fall through */
		default:
			{
				int			location = exprLocation(expr);

				ereport(ERROR,
						(errcode(ERRCODE_FEATURE_NOT_SUPPORTED),
						 errmsg("hierarchical statement cannot be used in current context"),
						 parser_errposition(pstate, location)));
				result = (Node *) NULL;
			}
			break;
	}

	return result;
}

/*
 * Make string Const node from JSON encoding name.
 *
 * UTF8 is default encoding.
 */
static Const *
getJsonEncodingConst(JsonFormat *format)
{
	JsonEncoding encoding;
	const char *enc;
	Name		encname = palloc(sizeof(NameData));

	if (!format ||
		format->format_type == JS_FORMAT_DEFAULT ||
		format->encoding == JS_ENC_DEFAULT)
		encoding = JS_ENC_UTF8;
	else
		encoding = format->encoding;

	switch (encoding)
	{
		case JS_ENC_UTF16:
			enc = "UTF16";
			break;
		case JS_ENC_UTF32:
			enc = "UTF32";
			break;
		case JS_ENC_UTF8:
			enc = "UTF8";
			break;
		default:
			elog(ERROR, "invalid JSON encoding: %d", encoding);
			break;
	}

	namestrcpy(encname, enc);

	return makeConst(NAMEOID, -1, InvalidOid, NAMEDATALEN,
					 NameGetDatum(encname), false, false);
}

/*
 * Make bytea => text conversion using specified JSON format encoding.
 */
static Node *
makeJsonByteaToTextConversion(Node *expr, JsonFormat *format, int location)
{
	Const	   *encoding = getJsonEncodingConst(format);
	FuncExpr   *fexpr = makeFuncExpr(F_CONVERT_FROM, TEXTOID,
									 list_make2(expr, encoding),
									 InvalidOid, InvalidOid,
									 COERCE_EXPLICIT_CALL);

	fexpr->location = location;

	return (Node *) fexpr;
}

/*
 * Make CaseTestExpr node.
 */
static Node *
makeCaseTestExpr(Node *expr)
{
	CaseTestExpr *placeholder = makeNode(CaseTestExpr);

	placeholder->typeId = exprType(expr);
	placeholder->typeMod = exprTypmod(expr);
	placeholder->collation = exprCollation(expr);

	return (Node *) placeholder;
}

/*
 * Transform JSON value expression using specified input JSON format or
 * default format otherwise.
 */
static Node *
transformJsonValueExprExt(ParseState *pstate, JsonValueExpr *ve,
						  JsonFormatType default_format, bool isarg,
						  Oid targettype)
{
	Node	   *expr = transformExprRecurse(pstate, (Node *) ve->raw_expr);
	Node	   *rawexpr;
	JsonFormatType format;
	Oid			exprtype;
	int			location;
	char		typcategory;
	bool		typispreferred;

	if (exprType(expr) == UNKNOWNOID)
		expr = coerce_to_specific_type(pstate, expr, TEXTOID, "JSON_VALUE_EXPR");

	rawexpr = expr;
	exprtype = exprType(expr);
	location = exprLocation(expr);

	get_type_category_preferred(exprtype, &typcategory, &typispreferred);

	rawexpr = expr;

	if (ve->format->format_type != JS_FORMAT_DEFAULT)
	{
		if (ve->format->encoding != JS_ENC_DEFAULT && exprtype != BYTEAOID)
			ereport(ERROR,
					(errcode(ERRCODE_DATATYPE_MISMATCH),
					 errmsg("JSON ENCODING clause is only allowed for bytea input type"),
					 parser_errposition(pstate, ve->format->location)));

		if (exprtype == JSONOID || exprtype == JSONBOID)
		{
			format = JS_FORMAT_DEFAULT; /* do not format json[b] types */
			ereport(WARNING,
					(errmsg("FORMAT JSON has no effect for json and jsonb types"),
					 parser_errposition(pstate, ve->format->location)));
		}
		else
			format = ve->format->format_type;
	}
	else if (isarg)
	{
		/* Pass SQL/JSON item types directly without conversion to json[b]. */
		switch (exprtype)
		{
			case TEXTOID:
			case NUMERICOID:
			case BOOLOID:
			case INT2OID:
			case INT4OID:
			case INT8OID:
			case FLOAT4OID:
			case FLOAT8OID:
			case DATEOID:
			case TIMEOID:
			case TIMETZOID:
			case TIMESTAMPOID:
			case TIMESTAMPTZOID:
				return expr;

			default:
				if (typcategory == TYPCATEGORY_STRING)
					return coerce_to_specific_type(pstate, expr, TEXTOID,
												   "JSON_VALUE_EXPR");
				/* else convert argument to json[b] type */
				break;
		}

		format = default_format;
	}
	else if (exprtype == JSONOID || exprtype == JSONBOID)
		format = JS_FORMAT_DEFAULT; /* do not format json[b] types */
	else
		format = default_format;

	if (format == JS_FORMAT_DEFAULT &&
		(!OidIsValid(targettype) || exprtype == targettype))
		expr = rawexpr;
	else
	{
		Node	   *orig = makeCaseTestExpr(expr);
		Node	   *coerced;
		bool		cast_is_needed = OidIsValid(targettype);

		if (!isarg && !cast_is_needed &&
			exprtype != BYTEAOID && typcategory != TYPCATEGORY_STRING)
			ereport(ERROR,
					(errcode(ERRCODE_DATATYPE_MISMATCH),
					 errmsg(ve->format->format_type == JS_FORMAT_DEFAULT ?
							"cannot use non-string types with implicit FORMAT JSON clause" :
							"cannot use non-string types with explicit FORMAT JSON clause"),
					 parser_errposition(pstate, ve->format->location >= 0 ?
										ve->format->location : location)));

		expr = orig;

		/* Convert encoded JSON text from bytea. */
		if (format == JS_FORMAT_JSON && exprtype == BYTEAOID)
		{
			expr = makeJsonByteaToTextConversion(expr, ve->format, location);
			exprtype = TEXTOID;
		}

		if (!OidIsValid(targettype))
			targettype = format == JS_FORMAT_JSONB ? JSONBOID : JSONOID;

		/* Try to coerce to the target type. */
		coerced = coerce_to_target_type(pstate, expr, exprtype,
										targettype, -1,
										COERCION_EXPLICIT,
										COERCE_EXPLICIT_CAST,
										location);

		if (!coerced)
		{
			/* If coercion failed, use to_json()/to_jsonb() functions. */
			FuncExpr   *fexpr;
			Oid			fnoid;

			if (cast_is_needed) /* only CAST is allowed */
				ereport(ERROR,
						(errcode(ERRCODE_CANNOT_COERCE),
						 errmsg("cannot cast type %s to %s",
								format_type_be(exprtype),
								format_type_be(targettype)),
						 parser_errposition(pstate, location)));

			fnoid = targettype == JSONOID ? F_TO_JSON : F_TO_JSONB;
			fexpr = makeFuncExpr(fnoid, targettype, list_make1(expr),
								 InvalidOid, InvalidOid, COERCE_EXPLICIT_CALL);

			fexpr->location = location;

			coerced = (Node *) fexpr;
		}

		if (coerced == orig)
			expr = rawexpr;
		else
		{
			ve = copyObject(ve);
			ve->raw_expr = (Expr *) rawexpr;
			ve->formatted_expr = (Expr *) coerced;

			expr = (Node *) ve;
		}
	}

	return expr;
}

/*
 * Transform JSON value expression using FORMAT JSON by default.
 */
static Node *
transformJsonValueExpr(ParseState *pstate, JsonValueExpr *jve)
{
	return transformJsonValueExprExt(pstate, jve, JS_FORMAT_JSON, false,
									 InvalidOid);
}

/*
 * Transform JSON value expression using unspecified format by default.
 */
static Node *
transformJsonValueExprDefault(ParseState *pstate, JsonValueExpr *jve)
{
	return transformJsonValueExprExt(pstate, jve, JS_FORMAT_DEFAULT, false,
									 InvalidOid);
}

/*
 * Checks specified output format for its applicability to the target type.
 */
static void
checkJsonOutputFormat(ParseState *pstate, const JsonFormat *format,
					  Oid targettype, bool allow_format_for_non_strings)
{
	if (!allow_format_for_non_strings &&
		format->format_type != JS_FORMAT_DEFAULT &&
		(targettype != BYTEAOID &&
		 targettype != JSONOID &&
		 targettype != JSONBOID))
	{
		char		typcategory;
		bool		typispreferred;

		get_type_category_preferred(targettype, &typcategory, &typispreferred);

		if (typcategory != TYPCATEGORY_STRING)
			ereport(ERROR,
					(errcode(ERRCODE_FEATURE_NOT_SUPPORTED),
					 parser_errposition(pstate, format->location),
					 errmsg("cannot use JSON format with non-string output types")));
	}

	if (format->format_type == JS_FORMAT_JSON)
	{
		JsonEncoding enc = format->encoding != JS_ENC_DEFAULT ?
		format->encoding : JS_ENC_UTF8;

		if (targettype != BYTEAOID &&
			format->encoding != JS_ENC_DEFAULT)
			ereport(ERROR,
					(errcode(ERRCODE_FEATURE_NOT_SUPPORTED),
					 parser_errposition(pstate, format->location),
					 errmsg("cannot set JSON encoding for non-bytea output types")));

		if (enc != JS_ENC_UTF8)
			ereport(ERROR,
					(errcode(ERRCODE_FEATURE_NOT_SUPPORTED),
					 errmsg("unsupported JSON encoding"),
					 errhint("only UTF8 JSON encoding is supported"),
					 parser_errposition(pstate, format->location)));
	}
}

/*
 * Transform JSON output clause.
 *
 * Assigns target type oid and modifier.
 * Assigns default format or checks specified format for its applicability to
 * the target type.
 */
static JsonReturning *
transformJsonOutput(ParseState *pstate, const JsonOutput *output,
					bool allow_format)
{
	JsonReturning *ret;

	/* if output clause is not specified, make default clause value */
	if (!output)
	{
		ret = makeNode(JsonReturning);

		ret->format = makeJsonFormat(JS_FORMAT_DEFAULT, JS_ENC_DEFAULT, -1);
		ret->typid = InvalidOid;
		ret->typmod = -1;

		return ret;
	}

	ret = copyObject(output->returning);

	typenameTypeIdAndMod(pstate, output->typeName, &ret->typid, &ret->typmod);

	if (output->typeName->setof)
		ereport(ERROR,
				(errcode(ERRCODE_FEATURE_NOT_SUPPORTED),
				 errmsg("returning SETOF types is not supported in SQL/JSON functions")));

	if (ret->format->format_type == JS_FORMAT_DEFAULT)
		/* assign JSONB format when returning jsonb, or JSON format otherwise */
		ret->format->format_type =
			ret->typid == JSONBOID ? JS_FORMAT_JSONB : JS_FORMAT_JSON;
	else
		checkJsonOutputFormat(pstate, ret->format, ret->typid, allow_format);

	return ret;
}

/*
 * Transform JSON output clause of JSON constructor functions.
 *
 * Derive RETURNING type, if not specified, from argument types.
 */
static JsonReturning *
transformJsonConstructorOutput(ParseState *pstate, JsonOutput *output,
							   List *args)
{
	JsonReturning *returning = transformJsonOutput(pstate, output, true);

	if (!OidIsValid(returning->typid))
	{
		ListCell   *lc;
		bool		have_jsonb = false;

		foreach(lc, args)
		{
			Node	   *expr = lfirst(lc);
			Oid			typid = exprType(expr);

			have_jsonb |= typid == JSONBOID;

			if (have_jsonb)
				break;
		}

		if (have_jsonb)
		{
			returning->typid = JSONBOID;
			returning->format->format_type = JS_FORMAT_JSONB;
		}
		else
		{
			/* XXX TEXT is default by the standard, but we return JSON */
			returning->typid = JSONOID;
			returning->format->format_type = JS_FORMAT_JSON;
		}

		returning->typmod = -1;
	}

	return returning;
}

/*
 * Coerce json[b]-valued function expression to the output type.
 */
static Node *
coerceJsonFuncExpr(ParseState *pstate, Node *expr,
				   const JsonReturning *returning, bool report_error)
{
	Node	   *res;
	int			location;
	Oid			exprtype = exprType(expr);

	/* if output type is not specified or equals to function type, return */
	if (!OidIsValid(returning->typid) || returning->typid == exprtype)
		return expr;

	location = exprLocation(expr);

	if (location < 0)
		location = returning->format->location;

	/* special case for RETURNING bytea FORMAT json */
	if (returning->format->format_type == JS_FORMAT_JSON &&
		returning->typid == BYTEAOID)
	{
		/* encode json text into bytea using pg_convert_to() */
		Node	   *texpr = coerce_to_specific_type(pstate, expr, TEXTOID,
													"JSON_FUNCTION");
		Const	   *enc = getJsonEncodingConst(returning->format);
		FuncExpr   *fexpr = makeFuncExpr(F_CONVERT_TO, BYTEAOID,
										 list_make2(texpr, enc),
										 InvalidOid, InvalidOid,
										 COERCE_EXPLICIT_CALL);

		fexpr->location = location;

		return (Node *) fexpr;
	}

	/* try to coerce expression to the output type */
	res = coerce_to_target_type(pstate, expr, exprtype,
								returning->typid, returning->typmod,
	/* XXX throwing errors when casting to char(N) */
								COERCION_EXPLICIT,
								COERCE_EXPLICIT_CAST,
								location);

	if (!res && report_error)
		ereport(ERROR,
				(errcode(ERRCODE_CANNOT_COERCE),
				 errmsg("cannot cast type %s to %s",
						format_type_be(exprtype),
						format_type_be(returning->typid)),
				 parser_coercion_errposition(pstate, location, expr)));

	return res;
}

static Node *
makeJsonConstructorExpr(ParseState *pstate, JsonConstructorType type,
						List *args, Expr *fexpr, JsonReturning *returning,
						bool unique, bool absent_on_null, int location)
{
	JsonConstructorExpr *jsctor = makeNode(JsonConstructorExpr);
	Node	   *placeholder;
	Node	   *coercion;
	Oid			intermediate_typid =
	returning->format->format_type == JS_FORMAT_JSONB ? JSONBOID : JSONOID;

	jsctor->args = args;
	jsctor->func = fexpr;
	jsctor->type = type;
	jsctor->returning = returning;
	jsctor->unique = unique;
	jsctor->absent_on_null = absent_on_null;
	jsctor->location = location;

	if (fexpr)
		placeholder = makeCaseTestExpr((Node *) fexpr);
	else
	{
		CaseTestExpr *cte = makeNode(CaseTestExpr);

		cte->typeId = intermediate_typid;
		cte->typeMod = -1;
		cte->collation = InvalidOid;

		placeholder = (Node *) cte;
	}

	coercion = coerceJsonFuncExpr(pstate, placeholder, returning, true);

	if (coercion != placeholder)
		jsctor->coercion = (Expr *) coercion;

	return (Node *) jsctor;
}

/*
 * Transform JSON_OBJECT() constructor.
 *
 * JSON_OBJECT() is transformed into json[b]_build_object[_ext]() call
 * depending on the output JSON format. The first two arguments of
 * json[b]_build_object_ext() are absent_on_null and check_key_uniqueness.
 *
 * Then function call result is coerced to the target type.
 */
static Node *
transformJsonObjectConstructor(ParseState *pstate, JsonObjectConstructor *ctor)
{
	JsonReturning *returning;
	List	   *args = NIL;

	/* transform key-value pairs, if any */
	if (ctor->exprs)
	{
		ListCell   *lc;

		/* transform and append key-value arguments */
		foreach(lc, ctor->exprs)
		{
			JsonKeyValue *kv = castNode(JsonKeyValue, lfirst(lc));
			Node	   *key = transformExprRecurse(pstate, (Node *) kv->key);
			Node	   *val = transformJsonValueExprDefault(pstate, kv->value);

			args = lappend(args, key);
			args = lappend(args, val);
		}
	}

	returning = transformJsonConstructorOutput(pstate, ctor->output, args);

	return makeJsonConstructorExpr(pstate, JSCTOR_JSON_OBJECT, args, NULL,
								   returning, ctor->unique,
								   ctor->absent_on_null, ctor->location);
}

/*
 * Transform JSON_ARRAY(query [FORMAT] [RETURNING] [ON NULL]) into
 *  (SELECT  JSON_ARRAYAGG(a  [FORMAT] [RETURNING] [ON NULL]) FROM (query) q(a))
 */
static Node *
transformJsonArrayQueryConstructor(ParseState *pstate,
								   JsonArrayQueryConstructor *ctor)
{
	SubLink    *sublink = makeNode(SubLink);
	SelectStmt *select = makeNode(SelectStmt);
	RangeSubselect *range = makeNode(RangeSubselect);
	Alias	   *alias = makeNode(Alias);
	ResTarget  *target = makeNode(ResTarget);
	JsonArrayAgg *agg = makeNode(JsonArrayAgg);
	ColumnRef  *colref = makeNode(ColumnRef);
	Query	   *query;
	ParseState *qpstate;

	/* Transform query only for counting target list entries. */
	qpstate = make_parsestate(pstate);

	query = transformStmt(qpstate, ctor->query);

	if (count_nonjunk_tlist_entries(query->targetList) != 1)
		ereport(ERROR,
				(errcode(ERRCODE_SYNTAX_ERROR),
				 errmsg("subquery must return only one column"),
				 parser_errposition(pstate, ctor->location)));

	free_parsestate(qpstate);

	colref->fields = list_make2(makeString(pstrdup("q")),
								makeString(pstrdup("a")));
	colref->location = ctor->location;

	agg->arg = makeJsonValueExpr((Expr *) colref, ctor->format);
	agg->absent_on_null = ctor->absent_on_null;
	agg->constructor = makeNode(JsonAggConstructor);
	agg->constructor->agg_order = NIL;
	agg->constructor->output = ctor->output;
	agg->constructor->location = ctor->location;

	target->name = NULL;
	target->indirection = NIL;
	target->val = (Node *) agg;
	target->location = ctor->location;

	alias->aliasname = pstrdup("q");
	alias->colnames = list_make1(makeString(pstrdup("a")));

	range->lateral = false;
	range->subquery = ctor->query;
	range->alias = alias;

	select->targetList = list_make1(target);
	select->fromClause = list_make1(range);

	sublink->subLinkType = EXPR_SUBLINK;
	sublink->subLinkId = 0;
	sublink->testexpr = NULL;
	sublink->operName = NIL;
	sublink->subselect = (Node *) select;
	sublink->location = ctor->location;

	return transformExprRecurse(pstate, (Node *) sublink);
}

/*
 * Common code for JSON_OBJECTAGG and JSON_ARRAYAGG transformation.
 */
static Node *
transformJsonAggConstructor(ParseState *pstate, JsonAggConstructor *agg_ctor,
							JsonReturning *returning, List *args,
							const char *aggfn, Oid aggtype,
							JsonConstructorType ctor_type,
							bool unique, bool absent_on_null)
{
	Oid			aggfnoid;
	Node	   *node;
	Expr	   *aggfilter = agg_ctor->agg_filter ? (Expr *)
	transformWhereClause(pstate, agg_ctor->agg_filter,
						 EXPR_KIND_FILTER, "FILTER") : NULL;

	aggfnoid = DatumGetInt32(DirectFunctionCall1(regprocin,
												 CStringGetDatum(aggfn)));

	if (agg_ctor->over)
	{
		/* window function */
		WindowFunc *wfunc = makeNode(WindowFunc);

		wfunc->winfnoid = aggfnoid;
		wfunc->wintype = aggtype;
		/* wincollid and inputcollid will be set by parse_collate.c */
		wfunc->args = args;
		/* winref will be set by transformWindowFuncCall */
		wfunc->winstar = false;
		wfunc->winagg = true;
		wfunc->aggfilter = aggfilter;
		wfunc->location = agg_ctor->location;

		/*
		 * ordered aggs not allowed in windows yet
		 */
		if (agg_ctor->agg_order != NIL)
			ereport(ERROR,
					(errcode(ERRCODE_FEATURE_NOT_SUPPORTED),
					 errmsg("aggregate ORDER BY is not implemented for window functions"),
					 parser_errposition(pstate, agg_ctor->location)));

		/* parse_agg.c does additional window-func-specific processing */
		transformWindowFuncCall(pstate, wfunc, agg_ctor->over);

		node = (Node *) wfunc;
	}
	else
	{
		Aggref	   *aggref = makeNode(Aggref);

		aggref->aggfnoid = aggfnoid;
		aggref->aggtype = aggtype;

		/* aggcollid and inputcollid will be set by parse_collate.c */
		aggref->aggtranstype = InvalidOid;	/* will be set by planner */
		/* aggargtypes will be set by transformAggregateCall */
		/* aggdirectargs and args will be set by transformAggregateCall */
		/* aggorder and aggdistinct will be set by transformAggregateCall */
		aggref->aggfilter = aggfilter;
		aggref->aggstar = false;
		aggref->aggvariadic = false;
		aggref->aggkind = AGGKIND_NORMAL;
		/* agglevelsup will be set by transformAggregateCall */
		aggref->aggsplit = AGGSPLIT_SIMPLE; /* planner might change this */
		aggref->location = agg_ctor->location;

		transformAggregateCall(pstate, aggref, args, agg_ctor->agg_order, false);

		node = (Node *) aggref;
	}

	return makeJsonConstructorExpr(pstate, ctor_type, NIL, (Expr *) node,
								   returning, unique, absent_on_null,
								   agg_ctor->location);
}

/*
 * Transform JSON_OBJECTAGG() aggregate function.
 *
 * JSON_OBJECTAGG() is transformed into
 * json[b]_objectagg(key, value, absent_on_null, check_unique) call depending on
 * the output JSON format.  Then the function call result is coerced to the
 * target output type.
 */
static Node *
transformJsonObjectAgg(ParseState *pstate, JsonObjectAgg *agg)
{
	JsonReturning *returning;
	Node	   *key;
	Node	   *val;
	List	   *args;
	const char *aggfnname;
	Oid			aggtype;

	key = transformExprRecurse(pstate, (Node *) agg->arg->key);
	val = transformJsonValueExprDefault(pstate, agg->arg->value);
	args = list_make2(key, val);

	returning = transformJsonConstructorOutput(pstate, agg->constructor->output,
											   args);

	if (returning->format->format_type == JS_FORMAT_JSONB)
	{
		if (agg->absent_on_null)
			if (agg->unique)
				aggfnname = "pg_catalog.jsonb_object_agg_unique_strict";	/* F_JSONB_OBJECT_AGG_UNIQUE_STRICT */
			else
				aggfnname = "pg_catalog.jsonb_object_agg_strict";	/* F_JSONB_OBJECT_AGG_STRICT */
		else if (agg->unique)
			aggfnname = "pg_catalog.jsonb_object_agg_unique";	/* F_JSONB_OBJECT_AGG_UNIQUE */
		else
			aggfnname = "pg_catalog.jsonb_object_agg";	/* F_JSONB_OBJECT_AGG */

		aggtype = JSONBOID;
	}
	else
	{
		if (agg->absent_on_null)
			if (agg->unique)
				aggfnname = "pg_catalog.json_object_agg_unique_strict"; /* F_JSON_OBJECT_AGG_UNIQUE_STRICT */
			else
				aggfnname = "pg_catalog.json_object_agg_strict";	/* F_JSON_OBJECT_AGG_STRICT */
		else if (agg->unique)
			aggfnname = "pg_catalog.json_object_agg_unique";	/* F_JSON_OBJECT_AGG_UNIQUE */
		else
			aggfnname = "pg_catalog.json_object_agg";	/* F_JSON_OBJECT_AGG */

		aggtype = JSONOID;
	}

	return transformJsonAggConstructor(pstate, agg->constructor, returning,
									   args, aggfnname, aggtype,
									   JSCTOR_JSON_OBJECTAGG,
									   agg->unique, agg->absent_on_null);
}

/*
 * Transform JSON_ARRAYAGG() aggregate function.
 *
 * JSON_ARRAYAGG() is transformed into json[b]_agg[_strict]() call depending
 * on the output JSON format and absent_on_null.  Then the function call result
 * is coerced to the target output type.
 */
static Node *
transformJsonArrayAgg(ParseState *pstate, JsonArrayAgg *agg)
{
	JsonReturning *returning;
	Node	   *arg;
	const char *aggfnname;
	Oid			aggtype;

	arg = transformJsonValueExprDefault(pstate, agg->arg);

	returning = transformJsonConstructorOutput(pstate, agg->constructor->output,
											   list_make1(arg));

	if (returning->format->format_type == JS_FORMAT_JSONB)
	{
		aggfnname = agg->absent_on_null ?
			"pg_catalog.jsonb_agg_strict" : "pg_catalog.jsonb_agg";
		aggtype = JSONBOID;
	}
	else
	{
		aggfnname = agg->absent_on_null ?
			"pg_catalog.json_agg_strict" : "pg_catalog.json_agg";
		aggtype = JSONOID;
	}

	return transformJsonAggConstructor(pstate, agg->constructor, returning,
									   list_make1(arg), aggfnname, aggtype,
									   JSCTOR_JSON_ARRAYAGG,
									   false, agg->absent_on_null);
}

/*
 * Transform JSON_ARRAY() constructor.
 *
 * JSON_ARRAY() is transformed into json[b]_build_array[_ext]() call
 * depending on the output JSON format. The first argument of
 * json[b]_build_array_ext() is absent_on_null.
 *
 * Then function call result is coerced to the target type.
 */
static Node *
transformJsonArrayConstructor(ParseState *pstate, JsonArrayConstructor *ctor)
{
	JsonReturning *returning;
	List	   *args = NIL;

	/* transform element expressions, if any */
	if (ctor->exprs)
	{
		ListCell   *lc;

		/* transform and append element arguments */
		foreach(lc, ctor->exprs)
		{
			JsonValueExpr *jsval = castNode(JsonValueExpr, lfirst(lc));
			Node	   *val = transformJsonValueExprDefault(pstate, jsval);

			args = lappend(args, val);
		}
	}

	returning = transformJsonConstructorOutput(pstate, ctor->output, args);

	return makeJsonConstructorExpr(pstate, JSCTOR_JSON_ARRAY, args, NULL,
								   returning, false, ctor->absent_on_null,
								   ctor->location);
}

static Node *
transformJsonParseArg(ParseState *pstate, Node *jsexpr, JsonFormat *format,
					  Oid *exprtype)
{
	Node	   *raw_expr = transformExprRecurse(pstate, jsexpr);
	Node	   *expr = raw_expr;

	*exprtype = exprType(expr);

	/* prepare input document */
	if (*exprtype == BYTEAOID)
	{
		JsonValueExpr *jve;

		expr = makeCaseTestExpr(raw_expr);
		expr = makeJsonByteaToTextConversion(expr, format, exprLocation(expr));
		*exprtype = TEXTOID;

		jve = makeJsonValueExpr((Expr *) raw_expr, format);

		jve->formatted_expr = (Expr *) expr;
		expr = (Node *) jve;
	}
	else
	{
		char		typcategory;
		bool		typispreferred;

		get_type_category_preferred(*exprtype, &typcategory, &typispreferred);

		if (*exprtype == UNKNOWNOID || typcategory == TYPCATEGORY_STRING)
		{
			expr = coerce_to_target_type(pstate, (Node *) expr, *exprtype,
										 TEXTOID, -1,
										 COERCION_IMPLICIT,
										 COERCE_IMPLICIT_CAST, -1);
			*exprtype = TEXTOID;
		}

		if (format->encoding != JS_ENC_DEFAULT)
			ereport(ERROR,
					(errcode(ERRCODE_FEATURE_NOT_SUPPORTED),
					 parser_errposition(pstate, format->location),
					 errmsg("cannot use JSON FORMAT ENCODING clause for non-bytea input types")));
	}

	return expr;
}

/*
 * Transform IS JSON predicate.
 */
static Node *
transformJsonIsPredicate(ParseState *pstate, JsonIsPredicate *pred)
{
	Oid			exprtype;
	Node	   *expr = transformJsonParseArg(pstate, pred->expr, pred->format,
											 &exprtype);

	/* make resulting expression */
	if (exprtype != TEXTOID && exprtype != JSONOID && exprtype != JSONBOID)
		ereport(ERROR,
				(errcode(ERRCODE_DATATYPE_MISMATCH),
				 errmsg("cannot use type %s in IS JSON predicate",
						format_type_be(exprtype))));

	/* This intentionally(?) drops the format clause. */
	return makeJsonIsPredicate(expr, NULL, pred->item_type,
							   pred->unique_keys, pred->location);
}

/*
 * Transform a JSON PASSING clause.
 */
static void
transformJsonPassingArgs(ParseState *pstate, JsonFormatType format, List *args,
						 List **passing_values, List **passing_names)
{
	ListCell   *lc;

	*passing_values = NIL;
	*passing_names = NIL;

	foreach(lc, args)
	{
		JsonArgument *arg = castNode(JsonArgument, lfirst(lc));
		Node	   *expr = transformJsonValueExprExt(pstate, arg->val,
													 format, true, InvalidOid);

		assign_expr_collations(pstate, expr);

		*passing_values = lappend(*passing_values, expr);
		*passing_names = lappend(*passing_names, makeString(arg->name));
	}
}

/*
 * Transform a JSON BEHAVIOR clause.
 */
static JsonBehavior *
transformJsonBehavior(ParseState *pstate, JsonBehavior *behavior,
					  JsonBehaviorType default_behavior)
{
	JsonBehaviorType behavior_type = default_behavior;
	Node	   *default_expr = NULL;

	if (behavior)
	{
		behavior_type = behavior->btype;
		if (behavior_type == JSON_BEHAVIOR_DEFAULT)
			default_expr = transformExprRecurse(pstate, behavior->default_expr);
	}
	return makeJsonBehavior(behavior_type, default_expr);
}

/*
 * Common code for JSON_VALUE, JSON_QUERY, JSON_EXISTS transformation
 * into a JsonExpr node.
 */
static JsonExpr *
transformJsonExprCommon(ParseState *pstate, JsonFuncExpr *func)
{
	JsonExpr   *jsexpr = makeNode(JsonExpr);
	Node	   *pathspec;
	JsonFormatType format;

	if (func->common->pathname && func->op != JSON_TABLE_OP)
		ereport(ERROR,
				(errcode(ERRCODE_SYNTAX_ERROR),
				 errmsg("JSON_TABLE path name is not allowed here"),
				 parser_errposition(pstate, func->location)));

	jsexpr->location = func->location;
	jsexpr->op = func->op;
	jsexpr->formatted_expr = transformJsonValueExpr(pstate, func->common->expr);

	assign_expr_collations(pstate, jsexpr->formatted_expr);

	/* format is determined by context item type */
	format = exprType(jsexpr->formatted_expr) == JSONBOID ? JS_FORMAT_JSONB : JS_FORMAT_JSON;

	jsexpr->result_coercion = NULL;
	jsexpr->omit_quotes = false;

	jsexpr->format = func->common->expr->format;

	pathspec = transformExprRecurse(pstate, func->common->pathspec);

	jsexpr->path_spec =
		coerce_to_target_type(pstate, pathspec, exprType(pathspec),
							  JSONPATHOID, -1,
							  COERCION_EXPLICIT, COERCE_IMPLICIT_CAST,
							  exprLocation(pathspec));
	if (!jsexpr->path_spec)
		ereport(ERROR,
				(errcode(ERRCODE_DATATYPE_MISMATCH),
				 errmsg("JSON path expression must be type %s, not type %s",
						"jsonpath", format_type_be(exprType(pathspec))),
				 parser_errposition(pstate, exprLocation(pathspec))));

	/* transform and coerce to json[b] passing arguments */
	transformJsonPassingArgs(pstate, format, func->common->passing,
							 &jsexpr->passing_values, &jsexpr->passing_names);

	if (func->op != JSON_EXISTS_OP && func->op != JSON_TABLE_OP)
		jsexpr->on_empty = transformJsonBehavior(pstate, func->on_empty,
												 JSON_BEHAVIOR_NULL);

	if (func->op == JSON_EXISTS_OP)
		jsexpr->on_error = transformJsonBehavior(pstate, func->on_error,
												 JSON_BEHAVIOR_FALSE);
	else if (func->op == JSON_TABLE_OP)
		jsexpr->on_error = transformJsonBehavior(pstate, func->on_error,
												 JSON_BEHAVIOR_EMPTY);
	else
		jsexpr->on_error = transformJsonBehavior(pstate, func->on_error,
												 JSON_BEHAVIOR_NULL);

	return jsexpr;
}

/*
 * Assign default JSON returning type from the specified format or from
 * the context item type.
 */
static void
assignDefaultJsonReturningType(Node *context_item, JsonFormat *context_format,
							   JsonReturning *ret)
{
	bool		is_jsonb;

	ret->format = copyObject(context_format);

	if (ret->format->format_type == JS_FORMAT_DEFAULT)
		is_jsonb = exprType(context_item) == JSONBOID;
	else
		is_jsonb = ret->format->format_type == JS_FORMAT_JSONB;

	ret->typid = is_jsonb ? JSONBOID : JSONOID;
	ret->typmod = -1;
}

/*
 * Try to coerce expression to the output type or
 * use json_populate_type() for composite, array and domain types or
 * use coercion via I/O.
 */
static JsonCoercion *
coerceJsonExpr(ParseState *pstate, Node *expr, const JsonReturning *returning)
{
	char		typtype;
	JsonCoercion *coercion = makeNode(JsonCoercion);

	coercion->expr = coerceJsonFuncExpr(pstate, expr, returning, false);

	if (coercion->expr)
	{
		if (coercion->expr == expr)
			coercion->expr = NULL;

		return coercion;
	}

	typtype = get_typtype(returning->typid);

	if (returning->typid == RECORDOID ||
		typtype == TYPTYPE_COMPOSITE ||
		typtype == TYPTYPE_DOMAIN ||
		type_is_array(returning->typid))
		coercion->via_populate = true;
	else
		coercion->via_io = true;

	return coercion;
}

/*
 * Transform a JSON output clause of JSON_VALUE and JSON_QUERY.
 */
static void
transformJsonFuncExprOutput(ParseState *pstate, JsonFuncExpr *func,
							JsonExpr *jsexpr)
{
	Node	   *expr = jsexpr->formatted_expr;

	jsexpr->returning = transformJsonOutput(pstate, func->output, false);

	/* JSON_VALUE returns text by default */
	if (func->op == JSON_VALUE_OP && !OidIsValid(jsexpr->returning->typid))
	{
		jsexpr->returning->typid = TEXTOID;
		jsexpr->returning->typmod = -1;
	}

	if (OidIsValid(jsexpr->returning->typid))
	{
		JsonReturning ret;

		if (func->op == JSON_VALUE_OP &&
			jsexpr->returning->typid != JSONOID &&
			jsexpr->returning->typid != JSONBOID)
		{
			/* Forced coercion via I/O for JSON_VALUE for non-JSON types */
			jsexpr->result_coercion = makeNode(JsonCoercion);
			jsexpr->result_coercion->expr = NULL;
			jsexpr->result_coercion->via_io = true;
			return;
		}

		assignDefaultJsonReturningType(jsexpr->formatted_expr, jsexpr->format, &ret);

		if (ret.typid != jsexpr->returning->typid ||
			ret.typmod != jsexpr->returning->typmod)
		{
			Node	   *placeholder = makeCaseTestExpr(expr);

			Assert(((CaseTestExpr *) placeholder)->typeId == ret.typid);
			Assert(((CaseTestExpr *) placeholder)->typeMod == ret.typmod);

			jsexpr->result_coercion = coerceJsonExpr(pstate, placeholder,
													 jsexpr->returning);
		}
	}
	else
		assignDefaultJsonReturningType(jsexpr->formatted_expr, jsexpr->format,
									   jsexpr->returning);
}

/*
 * Coerce an expression in JSON DEFAULT behavior to the target output type.
 */
static Node *
coerceDefaultJsonExpr(ParseState *pstate, JsonExpr *jsexpr, Node *defexpr)
{
	int			location;
	Oid			exprtype;

	if (!defexpr)
		return NULL;

	exprtype = exprType(defexpr);
	location = exprLocation(defexpr);

	if (location < 0)
		location = jsexpr->location;

	defexpr = coerce_to_target_type(pstate,
									defexpr,
									exprtype,
									jsexpr->returning->typid,
									jsexpr->returning->typmod,
									COERCION_EXPLICIT,
									COERCE_IMPLICIT_CAST,
									location);

	if (!defexpr)
		ereport(ERROR,
				(errcode(ERRCODE_CANNOT_COERCE),
				 errmsg("cannot cast DEFAULT expression type %s to %s",
						format_type_be(exprtype),
						format_type_be(jsexpr->returning->typid)),
				 parser_errposition(pstate, location)));

	return defexpr;
}

/*
 * Initialize SQL/JSON item coercion from the SQL type "typid" to the target
 * "returning" type.
 */
static JsonCoercion *
initJsonItemCoercion(ParseState *pstate, Oid typid,
					 const JsonReturning *returning)
{
	Node	   *expr;

	if (typid == UNKNOWNOID)
	{
		expr = (Node *) makeNullConst(UNKNOWNOID, -1, InvalidOid);
	}
	else
	{
		CaseTestExpr *placeholder = makeNode(CaseTestExpr);

		placeholder->typeId = typid;
		placeholder->typeMod = -1;
		placeholder->collation = InvalidOid;

		expr = (Node *) placeholder;
	}

	return coerceJsonExpr(pstate, expr, returning);
}

static void
initJsonItemCoercions(ParseState *pstate, JsonItemCoercions *coercions,
					  const JsonReturning *returning, Oid contextItemTypeId)
{
	struct
	{
		JsonCoercion **coercion;
		Oid			typid;
	}		   *p,
				coercionTypids[] =
	{
		{&coercions->null, UNKNOWNOID},
		{&coercions->string, TEXTOID},
		{&coercions->numeric, NUMERICOID},
		{&coercions->boolean, BOOLOID},
		{&coercions->date, DATEOID},
		{&coercions->time, TIMEOID},
		{&coercions->timetz, TIMETZOID},
		{&coercions->timestamp, TIMESTAMPOID},
		{&coercions->timestamptz, TIMESTAMPTZOID},
		{&coercions->composite, contextItemTypeId},
		{NULL, InvalidOid}
	};

	for (p = coercionTypids; p->coercion; p++)
		*p->coercion = initJsonItemCoercion(pstate, p->typid, returning);
}

/*
 * Transform JSON_VALUE, JSON_QUERY, JSON_EXISTS functions into a JsonExpr node.
 */
static Node *
transformJsonFuncExpr(ParseState *pstate, JsonFuncExpr *func)
{
	JsonExpr   *jsexpr = transformJsonExprCommon(pstate, func);
	const char *func_name = NULL;
	Node	   *contextItemExpr = jsexpr->formatted_expr;

	switch (func->op)
	{
		case JSON_VALUE_OP:
			func_name = "JSON_VALUE";

			transformJsonFuncExprOutput(pstate, func, jsexpr);

			jsexpr->returning->format->format_type = JS_FORMAT_DEFAULT;
			jsexpr->returning->format->encoding = JS_ENC_DEFAULT;

			jsexpr->on_empty->default_expr =
				coerceDefaultJsonExpr(pstate, jsexpr,
									  jsexpr->on_empty->default_expr);

			jsexpr->on_error->default_expr =
				coerceDefaultJsonExpr(pstate, jsexpr,
									  jsexpr->on_error->default_expr);

			jsexpr->coercions = makeNode(JsonItemCoercions);
			initJsonItemCoercions(pstate, jsexpr->coercions, jsexpr->returning,
								  exprType(contextItemExpr));

			break;

		case JSON_QUERY_OP:
			func_name = "JSON_QUERY";

			transformJsonFuncExprOutput(pstate, func, jsexpr);

			jsexpr->on_empty->default_expr =
				coerceDefaultJsonExpr(pstate, jsexpr,
									  jsexpr->on_empty->default_expr);

			jsexpr->on_error->default_expr =
				coerceDefaultJsonExpr(pstate, jsexpr,
									  jsexpr->on_error->default_expr);

			jsexpr->wrapper = func->wrapper;
			jsexpr->omit_quotes = func->omit_quotes;

			break;

		case JSON_EXISTS_OP:
			func_name = "JSON_EXISTS";

			jsexpr->returning = transformJsonOutput(pstate, func->output, false);

			jsexpr->returning->format->format_type = JS_FORMAT_DEFAULT;
			jsexpr->returning->format->encoding = JS_ENC_DEFAULT;

			if (!OidIsValid(jsexpr->returning->typid))
			{
				jsexpr->returning->typid = BOOLOID;
				jsexpr->returning->typmod = -1;
			}
			else if (jsexpr->returning->typid != BOOLOID)
			{
				CaseTestExpr *placeholder = makeNode(CaseTestExpr);
				int			location = exprLocation((Node *) jsexpr);

				placeholder->typeId = BOOLOID;
				placeholder->typeMod = -1;
				placeholder->collation = InvalidOid;

				jsexpr->result_coercion = makeNode(JsonCoercion);
				jsexpr->result_coercion->expr =
					coerce_to_target_type(pstate, (Node *) placeholder, BOOLOID,
										  jsexpr->returning->typid,
										  jsexpr->returning->typmod,
										  COERCION_EXPLICIT,
										  COERCE_IMPLICIT_CAST,
										  location);

				if (!jsexpr->result_coercion->expr)
					ereport(ERROR,
							(errcode(ERRCODE_CANNOT_COERCE),
							 errmsg("cannot cast type %s to %s",
									format_type_be(BOOLOID),
									format_type_be(jsexpr->returning->typid)),
							 parser_coercion_errposition(pstate, location, (Node *) jsexpr)));

				if (jsexpr->result_coercion->expr == (Node *) placeholder)
					jsexpr->result_coercion->expr = NULL;
			}
			break;

		case JSON_TABLE_OP:
			jsexpr->returning = makeNode(JsonReturning);
			jsexpr->returning->format = makeJsonFormat(JS_FORMAT_DEFAULT, JS_ENC_DEFAULT, -1);
			jsexpr->returning->typid = exprType(contextItemExpr);
			jsexpr->returning->typmod = -1;

			if (jsexpr->returning->typid != JSONBOID)
				ereport(ERROR,
						(errcode(ERRCODE_FEATURE_NOT_SUPPORTED),
						 errmsg("JSON_TABLE() is not yet implemented for the json type"),
						 errhint("Try casting the argument to jsonb"),
						 parser_errposition(pstate, func->location)));

			break;
	}

	if (exprType(contextItemExpr) != JSONBOID)
		ereport(ERROR,
				(errcode(ERRCODE_FEATURE_NOT_SUPPORTED),
				 errmsg("%s() is not yet implemented for the json type", func_name),
				 errhint("Try casting the argument to jsonb"),
				 parser_errposition(pstate, func->location)));

	return (Node *) jsexpr;
}

static JsonReturning *
transformJsonConstructorRet(ParseState *pstate, JsonOutput *output, const char *fname)
{
	JsonReturning *returning;

	if (output)
	{
		returning = transformJsonOutput(pstate, output, false);

		Assert(OidIsValid(returning->typid));

		if (returning->typid != JSONOID && returning->typid != JSONBOID)
			ereport(ERROR,
					(errcode(ERRCODE_DATATYPE_MISMATCH),
					 errmsg("cannot use RETURNING type %s in %s",
							format_type_be(returning->typid), fname),
					 parser_errposition(pstate, output->typeName->location)));
	}
	else
	{
		Oid			targettype = JSONOID;
		JsonFormatType format = JS_FORMAT_JSON;

		returning = makeNode(JsonReturning);
		returning->format = makeJsonFormat(format, JS_ENC_DEFAULT, -1);
		returning->typid = targettype;
		returning->typmod = -1;
	}

	return returning;
}

/*
 * Transform a JSON() expression.
 */
static Node *
transformJsonParseExpr(ParseState *pstate, JsonParseExpr *jsexpr)
{
	JsonReturning *returning = transformJsonConstructorRet(pstate, jsexpr->output,
														   "JSON()");
	Node	   *arg;

	if (jsexpr->unique_keys)
	{
		/*
		 * Coerce string argument to text and then to json[b] in the executor
		 * node with key uniqueness check.
		 */
		JsonValueExpr *jve = jsexpr->expr;
		Oid			arg_type;

		arg = transformJsonParseArg(pstate, (Node *) jve->raw_expr, jve->format,
									&arg_type);

		if (arg_type != TEXTOID)
			ereport(ERROR,
					(errcode(ERRCODE_DATATYPE_MISMATCH),
					 errmsg("cannot use non-string types with WITH UNIQUE KEYS clause"),
					 parser_errposition(pstate, jsexpr->location)));
	}
	else
	{
		/*
		 * Coerce argument to target type using CAST for compatibility with PG
		 * function-like CASTs.
		 */
		arg = transformJsonValueExprExt(pstate, jsexpr->expr, JS_FORMAT_JSON,
										false, returning->typid);
	}

	return makeJsonConstructorExpr(pstate, JSCTOR_JSON_PARSE, list_make1(arg), NULL,
								   returning, jsexpr->unique_keys, false,
								   jsexpr->location);
}

/*
 * Transform a JSON_SCALAR() expression.
 */
static Node *
transformJsonScalarExpr(ParseState *pstate, JsonScalarExpr *jsexpr)
{
	Node	   *arg = transformExprRecurse(pstate, (Node *) jsexpr->expr);
	JsonReturning *returning = transformJsonConstructorRet(pstate, jsexpr->output,
														   "JSON_SCALAR()");

	if (exprType(arg) == UNKNOWNOID)
		arg = coerce_to_specific_type(pstate, arg, TEXTOID, "JSON_SCALAR");

	return makeJsonConstructorExpr(pstate, JSCTOR_JSON_SCALAR, list_make1(arg), NULL,
								   returning, false, false, jsexpr->location);
}

/*
 * Transform a JSON_SERIALIZE() expression.
 */
static Node *
transformJsonSerializeExpr(ParseState *pstate, JsonSerializeExpr *expr)
{
	Node	   *arg = transformJsonValueExpr(pstate, expr->expr);
	JsonReturning *returning;

	if (expr->output)
		returning = transformJsonOutput(pstate, expr->output, true);
	else
	{
		/* RETURNING TEXT FORMAT JSON is by default */
		returning = makeNode(JsonReturning);
		returning->format = makeJsonFormat(JS_FORMAT_JSON, JS_ENC_DEFAULT, -1);
		returning->typid = TEXTOID;
		returning->typmod = -1;
	}

	return makeJsonConstructorExpr(pstate, JSCTOR_JSON_SERIALIZE, list_make1(arg),
								   NULL, returning, false, false, expr->location);
=======
>>>>>>> c5dc80c1
}<|MERGE_RESOLUTION|>--- conflicted
+++ resolved
@@ -306,7 +306,6 @@
 				break;
 			}
 
-<<<<<<< HEAD
 		case T_ConnectRoot:
 			ereport(ERROR,
 					(errcode(ERRCODE_FEATURE_NOT_SUPPORTED),
@@ -327,53 +326,8 @@
 					 errmsg("PRIOR can only be used cannot be used in current context"),
 					 parser_errposition(pstate,
 										((PriorClause *) expr)->location)));
-
-		case T_JsonObjectConstructor:
-			result = transformJsonObjectConstructor(pstate, (JsonObjectConstructor *) expr);
-			break;
-
-		case T_JsonArrayConstructor:
-			result = transformJsonArrayConstructor(pstate, (JsonArrayConstructor *) expr);
-			break;
-
-		case T_JsonArrayQueryConstructor:
-			result = transformJsonArrayQueryConstructor(pstate, (JsonArrayQueryConstructor *) expr);
-			break;
-
-		case T_JsonObjectAgg:
-			result = transformJsonObjectAgg(pstate, (JsonObjectAgg *) expr);
-			break;
-
-		case T_JsonArrayAgg:
-			result = transformJsonArrayAgg(pstate, (JsonArrayAgg *) expr);
-			break;
-
-		case T_JsonIsPredicate:
-			result = transformJsonIsPredicate(pstate, (JsonIsPredicate *) expr);
-			break;
-
-		case T_JsonFuncExpr:
-			result = transformJsonFuncExpr(pstate, (JsonFuncExpr *) expr);
-			break;
-
-		case T_JsonValueExpr:
-			result = transformJsonValueExpr(pstate, (JsonValueExpr *) expr);
-			break;
-
-		case T_JsonParseExpr:
-			result = transformJsonParseExpr(pstate, (JsonParseExpr *) expr);
-			break;
-
-		case T_JsonScalarExpr:
-			result = transformJsonScalarExpr(pstate, (JsonScalarExpr *) expr);
-			break;
-
-		case T_JsonSerializeExpr:
-			result = transformJsonSerializeExpr(pstate, (JsonSerializeExpr *) expr);
-			break;
-
-=======
->>>>>>> c5dc80c1
+			break;
+
 		default:
 			/* should not reach here */
 			elog(ERROR, "unrecognized node type: %d", (int) nodeTag(expr));
@@ -3288,7 +3242,6 @@
 			 */
 	}
 	return "unrecognized expression kind";
-<<<<<<< HEAD
 }
 
 /*
@@ -3705,1428 +3658,4 @@
 	}
 
 	return result;
-}
-
-/*
- * Make string Const node from JSON encoding name.
- *
- * UTF8 is default encoding.
- */
-static Const *
-getJsonEncodingConst(JsonFormat *format)
-{
-	JsonEncoding encoding;
-	const char *enc;
-	Name		encname = palloc(sizeof(NameData));
-
-	if (!format ||
-		format->format_type == JS_FORMAT_DEFAULT ||
-		format->encoding == JS_ENC_DEFAULT)
-		encoding = JS_ENC_UTF8;
-	else
-		encoding = format->encoding;
-
-	switch (encoding)
-	{
-		case JS_ENC_UTF16:
-			enc = "UTF16";
-			break;
-		case JS_ENC_UTF32:
-			enc = "UTF32";
-			break;
-		case JS_ENC_UTF8:
-			enc = "UTF8";
-			break;
-		default:
-			elog(ERROR, "invalid JSON encoding: %d", encoding);
-			break;
-	}
-
-	namestrcpy(encname, enc);
-
-	return makeConst(NAMEOID, -1, InvalidOid, NAMEDATALEN,
-					 NameGetDatum(encname), false, false);
-}
-
-/*
- * Make bytea => text conversion using specified JSON format encoding.
- */
-static Node *
-makeJsonByteaToTextConversion(Node *expr, JsonFormat *format, int location)
-{
-	Const	   *encoding = getJsonEncodingConst(format);
-	FuncExpr   *fexpr = makeFuncExpr(F_CONVERT_FROM, TEXTOID,
-									 list_make2(expr, encoding),
-									 InvalidOid, InvalidOid,
-									 COERCE_EXPLICIT_CALL);
-
-	fexpr->location = location;
-
-	return (Node *) fexpr;
-}
-
-/*
- * Make CaseTestExpr node.
- */
-static Node *
-makeCaseTestExpr(Node *expr)
-{
-	CaseTestExpr *placeholder = makeNode(CaseTestExpr);
-
-	placeholder->typeId = exprType(expr);
-	placeholder->typeMod = exprTypmod(expr);
-	placeholder->collation = exprCollation(expr);
-
-	return (Node *) placeholder;
-}
-
-/*
- * Transform JSON value expression using specified input JSON format or
- * default format otherwise.
- */
-static Node *
-transformJsonValueExprExt(ParseState *pstate, JsonValueExpr *ve,
-						  JsonFormatType default_format, bool isarg,
-						  Oid targettype)
-{
-	Node	   *expr = transformExprRecurse(pstate, (Node *) ve->raw_expr);
-	Node	   *rawexpr;
-	JsonFormatType format;
-	Oid			exprtype;
-	int			location;
-	char		typcategory;
-	bool		typispreferred;
-
-	if (exprType(expr) == UNKNOWNOID)
-		expr = coerce_to_specific_type(pstate, expr, TEXTOID, "JSON_VALUE_EXPR");
-
-	rawexpr = expr;
-	exprtype = exprType(expr);
-	location = exprLocation(expr);
-
-	get_type_category_preferred(exprtype, &typcategory, &typispreferred);
-
-	rawexpr = expr;
-
-	if (ve->format->format_type != JS_FORMAT_DEFAULT)
-	{
-		if (ve->format->encoding != JS_ENC_DEFAULT && exprtype != BYTEAOID)
-			ereport(ERROR,
-					(errcode(ERRCODE_DATATYPE_MISMATCH),
-					 errmsg("JSON ENCODING clause is only allowed for bytea input type"),
-					 parser_errposition(pstate, ve->format->location)));
-
-		if (exprtype == JSONOID || exprtype == JSONBOID)
-		{
-			format = JS_FORMAT_DEFAULT; /* do not format json[b] types */
-			ereport(WARNING,
-					(errmsg("FORMAT JSON has no effect for json and jsonb types"),
-					 parser_errposition(pstate, ve->format->location)));
-		}
-		else
-			format = ve->format->format_type;
-	}
-	else if (isarg)
-	{
-		/* Pass SQL/JSON item types directly without conversion to json[b]. */
-		switch (exprtype)
-		{
-			case TEXTOID:
-			case NUMERICOID:
-			case BOOLOID:
-			case INT2OID:
-			case INT4OID:
-			case INT8OID:
-			case FLOAT4OID:
-			case FLOAT8OID:
-			case DATEOID:
-			case TIMEOID:
-			case TIMETZOID:
-			case TIMESTAMPOID:
-			case TIMESTAMPTZOID:
-				return expr;
-
-			default:
-				if (typcategory == TYPCATEGORY_STRING)
-					return coerce_to_specific_type(pstate, expr, TEXTOID,
-												   "JSON_VALUE_EXPR");
-				/* else convert argument to json[b] type */
-				break;
-		}
-
-		format = default_format;
-	}
-	else if (exprtype == JSONOID || exprtype == JSONBOID)
-		format = JS_FORMAT_DEFAULT; /* do not format json[b] types */
-	else
-		format = default_format;
-
-	if (format == JS_FORMAT_DEFAULT &&
-		(!OidIsValid(targettype) || exprtype == targettype))
-		expr = rawexpr;
-	else
-	{
-		Node	   *orig = makeCaseTestExpr(expr);
-		Node	   *coerced;
-		bool		cast_is_needed = OidIsValid(targettype);
-
-		if (!isarg && !cast_is_needed &&
-			exprtype != BYTEAOID && typcategory != TYPCATEGORY_STRING)
-			ereport(ERROR,
-					(errcode(ERRCODE_DATATYPE_MISMATCH),
-					 errmsg(ve->format->format_type == JS_FORMAT_DEFAULT ?
-							"cannot use non-string types with implicit FORMAT JSON clause" :
-							"cannot use non-string types with explicit FORMAT JSON clause"),
-					 parser_errposition(pstate, ve->format->location >= 0 ?
-										ve->format->location : location)));
-
-		expr = orig;
-
-		/* Convert encoded JSON text from bytea. */
-		if (format == JS_FORMAT_JSON && exprtype == BYTEAOID)
-		{
-			expr = makeJsonByteaToTextConversion(expr, ve->format, location);
-			exprtype = TEXTOID;
-		}
-
-		if (!OidIsValid(targettype))
-			targettype = format == JS_FORMAT_JSONB ? JSONBOID : JSONOID;
-
-		/* Try to coerce to the target type. */
-		coerced = coerce_to_target_type(pstate, expr, exprtype,
-										targettype, -1,
-										COERCION_EXPLICIT,
-										COERCE_EXPLICIT_CAST,
-										location);
-
-		if (!coerced)
-		{
-			/* If coercion failed, use to_json()/to_jsonb() functions. */
-			FuncExpr   *fexpr;
-			Oid			fnoid;
-
-			if (cast_is_needed) /* only CAST is allowed */
-				ereport(ERROR,
-						(errcode(ERRCODE_CANNOT_COERCE),
-						 errmsg("cannot cast type %s to %s",
-								format_type_be(exprtype),
-								format_type_be(targettype)),
-						 parser_errposition(pstate, location)));
-
-			fnoid = targettype == JSONOID ? F_TO_JSON : F_TO_JSONB;
-			fexpr = makeFuncExpr(fnoid, targettype, list_make1(expr),
-								 InvalidOid, InvalidOid, COERCE_EXPLICIT_CALL);
-
-			fexpr->location = location;
-
-			coerced = (Node *) fexpr;
-		}
-
-		if (coerced == orig)
-			expr = rawexpr;
-		else
-		{
-			ve = copyObject(ve);
-			ve->raw_expr = (Expr *) rawexpr;
-			ve->formatted_expr = (Expr *) coerced;
-
-			expr = (Node *) ve;
-		}
-	}
-
-	return expr;
-}
-
-/*
- * Transform JSON value expression using FORMAT JSON by default.
- */
-static Node *
-transformJsonValueExpr(ParseState *pstate, JsonValueExpr *jve)
-{
-	return transformJsonValueExprExt(pstate, jve, JS_FORMAT_JSON, false,
-									 InvalidOid);
-}
-
-/*
- * Transform JSON value expression using unspecified format by default.
- */
-static Node *
-transformJsonValueExprDefault(ParseState *pstate, JsonValueExpr *jve)
-{
-	return transformJsonValueExprExt(pstate, jve, JS_FORMAT_DEFAULT, false,
-									 InvalidOid);
-}
-
-/*
- * Checks specified output format for its applicability to the target type.
- */
-static void
-checkJsonOutputFormat(ParseState *pstate, const JsonFormat *format,
-					  Oid targettype, bool allow_format_for_non_strings)
-{
-	if (!allow_format_for_non_strings &&
-		format->format_type != JS_FORMAT_DEFAULT &&
-		(targettype != BYTEAOID &&
-		 targettype != JSONOID &&
-		 targettype != JSONBOID))
-	{
-		char		typcategory;
-		bool		typispreferred;
-
-		get_type_category_preferred(targettype, &typcategory, &typispreferred);
-
-		if (typcategory != TYPCATEGORY_STRING)
-			ereport(ERROR,
-					(errcode(ERRCODE_FEATURE_NOT_SUPPORTED),
-					 parser_errposition(pstate, format->location),
-					 errmsg("cannot use JSON format with non-string output types")));
-	}
-
-	if (format->format_type == JS_FORMAT_JSON)
-	{
-		JsonEncoding enc = format->encoding != JS_ENC_DEFAULT ?
-		format->encoding : JS_ENC_UTF8;
-
-		if (targettype != BYTEAOID &&
-			format->encoding != JS_ENC_DEFAULT)
-			ereport(ERROR,
-					(errcode(ERRCODE_FEATURE_NOT_SUPPORTED),
-					 parser_errposition(pstate, format->location),
-					 errmsg("cannot set JSON encoding for non-bytea output types")));
-
-		if (enc != JS_ENC_UTF8)
-			ereport(ERROR,
-					(errcode(ERRCODE_FEATURE_NOT_SUPPORTED),
-					 errmsg("unsupported JSON encoding"),
-					 errhint("only UTF8 JSON encoding is supported"),
-					 parser_errposition(pstate, format->location)));
-	}
-}
-
-/*
- * Transform JSON output clause.
- *
- * Assigns target type oid and modifier.
- * Assigns default format or checks specified format for its applicability to
- * the target type.
- */
-static JsonReturning *
-transformJsonOutput(ParseState *pstate, const JsonOutput *output,
-					bool allow_format)
-{
-	JsonReturning *ret;
-
-	/* if output clause is not specified, make default clause value */
-	if (!output)
-	{
-		ret = makeNode(JsonReturning);
-
-		ret->format = makeJsonFormat(JS_FORMAT_DEFAULT, JS_ENC_DEFAULT, -1);
-		ret->typid = InvalidOid;
-		ret->typmod = -1;
-
-		return ret;
-	}
-
-	ret = copyObject(output->returning);
-
-	typenameTypeIdAndMod(pstate, output->typeName, &ret->typid, &ret->typmod);
-
-	if (output->typeName->setof)
-		ereport(ERROR,
-				(errcode(ERRCODE_FEATURE_NOT_SUPPORTED),
-				 errmsg("returning SETOF types is not supported in SQL/JSON functions")));
-
-	if (ret->format->format_type == JS_FORMAT_DEFAULT)
-		/* assign JSONB format when returning jsonb, or JSON format otherwise */
-		ret->format->format_type =
-			ret->typid == JSONBOID ? JS_FORMAT_JSONB : JS_FORMAT_JSON;
-	else
-		checkJsonOutputFormat(pstate, ret->format, ret->typid, allow_format);
-
-	return ret;
-}
-
-/*
- * Transform JSON output clause of JSON constructor functions.
- *
- * Derive RETURNING type, if not specified, from argument types.
- */
-static JsonReturning *
-transformJsonConstructorOutput(ParseState *pstate, JsonOutput *output,
-							   List *args)
-{
-	JsonReturning *returning = transformJsonOutput(pstate, output, true);
-
-	if (!OidIsValid(returning->typid))
-	{
-		ListCell   *lc;
-		bool		have_jsonb = false;
-
-		foreach(lc, args)
-		{
-			Node	   *expr = lfirst(lc);
-			Oid			typid = exprType(expr);
-
-			have_jsonb |= typid == JSONBOID;
-
-			if (have_jsonb)
-				break;
-		}
-
-		if (have_jsonb)
-		{
-			returning->typid = JSONBOID;
-			returning->format->format_type = JS_FORMAT_JSONB;
-		}
-		else
-		{
-			/* XXX TEXT is default by the standard, but we return JSON */
-			returning->typid = JSONOID;
-			returning->format->format_type = JS_FORMAT_JSON;
-		}
-
-		returning->typmod = -1;
-	}
-
-	return returning;
-}
-
-/*
- * Coerce json[b]-valued function expression to the output type.
- */
-static Node *
-coerceJsonFuncExpr(ParseState *pstate, Node *expr,
-				   const JsonReturning *returning, bool report_error)
-{
-	Node	   *res;
-	int			location;
-	Oid			exprtype = exprType(expr);
-
-	/* if output type is not specified or equals to function type, return */
-	if (!OidIsValid(returning->typid) || returning->typid == exprtype)
-		return expr;
-
-	location = exprLocation(expr);
-
-	if (location < 0)
-		location = returning->format->location;
-
-	/* special case for RETURNING bytea FORMAT json */
-	if (returning->format->format_type == JS_FORMAT_JSON &&
-		returning->typid == BYTEAOID)
-	{
-		/* encode json text into bytea using pg_convert_to() */
-		Node	   *texpr = coerce_to_specific_type(pstate, expr, TEXTOID,
-													"JSON_FUNCTION");
-		Const	   *enc = getJsonEncodingConst(returning->format);
-		FuncExpr   *fexpr = makeFuncExpr(F_CONVERT_TO, BYTEAOID,
-										 list_make2(texpr, enc),
-										 InvalidOid, InvalidOid,
-										 COERCE_EXPLICIT_CALL);
-
-		fexpr->location = location;
-
-		return (Node *) fexpr;
-	}
-
-	/* try to coerce expression to the output type */
-	res = coerce_to_target_type(pstate, expr, exprtype,
-								returning->typid, returning->typmod,
-	/* XXX throwing errors when casting to char(N) */
-								COERCION_EXPLICIT,
-								COERCE_EXPLICIT_CAST,
-								location);
-
-	if (!res && report_error)
-		ereport(ERROR,
-				(errcode(ERRCODE_CANNOT_COERCE),
-				 errmsg("cannot cast type %s to %s",
-						format_type_be(exprtype),
-						format_type_be(returning->typid)),
-				 parser_coercion_errposition(pstate, location, expr)));
-
-	return res;
-}
-
-static Node *
-makeJsonConstructorExpr(ParseState *pstate, JsonConstructorType type,
-						List *args, Expr *fexpr, JsonReturning *returning,
-						bool unique, bool absent_on_null, int location)
-{
-	JsonConstructorExpr *jsctor = makeNode(JsonConstructorExpr);
-	Node	   *placeholder;
-	Node	   *coercion;
-	Oid			intermediate_typid =
-	returning->format->format_type == JS_FORMAT_JSONB ? JSONBOID : JSONOID;
-
-	jsctor->args = args;
-	jsctor->func = fexpr;
-	jsctor->type = type;
-	jsctor->returning = returning;
-	jsctor->unique = unique;
-	jsctor->absent_on_null = absent_on_null;
-	jsctor->location = location;
-
-	if (fexpr)
-		placeholder = makeCaseTestExpr((Node *) fexpr);
-	else
-	{
-		CaseTestExpr *cte = makeNode(CaseTestExpr);
-
-		cte->typeId = intermediate_typid;
-		cte->typeMod = -1;
-		cte->collation = InvalidOid;
-
-		placeholder = (Node *) cte;
-	}
-
-	coercion = coerceJsonFuncExpr(pstate, placeholder, returning, true);
-
-	if (coercion != placeholder)
-		jsctor->coercion = (Expr *) coercion;
-
-	return (Node *) jsctor;
-}
-
-/*
- * Transform JSON_OBJECT() constructor.
- *
- * JSON_OBJECT() is transformed into json[b]_build_object[_ext]() call
- * depending on the output JSON format. The first two arguments of
- * json[b]_build_object_ext() are absent_on_null and check_key_uniqueness.
- *
- * Then function call result is coerced to the target type.
- */
-static Node *
-transformJsonObjectConstructor(ParseState *pstate, JsonObjectConstructor *ctor)
-{
-	JsonReturning *returning;
-	List	   *args = NIL;
-
-	/* transform key-value pairs, if any */
-	if (ctor->exprs)
-	{
-		ListCell   *lc;
-
-		/* transform and append key-value arguments */
-		foreach(lc, ctor->exprs)
-		{
-			JsonKeyValue *kv = castNode(JsonKeyValue, lfirst(lc));
-			Node	   *key = transformExprRecurse(pstate, (Node *) kv->key);
-			Node	   *val = transformJsonValueExprDefault(pstate, kv->value);
-
-			args = lappend(args, key);
-			args = lappend(args, val);
-		}
-	}
-
-	returning = transformJsonConstructorOutput(pstate, ctor->output, args);
-
-	return makeJsonConstructorExpr(pstate, JSCTOR_JSON_OBJECT, args, NULL,
-								   returning, ctor->unique,
-								   ctor->absent_on_null, ctor->location);
-}
-
-/*
- * Transform JSON_ARRAY(query [FORMAT] [RETURNING] [ON NULL]) into
- *  (SELECT  JSON_ARRAYAGG(a  [FORMAT] [RETURNING] [ON NULL]) FROM (query) q(a))
- */
-static Node *
-transformJsonArrayQueryConstructor(ParseState *pstate,
-								   JsonArrayQueryConstructor *ctor)
-{
-	SubLink    *sublink = makeNode(SubLink);
-	SelectStmt *select = makeNode(SelectStmt);
-	RangeSubselect *range = makeNode(RangeSubselect);
-	Alias	   *alias = makeNode(Alias);
-	ResTarget  *target = makeNode(ResTarget);
-	JsonArrayAgg *agg = makeNode(JsonArrayAgg);
-	ColumnRef  *colref = makeNode(ColumnRef);
-	Query	   *query;
-	ParseState *qpstate;
-
-	/* Transform query only for counting target list entries. */
-	qpstate = make_parsestate(pstate);
-
-	query = transformStmt(qpstate, ctor->query);
-
-	if (count_nonjunk_tlist_entries(query->targetList) != 1)
-		ereport(ERROR,
-				(errcode(ERRCODE_SYNTAX_ERROR),
-				 errmsg("subquery must return only one column"),
-				 parser_errposition(pstate, ctor->location)));
-
-	free_parsestate(qpstate);
-
-	colref->fields = list_make2(makeString(pstrdup("q")),
-								makeString(pstrdup("a")));
-	colref->location = ctor->location;
-
-	agg->arg = makeJsonValueExpr((Expr *) colref, ctor->format);
-	agg->absent_on_null = ctor->absent_on_null;
-	agg->constructor = makeNode(JsonAggConstructor);
-	agg->constructor->agg_order = NIL;
-	agg->constructor->output = ctor->output;
-	agg->constructor->location = ctor->location;
-
-	target->name = NULL;
-	target->indirection = NIL;
-	target->val = (Node *) agg;
-	target->location = ctor->location;
-
-	alias->aliasname = pstrdup("q");
-	alias->colnames = list_make1(makeString(pstrdup("a")));
-
-	range->lateral = false;
-	range->subquery = ctor->query;
-	range->alias = alias;
-
-	select->targetList = list_make1(target);
-	select->fromClause = list_make1(range);
-
-	sublink->subLinkType = EXPR_SUBLINK;
-	sublink->subLinkId = 0;
-	sublink->testexpr = NULL;
-	sublink->operName = NIL;
-	sublink->subselect = (Node *) select;
-	sublink->location = ctor->location;
-
-	return transformExprRecurse(pstate, (Node *) sublink);
-}
-
-/*
- * Common code for JSON_OBJECTAGG and JSON_ARRAYAGG transformation.
- */
-static Node *
-transformJsonAggConstructor(ParseState *pstate, JsonAggConstructor *agg_ctor,
-							JsonReturning *returning, List *args,
-							const char *aggfn, Oid aggtype,
-							JsonConstructorType ctor_type,
-							bool unique, bool absent_on_null)
-{
-	Oid			aggfnoid;
-	Node	   *node;
-	Expr	   *aggfilter = agg_ctor->agg_filter ? (Expr *)
-	transformWhereClause(pstate, agg_ctor->agg_filter,
-						 EXPR_KIND_FILTER, "FILTER") : NULL;
-
-	aggfnoid = DatumGetInt32(DirectFunctionCall1(regprocin,
-												 CStringGetDatum(aggfn)));
-
-	if (agg_ctor->over)
-	{
-		/* window function */
-		WindowFunc *wfunc = makeNode(WindowFunc);
-
-		wfunc->winfnoid = aggfnoid;
-		wfunc->wintype = aggtype;
-		/* wincollid and inputcollid will be set by parse_collate.c */
-		wfunc->args = args;
-		/* winref will be set by transformWindowFuncCall */
-		wfunc->winstar = false;
-		wfunc->winagg = true;
-		wfunc->aggfilter = aggfilter;
-		wfunc->location = agg_ctor->location;
-
-		/*
-		 * ordered aggs not allowed in windows yet
-		 */
-		if (agg_ctor->agg_order != NIL)
-			ereport(ERROR,
-					(errcode(ERRCODE_FEATURE_NOT_SUPPORTED),
-					 errmsg("aggregate ORDER BY is not implemented for window functions"),
-					 parser_errposition(pstate, agg_ctor->location)));
-
-		/* parse_agg.c does additional window-func-specific processing */
-		transformWindowFuncCall(pstate, wfunc, agg_ctor->over);
-
-		node = (Node *) wfunc;
-	}
-	else
-	{
-		Aggref	   *aggref = makeNode(Aggref);
-
-		aggref->aggfnoid = aggfnoid;
-		aggref->aggtype = aggtype;
-
-		/* aggcollid and inputcollid will be set by parse_collate.c */
-		aggref->aggtranstype = InvalidOid;	/* will be set by planner */
-		/* aggargtypes will be set by transformAggregateCall */
-		/* aggdirectargs and args will be set by transformAggregateCall */
-		/* aggorder and aggdistinct will be set by transformAggregateCall */
-		aggref->aggfilter = aggfilter;
-		aggref->aggstar = false;
-		aggref->aggvariadic = false;
-		aggref->aggkind = AGGKIND_NORMAL;
-		/* agglevelsup will be set by transformAggregateCall */
-		aggref->aggsplit = AGGSPLIT_SIMPLE; /* planner might change this */
-		aggref->location = agg_ctor->location;
-
-		transformAggregateCall(pstate, aggref, args, agg_ctor->agg_order, false);
-
-		node = (Node *) aggref;
-	}
-
-	return makeJsonConstructorExpr(pstate, ctor_type, NIL, (Expr *) node,
-								   returning, unique, absent_on_null,
-								   agg_ctor->location);
-}
-
-/*
- * Transform JSON_OBJECTAGG() aggregate function.
- *
- * JSON_OBJECTAGG() is transformed into
- * json[b]_objectagg(key, value, absent_on_null, check_unique) call depending on
- * the output JSON format.  Then the function call result is coerced to the
- * target output type.
- */
-static Node *
-transformJsonObjectAgg(ParseState *pstate, JsonObjectAgg *agg)
-{
-	JsonReturning *returning;
-	Node	   *key;
-	Node	   *val;
-	List	   *args;
-	const char *aggfnname;
-	Oid			aggtype;
-
-	key = transformExprRecurse(pstate, (Node *) agg->arg->key);
-	val = transformJsonValueExprDefault(pstate, agg->arg->value);
-	args = list_make2(key, val);
-
-	returning = transformJsonConstructorOutput(pstate, agg->constructor->output,
-											   args);
-
-	if (returning->format->format_type == JS_FORMAT_JSONB)
-	{
-		if (agg->absent_on_null)
-			if (agg->unique)
-				aggfnname = "pg_catalog.jsonb_object_agg_unique_strict";	/* F_JSONB_OBJECT_AGG_UNIQUE_STRICT */
-			else
-				aggfnname = "pg_catalog.jsonb_object_agg_strict";	/* F_JSONB_OBJECT_AGG_STRICT */
-		else if (agg->unique)
-			aggfnname = "pg_catalog.jsonb_object_agg_unique";	/* F_JSONB_OBJECT_AGG_UNIQUE */
-		else
-			aggfnname = "pg_catalog.jsonb_object_agg";	/* F_JSONB_OBJECT_AGG */
-
-		aggtype = JSONBOID;
-	}
-	else
-	{
-		if (agg->absent_on_null)
-			if (agg->unique)
-				aggfnname = "pg_catalog.json_object_agg_unique_strict"; /* F_JSON_OBJECT_AGG_UNIQUE_STRICT */
-			else
-				aggfnname = "pg_catalog.json_object_agg_strict";	/* F_JSON_OBJECT_AGG_STRICT */
-		else if (agg->unique)
-			aggfnname = "pg_catalog.json_object_agg_unique";	/* F_JSON_OBJECT_AGG_UNIQUE */
-		else
-			aggfnname = "pg_catalog.json_object_agg";	/* F_JSON_OBJECT_AGG */
-
-		aggtype = JSONOID;
-	}
-
-	return transformJsonAggConstructor(pstate, agg->constructor, returning,
-									   args, aggfnname, aggtype,
-									   JSCTOR_JSON_OBJECTAGG,
-									   agg->unique, agg->absent_on_null);
-}
-
-/*
- * Transform JSON_ARRAYAGG() aggregate function.
- *
- * JSON_ARRAYAGG() is transformed into json[b]_agg[_strict]() call depending
- * on the output JSON format and absent_on_null.  Then the function call result
- * is coerced to the target output type.
- */
-static Node *
-transformJsonArrayAgg(ParseState *pstate, JsonArrayAgg *agg)
-{
-	JsonReturning *returning;
-	Node	   *arg;
-	const char *aggfnname;
-	Oid			aggtype;
-
-	arg = transformJsonValueExprDefault(pstate, agg->arg);
-
-	returning = transformJsonConstructorOutput(pstate, agg->constructor->output,
-											   list_make1(arg));
-
-	if (returning->format->format_type == JS_FORMAT_JSONB)
-	{
-		aggfnname = agg->absent_on_null ?
-			"pg_catalog.jsonb_agg_strict" : "pg_catalog.jsonb_agg";
-		aggtype = JSONBOID;
-	}
-	else
-	{
-		aggfnname = agg->absent_on_null ?
-			"pg_catalog.json_agg_strict" : "pg_catalog.json_agg";
-		aggtype = JSONOID;
-	}
-
-	return transformJsonAggConstructor(pstate, agg->constructor, returning,
-									   list_make1(arg), aggfnname, aggtype,
-									   JSCTOR_JSON_ARRAYAGG,
-									   false, agg->absent_on_null);
-}
-
-/*
- * Transform JSON_ARRAY() constructor.
- *
- * JSON_ARRAY() is transformed into json[b]_build_array[_ext]() call
- * depending on the output JSON format. The first argument of
- * json[b]_build_array_ext() is absent_on_null.
- *
- * Then function call result is coerced to the target type.
- */
-static Node *
-transformJsonArrayConstructor(ParseState *pstate, JsonArrayConstructor *ctor)
-{
-	JsonReturning *returning;
-	List	   *args = NIL;
-
-	/* transform element expressions, if any */
-	if (ctor->exprs)
-	{
-		ListCell   *lc;
-
-		/* transform and append element arguments */
-		foreach(lc, ctor->exprs)
-		{
-			JsonValueExpr *jsval = castNode(JsonValueExpr, lfirst(lc));
-			Node	   *val = transformJsonValueExprDefault(pstate, jsval);
-
-			args = lappend(args, val);
-		}
-	}
-
-	returning = transformJsonConstructorOutput(pstate, ctor->output, args);
-
-	return makeJsonConstructorExpr(pstate, JSCTOR_JSON_ARRAY, args, NULL,
-								   returning, false, ctor->absent_on_null,
-								   ctor->location);
-}
-
-static Node *
-transformJsonParseArg(ParseState *pstate, Node *jsexpr, JsonFormat *format,
-					  Oid *exprtype)
-{
-	Node	   *raw_expr = transformExprRecurse(pstate, jsexpr);
-	Node	   *expr = raw_expr;
-
-	*exprtype = exprType(expr);
-
-	/* prepare input document */
-	if (*exprtype == BYTEAOID)
-	{
-		JsonValueExpr *jve;
-
-		expr = makeCaseTestExpr(raw_expr);
-		expr = makeJsonByteaToTextConversion(expr, format, exprLocation(expr));
-		*exprtype = TEXTOID;
-
-		jve = makeJsonValueExpr((Expr *) raw_expr, format);
-
-		jve->formatted_expr = (Expr *) expr;
-		expr = (Node *) jve;
-	}
-	else
-	{
-		char		typcategory;
-		bool		typispreferred;
-
-		get_type_category_preferred(*exprtype, &typcategory, &typispreferred);
-
-		if (*exprtype == UNKNOWNOID || typcategory == TYPCATEGORY_STRING)
-		{
-			expr = coerce_to_target_type(pstate, (Node *) expr, *exprtype,
-										 TEXTOID, -1,
-										 COERCION_IMPLICIT,
-										 COERCE_IMPLICIT_CAST, -1);
-			*exprtype = TEXTOID;
-		}
-
-		if (format->encoding != JS_ENC_DEFAULT)
-			ereport(ERROR,
-					(errcode(ERRCODE_FEATURE_NOT_SUPPORTED),
-					 parser_errposition(pstate, format->location),
-					 errmsg("cannot use JSON FORMAT ENCODING clause for non-bytea input types")));
-	}
-
-	return expr;
-}
-
-/*
- * Transform IS JSON predicate.
- */
-static Node *
-transformJsonIsPredicate(ParseState *pstate, JsonIsPredicate *pred)
-{
-	Oid			exprtype;
-	Node	   *expr = transformJsonParseArg(pstate, pred->expr, pred->format,
-											 &exprtype);
-
-	/* make resulting expression */
-	if (exprtype != TEXTOID && exprtype != JSONOID && exprtype != JSONBOID)
-		ereport(ERROR,
-				(errcode(ERRCODE_DATATYPE_MISMATCH),
-				 errmsg("cannot use type %s in IS JSON predicate",
-						format_type_be(exprtype))));
-
-	/* This intentionally(?) drops the format clause. */
-	return makeJsonIsPredicate(expr, NULL, pred->item_type,
-							   pred->unique_keys, pred->location);
-}
-
-/*
- * Transform a JSON PASSING clause.
- */
-static void
-transformJsonPassingArgs(ParseState *pstate, JsonFormatType format, List *args,
-						 List **passing_values, List **passing_names)
-{
-	ListCell   *lc;
-
-	*passing_values = NIL;
-	*passing_names = NIL;
-
-	foreach(lc, args)
-	{
-		JsonArgument *arg = castNode(JsonArgument, lfirst(lc));
-		Node	   *expr = transformJsonValueExprExt(pstate, arg->val,
-													 format, true, InvalidOid);
-
-		assign_expr_collations(pstate, expr);
-
-		*passing_values = lappend(*passing_values, expr);
-		*passing_names = lappend(*passing_names, makeString(arg->name));
-	}
-}
-
-/*
- * Transform a JSON BEHAVIOR clause.
- */
-static JsonBehavior *
-transformJsonBehavior(ParseState *pstate, JsonBehavior *behavior,
-					  JsonBehaviorType default_behavior)
-{
-	JsonBehaviorType behavior_type = default_behavior;
-	Node	   *default_expr = NULL;
-
-	if (behavior)
-	{
-		behavior_type = behavior->btype;
-		if (behavior_type == JSON_BEHAVIOR_DEFAULT)
-			default_expr = transformExprRecurse(pstate, behavior->default_expr);
-	}
-	return makeJsonBehavior(behavior_type, default_expr);
-}
-
-/*
- * Common code for JSON_VALUE, JSON_QUERY, JSON_EXISTS transformation
- * into a JsonExpr node.
- */
-static JsonExpr *
-transformJsonExprCommon(ParseState *pstate, JsonFuncExpr *func)
-{
-	JsonExpr   *jsexpr = makeNode(JsonExpr);
-	Node	   *pathspec;
-	JsonFormatType format;
-
-	if (func->common->pathname && func->op != JSON_TABLE_OP)
-		ereport(ERROR,
-				(errcode(ERRCODE_SYNTAX_ERROR),
-				 errmsg("JSON_TABLE path name is not allowed here"),
-				 parser_errposition(pstate, func->location)));
-
-	jsexpr->location = func->location;
-	jsexpr->op = func->op;
-	jsexpr->formatted_expr = transformJsonValueExpr(pstate, func->common->expr);
-
-	assign_expr_collations(pstate, jsexpr->formatted_expr);
-
-	/* format is determined by context item type */
-	format = exprType(jsexpr->formatted_expr) == JSONBOID ? JS_FORMAT_JSONB : JS_FORMAT_JSON;
-
-	jsexpr->result_coercion = NULL;
-	jsexpr->omit_quotes = false;
-
-	jsexpr->format = func->common->expr->format;
-
-	pathspec = transformExprRecurse(pstate, func->common->pathspec);
-
-	jsexpr->path_spec =
-		coerce_to_target_type(pstate, pathspec, exprType(pathspec),
-							  JSONPATHOID, -1,
-							  COERCION_EXPLICIT, COERCE_IMPLICIT_CAST,
-							  exprLocation(pathspec));
-	if (!jsexpr->path_spec)
-		ereport(ERROR,
-				(errcode(ERRCODE_DATATYPE_MISMATCH),
-				 errmsg("JSON path expression must be type %s, not type %s",
-						"jsonpath", format_type_be(exprType(pathspec))),
-				 parser_errposition(pstate, exprLocation(pathspec))));
-
-	/* transform and coerce to json[b] passing arguments */
-	transformJsonPassingArgs(pstate, format, func->common->passing,
-							 &jsexpr->passing_values, &jsexpr->passing_names);
-
-	if (func->op != JSON_EXISTS_OP && func->op != JSON_TABLE_OP)
-		jsexpr->on_empty = transformJsonBehavior(pstate, func->on_empty,
-												 JSON_BEHAVIOR_NULL);
-
-	if (func->op == JSON_EXISTS_OP)
-		jsexpr->on_error = transformJsonBehavior(pstate, func->on_error,
-												 JSON_BEHAVIOR_FALSE);
-	else if (func->op == JSON_TABLE_OP)
-		jsexpr->on_error = transformJsonBehavior(pstate, func->on_error,
-												 JSON_BEHAVIOR_EMPTY);
-	else
-		jsexpr->on_error = transformJsonBehavior(pstate, func->on_error,
-												 JSON_BEHAVIOR_NULL);
-
-	return jsexpr;
-}
-
-/*
- * Assign default JSON returning type from the specified format or from
- * the context item type.
- */
-static void
-assignDefaultJsonReturningType(Node *context_item, JsonFormat *context_format,
-							   JsonReturning *ret)
-{
-	bool		is_jsonb;
-
-	ret->format = copyObject(context_format);
-
-	if (ret->format->format_type == JS_FORMAT_DEFAULT)
-		is_jsonb = exprType(context_item) == JSONBOID;
-	else
-		is_jsonb = ret->format->format_type == JS_FORMAT_JSONB;
-
-	ret->typid = is_jsonb ? JSONBOID : JSONOID;
-	ret->typmod = -1;
-}
-
-/*
- * Try to coerce expression to the output type or
- * use json_populate_type() for composite, array and domain types or
- * use coercion via I/O.
- */
-static JsonCoercion *
-coerceJsonExpr(ParseState *pstate, Node *expr, const JsonReturning *returning)
-{
-	char		typtype;
-	JsonCoercion *coercion = makeNode(JsonCoercion);
-
-	coercion->expr = coerceJsonFuncExpr(pstate, expr, returning, false);
-
-	if (coercion->expr)
-	{
-		if (coercion->expr == expr)
-			coercion->expr = NULL;
-
-		return coercion;
-	}
-
-	typtype = get_typtype(returning->typid);
-
-	if (returning->typid == RECORDOID ||
-		typtype == TYPTYPE_COMPOSITE ||
-		typtype == TYPTYPE_DOMAIN ||
-		type_is_array(returning->typid))
-		coercion->via_populate = true;
-	else
-		coercion->via_io = true;
-
-	return coercion;
-}
-
-/*
- * Transform a JSON output clause of JSON_VALUE and JSON_QUERY.
- */
-static void
-transformJsonFuncExprOutput(ParseState *pstate, JsonFuncExpr *func,
-							JsonExpr *jsexpr)
-{
-	Node	   *expr = jsexpr->formatted_expr;
-
-	jsexpr->returning = transformJsonOutput(pstate, func->output, false);
-
-	/* JSON_VALUE returns text by default */
-	if (func->op == JSON_VALUE_OP && !OidIsValid(jsexpr->returning->typid))
-	{
-		jsexpr->returning->typid = TEXTOID;
-		jsexpr->returning->typmod = -1;
-	}
-
-	if (OidIsValid(jsexpr->returning->typid))
-	{
-		JsonReturning ret;
-
-		if (func->op == JSON_VALUE_OP &&
-			jsexpr->returning->typid != JSONOID &&
-			jsexpr->returning->typid != JSONBOID)
-		{
-			/* Forced coercion via I/O for JSON_VALUE for non-JSON types */
-			jsexpr->result_coercion = makeNode(JsonCoercion);
-			jsexpr->result_coercion->expr = NULL;
-			jsexpr->result_coercion->via_io = true;
-			return;
-		}
-
-		assignDefaultJsonReturningType(jsexpr->formatted_expr, jsexpr->format, &ret);
-
-		if (ret.typid != jsexpr->returning->typid ||
-			ret.typmod != jsexpr->returning->typmod)
-		{
-			Node	   *placeholder = makeCaseTestExpr(expr);
-
-			Assert(((CaseTestExpr *) placeholder)->typeId == ret.typid);
-			Assert(((CaseTestExpr *) placeholder)->typeMod == ret.typmod);
-
-			jsexpr->result_coercion = coerceJsonExpr(pstate, placeholder,
-													 jsexpr->returning);
-		}
-	}
-	else
-		assignDefaultJsonReturningType(jsexpr->formatted_expr, jsexpr->format,
-									   jsexpr->returning);
-}
-
-/*
- * Coerce an expression in JSON DEFAULT behavior to the target output type.
- */
-static Node *
-coerceDefaultJsonExpr(ParseState *pstate, JsonExpr *jsexpr, Node *defexpr)
-{
-	int			location;
-	Oid			exprtype;
-
-	if (!defexpr)
-		return NULL;
-
-	exprtype = exprType(defexpr);
-	location = exprLocation(defexpr);
-
-	if (location < 0)
-		location = jsexpr->location;
-
-	defexpr = coerce_to_target_type(pstate,
-									defexpr,
-									exprtype,
-									jsexpr->returning->typid,
-									jsexpr->returning->typmod,
-									COERCION_EXPLICIT,
-									COERCE_IMPLICIT_CAST,
-									location);
-
-	if (!defexpr)
-		ereport(ERROR,
-				(errcode(ERRCODE_CANNOT_COERCE),
-				 errmsg("cannot cast DEFAULT expression type %s to %s",
-						format_type_be(exprtype),
-						format_type_be(jsexpr->returning->typid)),
-				 parser_errposition(pstate, location)));
-
-	return defexpr;
-}
-
-/*
- * Initialize SQL/JSON item coercion from the SQL type "typid" to the target
- * "returning" type.
- */
-static JsonCoercion *
-initJsonItemCoercion(ParseState *pstate, Oid typid,
-					 const JsonReturning *returning)
-{
-	Node	   *expr;
-
-	if (typid == UNKNOWNOID)
-	{
-		expr = (Node *) makeNullConst(UNKNOWNOID, -1, InvalidOid);
-	}
-	else
-	{
-		CaseTestExpr *placeholder = makeNode(CaseTestExpr);
-
-		placeholder->typeId = typid;
-		placeholder->typeMod = -1;
-		placeholder->collation = InvalidOid;
-
-		expr = (Node *) placeholder;
-	}
-
-	return coerceJsonExpr(pstate, expr, returning);
-}
-
-static void
-initJsonItemCoercions(ParseState *pstate, JsonItemCoercions *coercions,
-					  const JsonReturning *returning, Oid contextItemTypeId)
-{
-	struct
-	{
-		JsonCoercion **coercion;
-		Oid			typid;
-	}		   *p,
-				coercionTypids[] =
-	{
-		{&coercions->null, UNKNOWNOID},
-		{&coercions->string, TEXTOID},
-		{&coercions->numeric, NUMERICOID},
-		{&coercions->boolean, BOOLOID},
-		{&coercions->date, DATEOID},
-		{&coercions->time, TIMEOID},
-		{&coercions->timetz, TIMETZOID},
-		{&coercions->timestamp, TIMESTAMPOID},
-		{&coercions->timestamptz, TIMESTAMPTZOID},
-		{&coercions->composite, contextItemTypeId},
-		{NULL, InvalidOid}
-	};
-
-	for (p = coercionTypids; p->coercion; p++)
-		*p->coercion = initJsonItemCoercion(pstate, p->typid, returning);
-}
-
-/*
- * Transform JSON_VALUE, JSON_QUERY, JSON_EXISTS functions into a JsonExpr node.
- */
-static Node *
-transformJsonFuncExpr(ParseState *pstate, JsonFuncExpr *func)
-{
-	JsonExpr   *jsexpr = transformJsonExprCommon(pstate, func);
-	const char *func_name = NULL;
-	Node	   *contextItemExpr = jsexpr->formatted_expr;
-
-	switch (func->op)
-	{
-		case JSON_VALUE_OP:
-			func_name = "JSON_VALUE";
-
-			transformJsonFuncExprOutput(pstate, func, jsexpr);
-
-			jsexpr->returning->format->format_type = JS_FORMAT_DEFAULT;
-			jsexpr->returning->format->encoding = JS_ENC_DEFAULT;
-
-			jsexpr->on_empty->default_expr =
-				coerceDefaultJsonExpr(pstate, jsexpr,
-									  jsexpr->on_empty->default_expr);
-
-			jsexpr->on_error->default_expr =
-				coerceDefaultJsonExpr(pstate, jsexpr,
-									  jsexpr->on_error->default_expr);
-
-			jsexpr->coercions = makeNode(JsonItemCoercions);
-			initJsonItemCoercions(pstate, jsexpr->coercions, jsexpr->returning,
-								  exprType(contextItemExpr));
-
-			break;
-
-		case JSON_QUERY_OP:
-			func_name = "JSON_QUERY";
-
-			transformJsonFuncExprOutput(pstate, func, jsexpr);
-
-			jsexpr->on_empty->default_expr =
-				coerceDefaultJsonExpr(pstate, jsexpr,
-									  jsexpr->on_empty->default_expr);
-
-			jsexpr->on_error->default_expr =
-				coerceDefaultJsonExpr(pstate, jsexpr,
-									  jsexpr->on_error->default_expr);
-
-			jsexpr->wrapper = func->wrapper;
-			jsexpr->omit_quotes = func->omit_quotes;
-
-			break;
-
-		case JSON_EXISTS_OP:
-			func_name = "JSON_EXISTS";
-
-			jsexpr->returning = transformJsonOutput(pstate, func->output, false);
-
-			jsexpr->returning->format->format_type = JS_FORMAT_DEFAULT;
-			jsexpr->returning->format->encoding = JS_ENC_DEFAULT;
-
-			if (!OidIsValid(jsexpr->returning->typid))
-			{
-				jsexpr->returning->typid = BOOLOID;
-				jsexpr->returning->typmod = -1;
-			}
-			else if (jsexpr->returning->typid != BOOLOID)
-			{
-				CaseTestExpr *placeholder = makeNode(CaseTestExpr);
-				int			location = exprLocation((Node *) jsexpr);
-
-				placeholder->typeId = BOOLOID;
-				placeholder->typeMod = -1;
-				placeholder->collation = InvalidOid;
-
-				jsexpr->result_coercion = makeNode(JsonCoercion);
-				jsexpr->result_coercion->expr =
-					coerce_to_target_type(pstate, (Node *) placeholder, BOOLOID,
-										  jsexpr->returning->typid,
-										  jsexpr->returning->typmod,
-										  COERCION_EXPLICIT,
-										  COERCE_IMPLICIT_CAST,
-										  location);
-
-				if (!jsexpr->result_coercion->expr)
-					ereport(ERROR,
-							(errcode(ERRCODE_CANNOT_COERCE),
-							 errmsg("cannot cast type %s to %s",
-									format_type_be(BOOLOID),
-									format_type_be(jsexpr->returning->typid)),
-							 parser_coercion_errposition(pstate, location, (Node *) jsexpr)));
-
-				if (jsexpr->result_coercion->expr == (Node *) placeholder)
-					jsexpr->result_coercion->expr = NULL;
-			}
-			break;
-
-		case JSON_TABLE_OP:
-			jsexpr->returning = makeNode(JsonReturning);
-			jsexpr->returning->format = makeJsonFormat(JS_FORMAT_DEFAULT, JS_ENC_DEFAULT, -1);
-			jsexpr->returning->typid = exprType(contextItemExpr);
-			jsexpr->returning->typmod = -1;
-
-			if (jsexpr->returning->typid != JSONBOID)
-				ereport(ERROR,
-						(errcode(ERRCODE_FEATURE_NOT_SUPPORTED),
-						 errmsg("JSON_TABLE() is not yet implemented for the json type"),
-						 errhint("Try casting the argument to jsonb"),
-						 parser_errposition(pstate, func->location)));
-
-			break;
-	}
-
-	if (exprType(contextItemExpr) != JSONBOID)
-		ereport(ERROR,
-				(errcode(ERRCODE_FEATURE_NOT_SUPPORTED),
-				 errmsg("%s() is not yet implemented for the json type", func_name),
-				 errhint("Try casting the argument to jsonb"),
-				 parser_errposition(pstate, func->location)));
-
-	return (Node *) jsexpr;
-}
-
-static JsonReturning *
-transformJsonConstructorRet(ParseState *pstate, JsonOutput *output, const char *fname)
-{
-	JsonReturning *returning;
-
-	if (output)
-	{
-		returning = transformJsonOutput(pstate, output, false);
-
-		Assert(OidIsValid(returning->typid));
-
-		if (returning->typid != JSONOID && returning->typid != JSONBOID)
-			ereport(ERROR,
-					(errcode(ERRCODE_DATATYPE_MISMATCH),
-					 errmsg("cannot use RETURNING type %s in %s",
-							format_type_be(returning->typid), fname),
-					 parser_errposition(pstate, output->typeName->location)));
-	}
-	else
-	{
-		Oid			targettype = JSONOID;
-		JsonFormatType format = JS_FORMAT_JSON;
-
-		returning = makeNode(JsonReturning);
-		returning->format = makeJsonFormat(format, JS_ENC_DEFAULT, -1);
-		returning->typid = targettype;
-		returning->typmod = -1;
-	}
-
-	return returning;
-}
-
-/*
- * Transform a JSON() expression.
- */
-static Node *
-transformJsonParseExpr(ParseState *pstate, JsonParseExpr *jsexpr)
-{
-	JsonReturning *returning = transformJsonConstructorRet(pstate, jsexpr->output,
-														   "JSON()");
-	Node	   *arg;
-
-	if (jsexpr->unique_keys)
-	{
-		/*
-		 * Coerce string argument to text and then to json[b] in the executor
-		 * node with key uniqueness check.
-		 */
-		JsonValueExpr *jve = jsexpr->expr;
-		Oid			arg_type;
-
-		arg = transformJsonParseArg(pstate, (Node *) jve->raw_expr, jve->format,
-									&arg_type);
-
-		if (arg_type != TEXTOID)
-			ereport(ERROR,
-					(errcode(ERRCODE_DATATYPE_MISMATCH),
-					 errmsg("cannot use non-string types with WITH UNIQUE KEYS clause"),
-					 parser_errposition(pstate, jsexpr->location)));
-	}
-	else
-	{
-		/*
-		 * Coerce argument to target type using CAST for compatibility with PG
-		 * function-like CASTs.
-		 */
-		arg = transformJsonValueExprExt(pstate, jsexpr->expr, JS_FORMAT_JSON,
-										false, returning->typid);
-	}
-
-	return makeJsonConstructorExpr(pstate, JSCTOR_JSON_PARSE, list_make1(arg), NULL,
-								   returning, jsexpr->unique_keys, false,
-								   jsexpr->location);
-}
-
-/*
- * Transform a JSON_SCALAR() expression.
- */
-static Node *
-transformJsonScalarExpr(ParseState *pstate, JsonScalarExpr *jsexpr)
-{
-	Node	   *arg = transformExprRecurse(pstate, (Node *) jsexpr->expr);
-	JsonReturning *returning = transformJsonConstructorRet(pstate, jsexpr->output,
-														   "JSON_SCALAR()");
-
-	if (exprType(arg) == UNKNOWNOID)
-		arg = coerce_to_specific_type(pstate, arg, TEXTOID, "JSON_SCALAR");
-
-	return makeJsonConstructorExpr(pstate, JSCTOR_JSON_SCALAR, list_make1(arg), NULL,
-								   returning, false, false, jsexpr->location);
-}
-
-/*
- * Transform a JSON_SERIALIZE() expression.
- */
-static Node *
-transformJsonSerializeExpr(ParseState *pstate, JsonSerializeExpr *expr)
-{
-	Node	   *arg = transformJsonValueExpr(pstate, expr->expr);
-	JsonReturning *returning;
-
-	if (expr->output)
-		returning = transformJsonOutput(pstate, expr->output, true);
-	else
-	{
-		/* RETURNING TEXT FORMAT JSON is by default */
-		returning = makeNode(JsonReturning);
-		returning->format = makeJsonFormat(JS_FORMAT_JSON, JS_ENC_DEFAULT, -1);
-		returning->typid = TEXTOID;
-		returning->typmod = -1;
-	}
-
-	return makeJsonConstructorExpr(pstate, JSCTOR_JSON_SERIALIZE, list_make1(arg),
-								   NULL, returning, false, false, expr->location);
-=======
->>>>>>> c5dc80c1
 }