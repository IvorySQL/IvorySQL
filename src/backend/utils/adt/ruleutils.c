--- conflicted
+++ resolved
@@ -56,11 +56,8 @@
 #include "parser/parse_func.h"
 #include "parser/parse_node.h"
 #include "parser/parse_oper.h"
-<<<<<<< HEAD
 #include "parser/parse_type.h"
-=======
 #include "parser/parse_relation.h"
->>>>>>> cec2754f
 #include "parser/parser.h"
 #include "parser/parsetree.h"
 #include "rewrite/rewriteHandler.h"
@@ -506,15 +503,8 @@
 static text *string_to_text(char *str);
 static char *flatten_reloptions(Oid relid);
 static void get_reloptions(StringInfo buf, Datum reloptions);
-<<<<<<< HEAD
 static void get_function_arguments(FunctionParameter *funcparam,
 								   deparse_context *context);
-static void get_json_path_spec(Node *path_spec, deparse_context *context,
-							   bool showimplicit);
-static void get_json_table_columns(TableFunc *tf, JsonTableParent *node,
-								   deparse_context *context, bool showimplicit);
-=======
->>>>>>> cec2754f
 
 #define only_marker(rte)  ((rte)->inh ? "" : "ONLY ")
 
