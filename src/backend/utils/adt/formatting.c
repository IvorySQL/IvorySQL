/* -----------------------------------------------------------------------
 * formatting.c
 *
 * src/backend/utils/adt/formatting.c
 *
 *
 *	 Portions Copyright (c) 1999-2022, PostgreSQL Global Development Group
 *
 *
 *	 TO_CHAR(); TO_TIMESTAMP(); TO_DATE(); TO_NUMBER();
 *
 *	 The PostgreSQL routines for a timestamp/int/float/numeric formatting,
 *	 inspired by the Oracle TO_CHAR() / TO_DATE() / TO_NUMBER() routines.
 *
 *
 *	 Cache & Memory:
 *	Routines use (itself) internal cache for format pictures.
 *
 *	The cache uses a static buffer and is persistent across transactions.  If
 *	the format-picture is bigger than the cache buffer, the parser is called
 *	always.
 *
 *	 NOTE for Number version:
 *	All in this version is implemented as keywords ( => not used
 *	suffixes), because a format picture is for *one* item (number)
 *	only. It not is as a timestamp version, where each keyword (can)
 *	has suffix.
 *
 *	 NOTE for Timestamp routines:
 *	In this module the POSIX 'struct tm' type is *not* used, but rather
 *	PgSQL type, which has tm_mon based on one (*non* zero) and
 *	year *not* based on 1900, but is used full year number.
 *	Module supports AD / BC / AM / PM.
 *
 *	Supported types for to_char():
 *
 *		Timestamp, Numeric, int4, int8, float4, float8
 *
 *	Supported types for reverse conversion:
 *
 *		Timestamp	- to_timestamp()
 *		Date		- to_date()
 *		Numeric		- to_number()
 *
 *
 *	Karel Zak
 *
 * TODO
 *	- better number building (formatting) / parsing, now it isn't
 *		  ideal code
 *	- use Assert()
 *	- add support for roman number to standard number conversion
 *	- add support for number spelling
 *	- add support for string to string formatting (we must be better
 *	  than Oracle :-),
 *		to_char('Hello', 'X X X X X') -> 'H e l l o'
 *
 * -----------------------------------------------------------------------
 */

#ifdef DEBUG_TO_FROM_CHAR
#define DEBUG_elog_output	DEBUG3
#endif

#include "postgres.h"

#include <ctype.h>
#include <unistd.h>
#include <math.h>
#include <float.h>
#include <limits.h>

/*
 * towlower() and friends should be in <wctype.h>, but some pre-C99 systems
 * declare them in <wchar.h>, so include that too.
 */
#include <wchar.h>
#ifdef HAVE_WCTYPE_H
#include <wctype.h>
#endif

#ifdef USE_ICU
#include <unicode/ustring.h>
#endif

#include "catalog/pg_collation.h"
#include "catalog/pg_type.h"
#include "mb/pg_wchar.h"
#include "parser/scansup.h"
#include "utils/builtins.h"
#include "utils/date.h"
#include "utils/datetime.h"
#include "utils/float.h"
#include "utils/formatting.h"
#include "utils/memutils.h"
#include "utils/numeric.h"
#include "utils/pg_locale.h"
#include "utils/varlena.h"
#include "utils/guc.h"
#include <time.h>

/* ----------
 * Convenience macros for error handling
 * ----------
 *
 * Two macros below help to handle errors in functions that take
 * 'bool *have_error' argument.  When this argument is not NULL, it's expected
 * that function will suppress ereports when possible.  Instead it should
 * return some default value and set *have_error flag.
 *
 * RETURN_ERROR() macro intended to wrap ereport() calls.  When have_error
 * function argument is not NULL, then instead of ereport'ing we set
 * *have_error flag and go to on_error label.  It's supposed that jump
 * resources will be freed and some 'default' value returned.
 *
 * CHECK_ERROR() jumps on_error label when *have_error flag is defined and set.
 * It's supposed to be used for immediate exit from the function on error
 * after call of another function with 'bool *have_error' argument.
 */
#define RETURN_ERROR(throw_error) \
do { \
	if (have_error) \
	{ \
		*have_error = true; \
		goto on_error; \
	} \
	else \
	{ \
		throw_error; \
	} \
} while (0)

#define CHECK_ERROR \
do { \
	if (have_error && *have_error) \
		goto on_error; \
} while (0)

/* ----------
 * Routines flags
 * ----------
 */
#define DCH_FLAG		0x1		/* DATE-TIME flag	*/
#define NUM_FLAG		0x2		/* NUMBER flag	*/
#define STD_FLAG		0x4		/* STANDARD flag	*/

/* ----------
 * KeyWord Index (ascii from position 32 (' ') to 126 (~))
 * ----------
 */
#define KeyWord_INDEX_SIZE		('~' - ' ')
#define KeyWord_INDEX_FILTER(_c)	((_c) <= ' ' || (_c) >= '~' ? 0 : 1)

/* ----------
 * Maximal length of one node
 * ----------
 */
#define DCH_MAX_ITEM_SIZ	   12	/* max localized day name		*/
#define NUM_MAX_ITEM_SIZ		8	/* roman number (RN has 15 chars)	*/


/* ----------
 * Format parser structs
 * ----------
 */
typedef struct
{
	const char *name;			/* suffix string		*/
	int			len,			/* suffix length		*/
				id,				/* used in node->suffix */
				type;			/* prefix / postfix		*/
} KeySuffix;

/* ----------
 * FromCharDateMode
 * ----------
 *
 * This value is used to nominate one of several distinct (and mutually
 * exclusive) date conventions that a keyword can belong to.
 */
typedef enum
{
	FROM_CHAR_DATE_NONE = 0,	/* Value does not affect date mode. */
	FROM_CHAR_DATE_GREGORIAN,	/* Gregorian (day, month, year) style date */
	FROM_CHAR_DATE_ISOWEEK		/* ISO 8601 week date */
} FromCharDateMode;

typedef struct
{
	const char *name;
	int			len;
	int			id;
	bool		is_digit;
	FromCharDateMode date_mode;
} KeyWord;

typedef struct
{
	uint8		type;			/* NODE_TYPE_XXX, see below */
	char		character[MAX_MULTIBYTE_CHAR_LEN + 1];	/* if type is CHAR */
	uint8		suffix;			/* keyword prefix/suffix code, if any */
	const KeyWord *key;			/* if type is ACTION */
} FormatNode;

#define NODE_TYPE_END		1
#define NODE_TYPE_ACTION	2
#define NODE_TYPE_CHAR		3
#define NODE_TYPE_SEPARATOR	4
#define NODE_TYPE_SPACE		5

#define SUFFTYPE_PREFIX		1
#define SUFFTYPE_POSTFIX	2

#define CLOCK_24_HOUR		0
#define CLOCK_12_HOUR		1


/* ----------
 * Full months
 * ----------
 */
static const char *const months_full[] = {
	"January", "February", "March", "April", "May", "June", "July",
	"August", "September", "October", "November", "December", NULL
};

static const char *const days_short[] = {
	"Sun", "Mon", "Tue", "Wed", "Thu", "Fri", "Sat", NULL
};

/* ----------
 * AD / BC
 * ----------
 *	There is no 0 AD.  Years go from 1 BC to 1 AD, so we make it
 *	positive and map year == -1 to year zero, and shift all negative
 *	years up one.  For interval years, we just return the year.
 */
#define ADJUST_YEAR(year, is_interval)	((is_interval) ? (year) : ((year) <= 0 ? -((year) - 1) : (year)))

#define A_D_STR		"A.D."
#define a_d_STR		"a.d."
#define AD_STR		"AD"
#define ad_STR		"ad"

#define B_C_STR		"B.C."
#define b_c_STR		"b.c."
#define BC_STR		"BC"
#define bc_STR		"bc"

/*
 * AD / BC strings for seq_search.
 *
 * These are given in two variants, a long form with periods and a standard
 * form without.
 *
 * The array is laid out such that matches for AD have an even index, and
 * matches for BC have an odd index.  So the boolean value for BC is given by
 * taking the array index of the match, modulo 2.
 */
static const char *const adbc_strings[] = {ad_STR, bc_STR, AD_STR, BC_STR, NULL};
static const char *const adbc_strings_long[] = {a_d_STR, b_c_STR, A_D_STR, B_C_STR, NULL};

/* ----------
 * AM / PM
 * ----------
 */
#define A_M_STR		"A.M."
#define a_m_STR		"a.m."
#define AM_STR		"AM"
#define am_STR		"am"

#define P_M_STR		"P.M."
#define p_m_STR		"p.m."
#define PM_STR		"PM"
#define pm_STR		"pm"

/*
 * AM / PM strings for seq_search.
 *
 * These are given in two variants, a long form with periods and a standard
 * form without.
 *
 * The array is laid out such that matches for AM have an even index, and
 * matches for PM have an odd index.  So the boolean value for PM is given by
 * taking the array index of the match, modulo 2.
 */
static const char *const ampm_strings[] = {am_STR, pm_STR, AM_STR, PM_STR, NULL};
static const char *const ampm_strings_long[] = {a_m_STR, p_m_STR, A_M_STR, P_M_STR, NULL};

/* ----------
 * Months in roman-numeral
 * (Must be in reverse order for seq_search (in FROM_CHAR), because
 *	'VIII' must have higher precedence than 'V')
 * ----------
 */
static const char *const rm_months_upper[] =
{"XII", "XI", "X", "IX", "VIII", "VII", "VI", "V", "IV", "III", "II", "I", NULL};

static const char *const rm_months_lower[] =
{"xii", "xi", "x", "ix", "viii", "vii", "vi", "v", "iv", "iii", "ii", "i", NULL};

/* ----------
 * Roman numbers
 * ----------
 */
static const char *const rm1[] = {"I", "II", "III", "IV", "V", "VI", "VII", "VIII", "IX", NULL};
static const char *const rm10[] = {"X", "XX", "XXX", "XL", "L", "LX", "LXX", "LXXX", "XC", NULL};
static const char *const rm100[] = {"C", "CC", "CCC", "CD", "D", "DC", "DCC", "DCCC", "CM", NULL};

/* ----------
 * Ordinal postfixes
 * ----------
 */
static const char *const numTH[] = {"ST", "ND", "RD", "TH", NULL};
static const char *const numth[] = {"st", "nd", "rd", "th", NULL};

/* ----------
 * Flags & Options:
 * ----------
 */
#define TH_UPPER		1
#define TH_LOWER		2

/* ----------
 * Number description struct
 * ----------
 */
typedef struct
{
	int			pre,			/* (count) numbers before decimal */
				post,			/* (count) numbers after decimal  */
				lsign,			/* want locales sign		  */
				flag,			/* number parameters		  */
				pre_lsign_num,	/* tmp value for lsign		  */
				multi,			/* multiplier for 'V'		  */
				zero_start,		/* position of first zero	  */
				zero_end,		/* position of last zero	  */
				need_locale;	/* needs it locale		  */
} NUMDesc;

/* ----------
 * Flags for NUMBER version
 * ----------
 */
#define NUM_F_DECIMAL		(1 << 1)
#define NUM_F_LDECIMAL		(1 << 2)
#define NUM_F_ZERO			(1 << 3)
#define NUM_F_BLANK			(1 << 4)
#define NUM_F_FILLMODE		(1 << 5)
#define NUM_F_LSIGN			(1 << 6)
#define NUM_F_BRACKET		(1 << 7)
#define NUM_F_MINUS			(1 << 8)
#define NUM_F_PLUS			(1 << 9)
#define NUM_F_ROMAN			(1 << 10)
#define NUM_F_MULTI			(1 << 11)
#define NUM_F_PLUS_POST		(1 << 12)
#define NUM_F_MINUS_POST	(1 << 13)
#define NUM_F_EEEE			(1 << 14)

#define NUM_LSIGN_PRE	(-1)
#define NUM_LSIGN_POST	1
#define NUM_LSIGN_NONE	0

/* ----------
 * Tests
 * ----------
 */
#define IS_DECIMAL(_f)	((_f)->flag & NUM_F_DECIMAL)
#define IS_LDECIMAL(_f) ((_f)->flag & NUM_F_LDECIMAL)
#define IS_ZERO(_f) ((_f)->flag & NUM_F_ZERO)
#define IS_BLANK(_f)	((_f)->flag & NUM_F_BLANK)
#define IS_FILLMODE(_f) ((_f)->flag & NUM_F_FILLMODE)
#define IS_BRACKET(_f)	((_f)->flag & NUM_F_BRACKET)
#define IS_MINUS(_f)	((_f)->flag & NUM_F_MINUS)
#define IS_LSIGN(_f)	((_f)->flag & NUM_F_LSIGN)
#define IS_PLUS(_f) ((_f)->flag & NUM_F_PLUS)
#define IS_ROMAN(_f)	((_f)->flag & NUM_F_ROMAN)
#define IS_MULTI(_f)	((_f)->flag & NUM_F_MULTI)
#define IS_EEEE(_f)		((_f)->flag & NUM_F_EEEE)

/* ----------
 * Format picture cache
 *
 * We will cache datetime format pictures up to DCH_CACHE_SIZE bytes long;
 * likewise number format pictures up to NUM_CACHE_SIZE bytes long.
 *
 * For simplicity, the cache entries are fixed-size, so they allow for the
 * worst case of a FormatNode for each byte in the picture string.
 *
 * The CACHE_SIZE constants are computed to make sizeof(DCHCacheEntry) and
 * sizeof(NUMCacheEntry) be powers of 2, or just less than that, so that
 * we don't waste too much space by palloc'ing them individually.  Be sure
 * to adjust those macros if you add fields to those structs.
 *
 * The max number of entries in each cache is DCH_CACHE_ENTRIES
 * resp. NUM_CACHE_ENTRIES.
 * ----------
 */
#define DCH_CACHE_OVERHEAD \
	MAXALIGN(sizeof(bool) + sizeof(int))
#define NUM_CACHE_OVERHEAD \
	MAXALIGN(sizeof(bool) + sizeof(int) + sizeof(NUMDesc))

#define DCH_CACHE_SIZE \
	((2048 - DCH_CACHE_OVERHEAD) / (sizeof(FormatNode) + sizeof(char)) - 1)
#define NUM_CACHE_SIZE \
	((1024 - NUM_CACHE_OVERHEAD) / (sizeof(FormatNode) + sizeof(char)) - 1)

#define DCH_CACHE_ENTRIES	20
#define NUM_CACHE_ENTRIES	20

typedef struct
{
	FormatNode	format[DCH_CACHE_SIZE + 1];
	char		str[DCH_CACHE_SIZE + 1];
	bool		std;
	bool		valid;
	int			age;
} DCHCacheEntry;

typedef struct
{
	FormatNode	format[NUM_CACHE_SIZE + 1];
	char		str[NUM_CACHE_SIZE + 1];
	bool		valid;
	int			age;
	NUMDesc		Num;
} NUMCacheEntry;

/* global cache for date/time format pictures */
static DCHCacheEntry *DCHCache[DCH_CACHE_ENTRIES];
static int	n_DCHCache = 0;		/* current number of entries */
static int	DCHCounter = 0;		/* aging-event counter */

/* global cache for number format pictures */
static NUMCacheEntry *NUMCache[NUM_CACHE_ENTRIES];
static int	n_NUMCache = 0;		/* current number of entries */
static int	NUMCounter = 0;		/* aging-event counter */

/* ----------
 * For char->date/time conversion
 * ----------
 */
typedef struct
{
	FromCharDateMode mode;
	int			hh,
				pm,
				mi,
				ss,
				ssss,
				d,				/* stored as 1-7, Sunday = 1, 0 means missing */
				dd,
				ddd,
				mm,
				ms,
				year,
				bc,
				ww,
				w,
				cc,
				j,
				us,
				yysz,			/* is it YY or YYYY ? */
				clock,			/* 12 or 24 hour clock? */
				tzsign,			/* +1, -1 or 0 if timezone info is absent */
				tzh,
				tzm,
				ff;				/* fractional precision */
} TmFromChar;

#define ZERO_tmfc(_X) memset(_X, 0, sizeof(TmFromChar))

/* ----------
 * Debug
 * ----------
 */
#ifdef DEBUG_TO_FROM_CHAR
#define DEBUG_TMFC(_X) \
		elog(DEBUG_elog_output, "TMFC:\nmode %d\nhh %d\npm %d\nmi %d\nss %d\nssss %d\nd %d\ndd %d\nddd %d\nmm %d\nms: %d\nyear %d\nbc %d\nww %d\nw %d\ncc %d\nj %d\nus: %d\nyysz: %d\nclock: %d", \
			(_X)->mode, (_X)->hh, (_X)->pm, (_X)->mi, (_X)->ss, (_X)->ssss, \
			(_X)->d, (_X)->dd, (_X)->ddd, (_X)->mm, (_X)->ms, (_X)->year, \
			(_X)->bc, (_X)->ww, (_X)->w, (_X)->cc, (_X)->j, (_X)->us, \
			(_X)->yysz, (_X)->clock)
#define DEBUG_TM(_X) \
		elog(DEBUG_elog_output, "TM:\nsec %d\nyear %d\nmin %d\nwday %d\nhour %d\nyday %d\nmday %d\nnisdst %d\nmon %d\n",\
			(_X)->tm_sec, (_X)->tm_year,\
			(_X)->tm_min, (_X)->tm_wday, (_X)->tm_hour, (_X)->tm_yday,\
			(_X)->tm_mday, (_X)->tm_isdst, (_X)->tm_mon)
#else
#define DEBUG_TMFC(_X)
#define DEBUG_TM(_X)
#endif

/* ----------
 * Datetime to char conversion
 *
 * To support intervals as well as timestamps, we use a custom "tm" struct
 * that is almost like struct pg_tm, but has a 64-bit tm_hour field.
 * We omit the tm_isdst and tm_zone fields, which are not used here.
 * ----------
 */
struct fmt_tm
{
	int			tm_sec;
	int			tm_min;
	int64		tm_hour;
	int			tm_mday;
	int			tm_mon;
	int			tm_year;
	int			tm_wday;
	int			tm_yday;
	long int	tm_gmtoff;
};

typedef struct TmToChar
{
	struct fmt_tm tm;			/* almost the classic 'tm' struct */
	fsec_t		fsec;			/* fractional seconds */
	const char *tzn;			/* timezone */
} TmToChar;

#define tmtcTm(_X)	(&(_X)->tm)
#define tmtcTzn(_X) ((_X)->tzn)
#define tmtcFsec(_X)	((_X)->fsec)

/* Note: this is used to copy pg_tm to fmt_tm, so not quite a bitwise copy */
#define COPY_tm(_DST, _SRC) \
do {	\
	(_DST)->tm_sec = (_SRC)->tm_sec; \
	(_DST)->tm_min = (_SRC)->tm_min; \
	(_DST)->tm_hour = (_SRC)->tm_hour; \
	(_DST)->tm_mday = (_SRC)->tm_mday; \
	(_DST)->tm_mon = (_SRC)->tm_mon; \
	(_DST)->tm_year = (_SRC)->tm_year; \
	(_DST)->tm_wday = (_SRC)->tm_wday; \
	(_DST)->tm_yday = (_SRC)->tm_yday; \
	(_DST)->tm_gmtoff = (_SRC)->tm_gmtoff; \
} while(0)

/* Caution: this is used to zero both pg_tm and fmt_tm structs */
#define ZERO_tm(_X) \
do {	\
	memset(_X, 0, sizeof(*(_X))); \
	(_X)->tm_mday = (_X)->tm_mon = 1; \
} while(0)

#define ZERO_tmtc(_X) \
do { \
	ZERO_tm( tmtcTm(_X) ); \
	tmtcFsec(_X) = 0; \
	tmtcTzn(_X) = NULL; \
} while(0)

/*
 *	to_char(time) appears to to_char() as an interval, so this check
 *	is really for interval and time data types.
 */
#define INVALID_FOR_INTERVAL  \
do { \
	if (is_interval) \
		ereport(ERROR, \
				(errcode(ERRCODE_INVALID_DATETIME_FORMAT), \
				 errmsg("invalid format specification for an interval value"), \
				 errhint("Intervals are not tied to specific calendar dates."))); \
} while(0)

/*****************************************************************************
 *			KeyWord definitions
 *****************************************************************************/

/* ----------
 * Suffixes (FormatNode.suffix is an OR of these codes)
 * ----------
 */
#define DCH_S_FM	0x01
#define DCH_S_TH	0x02
#define DCH_S_th	0x04
#define DCH_S_SP	0x08
#define DCH_S_TM	0x10

/* ----------
 * Suffix tests
 * ----------
 */
#define S_THth(_s)	((((_s) & DCH_S_TH) || ((_s) & DCH_S_th)) ? 1 : 0)
#define S_TH(_s)	(((_s) & DCH_S_TH) ? 1 : 0)
#define S_th(_s)	(((_s) & DCH_S_th) ? 1 : 0)
#define S_TH_TYPE(_s)	(((_s) & DCH_S_TH) ? TH_UPPER : TH_LOWER)

/* Oracle toggles FM behavior, we don't; see docs. */
#define S_FM(_s)	(((_s) & DCH_S_FM) ? 1 : 0)
#define S_SP(_s)	(((_s) & DCH_S_SP) ? 1 : 0)
#define S_TM(_s)	(((_s) & DCH_S_TM) ? 1 : 0)

/* ----------
 * Suffixes definition for DATE-TIME TO/FROM CHAR
 * ----------
 */
#define TM_SUFFIX_LEN	2

static const KeySuffix DCH_suff[] = {
	{"FM", 2, DCH_S_FM, SUFFTYPE_PREFIX},
	{"fm", 2, DCH_S_FM, SUFFTYPE_PREFIX},
	{"TM", TM_SUFFIX_LEN, DCH_S_TM, SUFFTYPE_PREFIX},
	{"tm", 2, DCH_S_TM, SUFFTYPE_PREFIX},
	{"TH", 2, DCH_S_TH, SUFFTYPE_POSTFIX},
	{"th", 2, DCH_S_th, SUFFTYPE_POSTFIX},
	{"SP", 2, DCH_S_SP, SUFFTYPE_POSTFIX},
	/* last */
	{NULL, 0, 0, 0}
};


/* ----------
 * Format-pictures (KeyWord).
 *
 * The KeyWord field; alphabetic sorted, *BUT* strings alike is sorted
 *		  complicated -to-> easy:
 *
 *	(example: "DDD","DD","Day","D" )
 *
 * (this specific sort needs the algorithm for sequential search for strings,
 * which not has exact end; -> How keyword is in "HH12blabla" ? - "HH"
 * or "HH12"? You must first try "HH12", because "HH" is in string, but
 * it is not good.
 *
 * (!)
 *	 - Position for the keyword is similar as position in the enum DCH/NUM_poz.
 * (!)
 *
 * For fast search is used the 'int index[]', index is ascii table from position
 * 32 (' ') to 126 (~), in this index is DCH_ / NUM_ enums for each ASCII
 * position or -1 if char is not used in the KeyWord. Search example for
 * string "MM":
 *	1)	see in index to index['M' - 32],
 *	2)	take keywords position (enum DCH_MI) from index
 *	3)	run sequential search in keywords[] from this position
 *
 * ----------
 */

typedef enum
{
	DCH_A_D,
	DCH_A_M,
	DCH_AD,
	DCH_AM,
	DCH_B_C,
	DCH_BC,
	DCH_CC,
	DCH_DAY,
	DCH_DDD,
	DCH_DD,
	DCH_DY,
	DCH_Day,
	DCH_Dy,
	DCH_D,
	DCH_FF1,
	DCH_FF2,
	DCH_FF3,
	DCH_FF4,
	DCH_FF5,
	DCH_FF6,
	DCH_FX,						/* global suffix */
	DCH_HH24,
	DCH_HH12,
	DCH_HH,
	DCH_IDDD,
	DCH_ID,
	DCH_IW,
	DCH_IYYY,
	DCH_IYY,
	DCH_IY,
	DCH_I,
	DCH_J,
	DCH_MI,
	DCH_MM,
	DCH_MONTH,
	DCH_MON,
	DCH_MS,
	DCH_Month,
	DCH_Mon,
	DCH_OF,
	DCH_P_M,
	DCH_PM,
	DCH_Q,
	DCH_RM,
	DCH_RRRR,
	DCH_RR,
	DCH_SSSSS,
	DCH_SSSS,
	DCH_SS,
	DCH_SYYYY,
	DCH_TZH,
	DCH_TZM,
	DCH_TZ,
	DCH_US,
	DCH_WW,
	DCH_W,
	DCH_Y_YYY,
	DCH_YYYY,
	DCH_YYY,
	DCH_YY,
	DCH_Y,
	DCH_a_d,
	DCH_a_m,
	DCH_ad,
	DCH_am,
	DCH_b_c,
	DCH_bc,
	DCH_cc,
	DCH_day,
	DCH_ddd,
	DCH_dd,
	DCH_dy,
	DCH_d,
	DCH_ff1,
	DCH_ff2,
	DCH_ff3,
	DCH_ff4,
	DCH_ff5,
	DCH_ff6,
	DCH_fx,
	DCH_hh24,
	DCH_hh12,
	DCH_hh,
	DCH_iddd,
	DCH_id,
	DCH_iw,
	DCH_iyyy,
	DCH_iyy,
	DCH_iy,
	DCH_i,
	DCH_j,
	DCH_mi,
	DCH_mm,
	DCH_month,
	DCH_mon,
	DCH_ms,
	DCH_of,
	DCH_p_m,
	DCH_pm,
	DCH_q,
	DCH_rm,
	DCH_rrrr,
	DCH_rr,
	DCH_sssss,
	DCH_ssss,
	DCH_ss,
	DCH_tzh,
	DCH_tzm,
	DCH_tz,
	DCH_us,
	DCH_ww,
	DCH_w,
	DCH_y_yyy,
	DCH_yyyy,
	DCH_yyy,
	DCH_yy,
	DCH_y,

	/* last */
	_DCH_last_
}			DCH_poz;

typedef enum
{
	NUM_COMMA,
	NUM_DEC,
	NUM_0,
	NUM_9,
	NUM_B,
	NUM_C,
	NUM_D,
	NUM_E,
	NUM_FM,
	NUM_G,
	NUM_L,
	NUM_MI,
	NUM_PL,
	NUM_PR,
	NUM_RN,
	NUM_SG,
	NUM_SP,
	NUM_S,
	NUM_TH,
	NUM_V,
	NUM_X,
	NUM_b,
	NUM_c,
	NUM_d,
	NUM_e,
	NUM_fm,
	NUM_g,
	NUM_l,
	NUM_mi,
	NUM_pl,
	NUM_pr,
	NUM_rn,
	NUM_sg,
	NUM_sp,
	NUM_s,
	NUM_th,
	NUM_v,
	NUM_x,

	/* last */
	_NUM_last_
}			NUM_poz;

/* ----------
 * KeyWords for DATE-TIME version
 * ----------
 */
static const KeyWord DCH_keywords[] = {
/*	name, len, id, is_digit, date_mode */
	{"A.D.", 4, DCH_A_D, false, FROM_CHAR_DATE_NONE},	/* A */
	{"A.M.", 4, DCH_A_M, false, FROM_CHAR_DATE_NONE},
	{"AD", 2, DCH_AD, false, FROM_CHAR_DATE_NONE},
	{"AM", 2, DCH_AM, false, FROM_CHAR_DATE_NONE},
	{"B.C.", 4, DCH_B_C, false, FROM_CHAR_DATE_NONE},	/* B */
	{"BC", 2, DCH_BC, false, FROM_CHAR_DATE_NONE},
	{"CC", 2, DCH_CC, true, FROM_CHAR_DATE_NONE},	/* C */
	{"DAY", 3, DCH_DAY, false, FROM_CHAR_DATE_NONE},	/* D */
	{"DDD", 3, DCH_DDD, true, FROM_CHAR_DATE_GREGORIAN},
	{"DD", 2, DCH_DD, true, FROM_CHAR_DATE_GREGORIAN},
	{"DY", 2, DCH_DY, false, FROM_CHAR_DATE_NONE},
	{"Day", 3, DCH_Day, false, FROM_CHAR_DATE_NONE},
	{"Dy", 2, DCH_Dy, false, FROM_CHAR_DATE_NONE},
	{"D", 1, DCH_D, true, FROM_CHAR_DATE_GREGORIAN},
	{"FF1", 3, DCH_FF1, false, FROM_CHAR_DATE_NONE},	/* F */
	{"FF2", 3, DCH_FF2, false, FROM_CHAR_DATE_NONE},
	{"FF3", 3, DCH_FF3, false, FROM_CHAR_DATE_NONE},
	{"FF4", 3, DCH_FF4, false, FROM_CHAR_DATE_NONE},
	{"FF5", 3, DCH_FF5, false, FROM_CHAR_DATE_NONE},
	{"FF6", 3, DCH_FF6, false, FROM_CHAR_DATE_NONE},
	{"FX", 2, DCH_FX, false, FROM_CHAR_DATE_NONE},
	{"HH24", 4, DCH_HH24, true, FROM_CHAR_DATE_NONE},	/* H */
	{"HH12", 4, DCH_HH12, true, FROM_CHAR_DATE_NONE},
	{"HH", 2, DCH_HH, true, FROM_CHAR_DATE_NONE},
	{"IDDD", 4, DCH_IDDD, true, FROM_CHAR_DATE_ISOWEEK},	/* I */
	{"ID", 2, DCH_ID, true, FROM_CHAR_DATE_ISOWEEK},
	{"IW", 2, DCH_IW, true, FROM_CHAR_DATE_ISOWEEK},
	{"IYYY", 4, DCH_IYYY, true, FROM_CHAR_DATE_ISOWEEK},
	{"IYY", 3, DCH_IYY, true, FROM_CHAR_DATE_ISOWEEK},
	{"IY", 2, DCH_IY, true, FROM_CHAR_DATE_ISOWEEK},
	{"I", 1, DCH_I, true, FROM_CHAR_DATE_ISOWEEK},
	{"J", 1, DCH_J, true, FROM_CHAR_DATE_NONE}, /* J */
	{"MI", 2, DCH_MI, true, FROM_CHAR_DATE_NONE},	/* M */
	{"MM", 2, DCH_MM, true, FROM_CHAR_DATE_GREGORIAN},
	{"MONTH", 5, DCH_MONTH, false, FROM_CHAR_DATE_GREGORIAN},
	{"MON", 3, DCH_MON, false, FROM_CHAR_DATE_GREGORIAN},
	{"MS", 2, DCH_MS, true, FROM_CHAR_DATE_NONE},
	{"Month", 5, DCH_Month, false, FROM_CHAR_DATE_GREGORIAN},
	{"Mon", 3, DCH_Mon, false, FROM_CHAR_DATE_GREGORIAN},
	{"OF", 2, DCH_OF, false, FROM_CHAR_DATE_NONE},	/* O */
	{"P.M.", 4, DCH_P_M, false, FROM_CHAR_DATE_NONE},	/* P */
	{"PM", 2, DCH_PM, false, FROM_CHAR_DATE_NONE},
	{"Q", 1, DCH_Q, true, FROM_CHAR_DATE_NONE}, /* Q */
	{"RM", 2, DCH_RM, false, FROM_CHAR_DATE_GREGORIAN}, /* R */
	{"RRRR",4, DCH_RRRR, true, FROM_CHAR_DATE_GREGORIAN}, /* RRRR */
	{"RR", 2, DCH_RR, true, FROM_CHAR_DATE_GREGORIAN}, /* RR */
	{"SSSSS", 5, DCH_SSSS, true, FROM_CHAR_DATE_NONE},	/* S */
	{"SSSS", 4, DCH_SSSS, true, FROM_CHAR_DATE_NONE},
	{"SS", 2, DCH_SS, true, FROM_CHAR_DATE_NONE},
	{"SYYYY", 5, DCH_SYYYY, true, FROM_CHAR_DATE_GREGORIAN},
	{"TZH", 3, DCH_TZH, false, FROM_CHAR_DATE_NONE},	/* T */
	{"TZM", 3, DCH_TZM, true, FROM_CHAR_DATE_NONE},
	{"TZ", 2, DCH_TZ, false, FROM_CHAR_DATE_NONE},
	{"US", 2, DCH_US, true, FROM_CHAR_DATE_NONE},	/* U */
	{"WW", 2, DCH_WW, true, FROM_CHAR_DATE_GREGORIAN},	/* W */
	{"W", 1, DCH_W, true, FROM_CHAR_DATE_GREGORIAN},
	{"Y,YYY", 5, DCH_Y_YYY, true, FROM_CHAR_DATE_GREGORIAN},	/* Y */
	{"YYYY", 4, DCH_YYYY, true, FROM_CHAR_DATE_GREGORIAN},
	{"YYY", 3, DCH_YYY, true, FROM_CHAR_DATE_GREGORIAN},
	{"YY", 2, DCH_YY, true, FROM_CHAR_DATE_GREGORIAN},
	{"Y", 1, DCH_Y, true, FROM_CHAR_DATE_GREGORIAN},
	{"a.d.", 4, DCH_a_d, false, FROM_CHAR_DATE_NONE},	/* a */
	{"a.m.", 4, DCH_a_m, false, FROM_CHAR_DATE_NONE},
	{"ad", 2, DCH_ad, false, FROM_CHAR_DATE_NONE},
	{"am", 2, DCH_am, false, FROM_CHAR_DATE_NONE},
	{"b.c.", 4, DCH_b_c, false, FROM_CHAR_DATE_NONE},	/* b */
	{"bc", 2, DCH_bc, false, FROM_CHAR_DATE_NONE},
	{"cc", 2, DCH_CC, true, FROM_CHAR_DATE_NONE},	/* c */
	{"day", 3, DCH_day, false, FROM_CHAR_DATE_NONE},	/* d */
	{"ddd", 3, DCH_DDD, true, FROM_CHAR_DATE_GREGORIAN},
	{"dd", 2, DCH_DD, true, FROM_CHAR_DATE_GREGORIAN},
	{"dy", 2, DCH_dy, false, FROM_CHAR_DATE_NONE},
	{"d", 1, DCH_D, true, FROM_CHAR_DATE_GREGORIAN},
	{"ff1", 3, DCH_FF1, false, FROM_CHAR_DATE_NONE},	/* f */
	{"ff2", 3, DCH_FF2, false, FROM_CHAR_DATE_NONE},
	{"ff3", 3, DCH_FF3, false, FROM_CHAR_DATE_NONE},
	{"ff4", 3, DCH_FF4, false, FROM_CHAR_DATE_NONE},
	{"ff5", 3, DCH_FF5, false, FROM_CHAR_DATE_NONE},
	{"ff6", 3, DCH_FF6, false, FROM_CHAR_DATE_NONE},
	{"fx", 2, DCH_FX, false, FROM_CHAR_DATE_NONE},
	{"hh24", 4, DCH_HH24, true, FROM_CHAR_DATE_NONE},	/* h */
	{"hh12", 4, DCH_HH12, true, FROM_CHAR_DATE_NONE},
	{"hh", 2, DCH_HH, true, FROM_CHAR_DATE_NONE},
	{"iddd", 4, DCH_IDDD, true, FROM_CHAR_DATE_ISOWEEK},	/* i */
	{"id", 2, DCH_ID, true, FROM_CHAR_DATE_ISOWEEK},
	{"iw", 2, DCH_IW, true, FROM_CHAR_DATE_ISOWEEK},
	{"iyyy", 4, DCH_IYYY, true, FROM_CHAR_DATE_ISOWEEK},
	{"iyy", 3, DCH_IYY, true, FROM_CHAR_DATE_ISOWEEK},
	{"iy", 2, DCH_IY, true, FROM_CHAR_DATE_ISOWEEK},
	{"i", 1, DCH_I, true, FROM_CHAR_DATE_ISOWEEK},
	{"j", 1, DCH_J, true, FROM_CHAR_DATE_NONE}, /* j */
	{"mi", 2, DCH_MI, true, FROM_CHAR_DATE_NONE},	/* m */
	{"mm", 2, DCH_MM, true, FROM_CHAR_DATE_GREGORIAN},
	{"month", 5, DCH_month, false, FROM_CHAR_DATE_GREGORIAN},
	{"mon", 3, DCH_mon, false, FROM_CHAR_DATE_GREGORIAN},
	{"ms", 2, DCH_MS, true, FROM_CHAR_DATE_NONE},
	{"of", 2, DCH_OF, false, FROM_CHAR_DATE_NONE},	/* o */
	{"p.m.", 4, DCH_p_m, false, FROM_CHAR_DATE_NONE},	/* p */
	{"pm", 2, DCH_pm, false, FROM_CHAR_DATE_NONE},
	{"q", 1, DCH_Q, true, FROM_CHAR_DATE_NONE}, /* q */
	{"rm", 2, DCH_rm, false, FROM_CHAR_DATE_GREGORIAN}, /* r */
	{"rrrr",4, DCH_RRRR, true, FROM_CHAR_DATE_GREGORIAN}, /* rrrr */
	{"rr", 2, DCH_RR, true, FROM_CHAR_DATE_GREGORIAN}, /* rr */
	{"sssss", 5, DCH_SSSS, true, FROM_CHAR_DATE_NONE},	/* s */
	{"ssss", 4, DCH_SSSS, true, FROM_CHAR_DATE_NONE},
	{"ss", 2, DCH_SS, true, FROM_CHAR_DATE_NONE},
<<<<<<< HEAD
	{"syyyy", 5, DCH_SYYYY, true, FROM_CHAR_DATE_GREGORIAN},
	{"tzh", 3, DCH_TZH, false, FROM_CHAR_DATE_NONE},    /* t */
=======
	{"tzh", 3, DCH_TZH, false, FROM_CHAR_DATE_NONE},	/* t */
>>>>>>> b3983888
	{"tzm", 3, DCH_TZM, true, FROM_CHAR_DATE_NONE},
	{"tz", 2, DCH_tz, false, FROM_CHAR_DATE_NONE},
	{"us", 2, DCH_US, true, FROM_CHAR_DATE_NONE},	/* u */
	{"ww", 2, DCH_WW, true, FROM_CHAR_DATE_GREGORIAN},	/* w */
	{"w", 1, DCH_W, true, FROM_CHAR_DATE_GREGORIAN},
	{"y,yyy", 5, DCH_Y_YYY, true, FROM_CHAR_DATE_GREGORIAN},	/* y */
	{"yyyy", 4, DCH_YYYY, true, FROM_CHAR_DATE_GREGORIAN},
	{"yyy", 3, DCH_YYY, true, FROM_CHAR_DATE_GREGORIAN},
	{"yy", 2, DCH_YY, true, FROM_CHAR_DATE_GREGORIAN},
	{"y", 1, DCH_Y, true, FROM_CHAR_DATE_GREGORIAN},

	/* last */
	{NULL, 0, 0, 0, 0}
};

/* ----------
 * KeyWords for NUMBER version
 *
 * The is_digit and date_mode fields are not relevant here.
 * ----------
 */
static const KeyWord NUM_keywords[] = {
/*	name, len, id			is in Index */
	{",", 1, NUM_COMMA},		/* , */
	{".", 1, NUM_DEC},			/* . */
	{"0", 1, NUM_0},			/* 0 */
	{"9", 1, NUM_9},			/* 9 */
	{"B", 1, NUM_B},			/* B */
	{"C", 1, NUM_C},			/* C */
	{"D", 1, NUM_D},			/* D */
	{"EEEE", 4, NUM_E},			/* E */
	{"FM", 2, NUM_FM},			/* F */
	{"G", 1, NUM_G},			/* G */
	{"L", 1, NUM_L},			/* L */
	{"MI", 2, NUM_MI},			/* M */
	{"PL", 2, NUM_PL},			/* P */
	{"PR", 2, NUM_PR},
	{"RN", 2, NUM_RN},			/* R */
	{"SG", 2, NUM_SG},			/* S */
	{"SP", 2, NUM_SP},
	{"S", 1, NUM_S},
	{"TH", 2, NUM_TH},			/* T */
	{"V", 1, NUM_V},			/* V */
	{"X", 1, NUM_X},			/* X */
	{"b", 1, NUM_B},			/* b */
	{"c", 1, NUM_C},			/* c */
	{"d", 1, NUM_D},			/* d */
	{"eeee", 4, NUM_E},			/* e */
	{"fm", 2, NUM_FM},			/* f */
	{"g", 1, NUM_G},			/* g */
	{"l", 1, NUM_L},			/* l */
	{"mi", 2, NUM_MI},			/* m */
	{"pl", 2, NUM_PL},			/* p */
	{"pr", 2, NUM_PR},
	{"rn", 2, NUM_rn},			/* r */
	{"sg", 2, NUM_SG},			/* s */
	{"sp", 2, NUM_SP},
	{"s", 1, NUM_S},
	{"th", 2, NUM_th},			/* t */
	{"v", 1, NUM_V},			/* v */
	{"x", 1, NUM_X},			/* X */

	/* last */
	{NULL, 0, 0}
};


/* ----------
 * KeyWords index for DATE-TIME version
 * ----------
 */
static const int DCH_index[KeyWord_INDEX_SIZE] = {
/*
0	1	2	3	4	5	6	7	8	9
*/
	/*---- first 0..31 chars are skipped ----*/

	-1, -1, -1, -1, -1, -1, -1, -1,
	-1, -1, -1, -1, -1, -1, -1, -1, -1, -1,
	-1, -1, -1, -1, -1, -1, -1, -1, -1, -1,
	-1, -1, -1, -1, -1, DCH_A_D, DCH_B_C, DCH_CC, DCH_DAY, -1,
	DCH_FF1, -1, DCH_HH24, DCH_IDDD, DCH_J, -1, -1, DCH_MI, -1, DCH_OF,
	DCH_P_M, DCH_Q, DCH_RM, DCH_SSSSS, DCH_TZH, DCH_US, -1, DCH_WW, -1, DCH_Y_YYY,
	-1, -1, -1, -1, -1, -1, -1, DCH_a_d, DCH_b_c, DCH_cc,
	DCH_day, -1, DCH_ff1, -1, DCH_hh24, DCH_iddd, DCH_j, -1, -1, DCH_mi,
	-1, DCH_of, DCH_p_m, DCH_q, DCH_rm, DCH_sssss, DCH_tzh, DCH_us, -1, DCH_ww,
	-1, DCH_y_yyy, -1, -1, -1, -1

	/*---- chars over 126 are skipped ----*/
};

/* ----------
 * KeyWords index for NUMBER version
 * ----------
 */
static const int NUM_index[KeyWord_INDEX_SIZE] = {
/*
0	1	2	3	4	5	6	7	8	9
*/
	/*---- first 0..31 chars are skipped ----*/

	-1, -1, -1, -1, -1, -1, -1, -1,
	-1, -1, -1, -1, NUM_COMMA, -1, NUM_DEC, -1, NUM_0, -1,
	-1, -1, -1, -1, -1, -1, -1, NUM_9, -1, -1,
	-1, -1, -1, -1, -1, -1, NUM_B, NUM_C, NUM_D, NUM_E,
	NUM_FM, NUM_G, -1, -1, -1, -1, NUM_L, NUM_MI, -1, -1,
	NUM_PL, -1, NUM_RN, NUM_SG, NUM_TH, -1, NUM_V, -1, NUM_X, -1,
	-1, -1, -1, -1, -1, -1, -1, -1, NUM_b, NUM_c,
	NUM_d, NUM_e, NUM_fm, NUM_g, -1, -1, -1, -1, NUM_l, NUM_mi,
	-1, -1, NUM_pl, -1, NUM_rn, NUM_sg, NUM_th, -1, NUM_v, -1,
	NUM_x, -1, -1, -1, -1, -1

	/*---- chars over 126 are skipped ----*/
};

/* ----------
 * Number processor struct
 * ----------
 */
typedef struct NUMProc
{
	bool		is_to_char;
	NUMDesc    *Num;			/* number description		*/

	int			sign,			/* '-' or '+'			*/
				sign_wrote,		/* was sign write		*/
				num_count,		/* number of write digits	*/
				num_in,			/* is inside number		*/
				num_curr,		/* current position in number	*/
				out_pre_spaces, /* spaces before first digit	*/

				read_dec,		/* to_number - was read dec. point	*/
				read_post,		/* to_number - number of dec. digit */
				read_pre;		/* to_number - number non-dec. digit */

	char	   *number,			/* string with number	*/
			   *number_p,		/* pointer to current number position */
			   *inout,			/* in / out buffer	*/
			   *inout_p,		/* pointer to current inout position */
			   *last_relevant,	/* last relevant number after decimal point */

			   *L_negative_sign,	/* Locale */
			   *L_positive_sign,
			   *decimal,
			   *L_thousands_sep,
			   *L_currency_symbol;
} NUMProc;

/* ----------
 * Functions
 * ----------
 */
static const KeyWord *index_seq_search(const char *str, const KeyWord *kw,
									   const int *index);
static const KeySuffix *suff_search(const char *str, const KeySuffix *suf, int type);
static bool is_separator_char(const char *str);
static void NUMDesc_prepare(NUMDesc *num, FormatNode *n);
static void parse_format(FormatNode *node, const char *str, const KeyWord *kw,
						 const KeySuffix *suf, const int *index, uint32 flags, NUMDesc *Num);

static void DCH_to_char(FormatNode *node, bool is_interval,
						TmToChar *in, char *out, Oid collid);
static void DCH_from_char(FormatNode *node, const char *in, TmFromChar *out,
						  Oid collid, bool std, bool *have_error);

#ifdef DEBUG_TO_FROM_CHAR
static void dump_index(const KeyWord *k, const int *index);
static void dump_node(FormatNode *node, int max);
#endif

static const char *get_th(char *num, int type);
static char *str_numth(char *dest, char *num, int type);
static int	adjust_partial_year_to_2020(int year);
static int	strspace_len(const char *str);
static void from_char_set_mode(TmFromChar *tmfc, const FromCharDateMode mode,
							   bool *have_error);
static void from_char_set_int(int *dest, const int value, const FormatNode *node,
							  bool *have_error);
static int	from_char_parse_int_len(int *dest, const char **src, const int len,
									FormatNode *node, bool *have_error);
static int	from_char_parse_int(int *dest, const char **src, FormatNode *node,
								bool *have_error);
static int	seq_search_ascii(const char *name, const char *const *array, int *len);
static int	seq_search_localized(const char *name, char **array, int *len,
								 Oid collid);
static int	from_char_seq_search(int *dest, const char **src,
								 const char *const *array,
								 char **localized_array, Oid collid,
								 FormatNode *node, bool *have_error);
static void do_to_timestamp(text *date_txt, text *fmt, Oid collid, bool std,
							struct pg_tm *tm, fsec_t *fsec, int *fprec,
							uint32 *flags, bool *have_error);
static char *fill_str(char *str, int c, int max);
static FormatNode *NUM_cache(int len, NUMDesc *Num, text *pars_str, bool *shouldFree);
static char *int_to_roman(int number);
static void NUM_prepare_locale(NUMProc *Np);
static char *get_last_relevant_decnum(char *num);
static void NUM_numpart_from_char(NUMProc *Np, int id, int input_len);
static void NUM_numpart_to_char(NUMProc *Np, int id);
static char *NUM_processor(FormatNode *node, NUMDesc *Num, char *inout,
						   char *number, int input_len, int to_char_out_pre_spaces,
						   int sign, bool is_to_char, Oid collid);
static DCHCacheEntry *DCH_cache_getnew(const char *str, bool std);
static DCHCacheEntry *DCH_cache_search(const char *str, bool std);
static DCHCacheEntry *DCH_cache_fetch(const char *str, bool std);
static NUMCacheEntry *NUM_cache_getnew(const char *str);
static NUMCacheEntry *NUM_cache_search(const char *str);
static NUMCacheEntry *NUM_cache_fetch(const char *str);


/* ----------
 * Fast sequential search, use index for data selection which
 * go to seq. cycle (it is very fast for unwanted strings)
 * (can't be used binary search in format parsing)
 * ----------
 */
static const KeyWord *
index_seq_search(const char *str, const KeyWord *kw, const int *index)
{
	int			poz;

	if (!KeyWord_INDEX_FILTER(*str))
		return NULL;

	if ((poz = *(index + (*str - ' '))) > -1)
	{
		const KeyWord *k = kw + poz;

		do
		{
			if (strncmp(str, k->name, k->len) == 0)
				return k;
			k++;
			if (!k->name)
				return NULL;
		} while (*str == *k->name);
	}
	return NULL;
}

static const KeySuffix *
suff_search(const char *str, const KeySuffix *suf, int type)
{
	const KeySuffix *s;

	for (s = suf; s->name != NULL; s++)
	{
		if (s->type != type)
			continue;

		if (strncmp(str, s->name, s->len) == 0)
			return s;
	}
	return NULL;
}

static bool
is_separator_char(const char *str)
{
	/* ASCII printable character, but not letter or digit */
	return (*str > 0x20 && *str < 0x7F &&
			!(*str >= 'A' && *str <= 'Z') &&
			!(*str >= 'a' && *str <= 'z') &&
			!(*str >= '0' && *str <= '9'));
}

/* ----------
 * Prepare NUMDesc (number description struct) via FormatNode struct
 * ----------
 */
static void
NUMDesc_prepare(NUMDesc *num, FormatNode *n)
{
	if (n->type != NODE_TYPE_ACTION)
		return;

	if (IS_EEEE(num) && n->key->id != NUM_E)
		ereport(ERROR,
				(errcode(ERRCODE_SYNTAX_ERROR),
				 errmsg("\"EEEE\" must be the last pattern used")));

	switch (n->key->id)
	{
		case NUM_9:
			if (IS_BRACKET(num))
				ereport(ERROR,
						(errcode(ERRCODE_SYNTAX_ERROR),
						 errmsg("\"9\" must be ahead of \"PR\"")));
			if (IS_MULTI(num))
			{
				++num->multi;
				break;
			}
			if (IS_DECIMAL(num))
				++num->post;
			else
				++num->pre;
			break;

		case NUM_0:
			if (IS_BRACKET(num))
				ereport(ERROR,
						(errcode(ERRCODE_SYNTAX_ERROR),
						 errmsg("\"0\" must be ahead of \"PR\"")));
			if (!IS_ZERO(num) && !IS_DECIMAL(num))
			{
				num->flag |= NUM_F_ZERO;
				num->zero_start = num->pre + 1;
			}
			if (!IS_DECIMAL(num))
				++num->pre;
			else
				++num->post;

			num->zero_end = num->pre + num->post;
			break;

		case NUM_B:
			if (num->pre == 0 && num->post == 0 && (!IS_ZERO(num)))
				num->flag |= NUM_F_BLANK;
			break;

		case NUM_D:
			num->flag |= NUM_F_LDECIMAL;
			num->need_locale = true;
			/* FALLTHROUGH */
		case NUM_DEC:
			if (IS_DECIMAL(num))
				ereport(ERROR,
						(errcode(ERRCODE_SYNTAX_ERROR),
						 errmsg("multiple decimal points")));
			if (IS_MULTI(num))
				ereport(ERROR,
						(errcode(ERRCODE_SYNTAX_ERROR),
						 errmsg("cannot use \"V\" and decimal point together")));
			num->flag |= NUM_F_DECIMAL;
			break;

		case NUM_FM:
			num->flag |= NUM_F_FILLMODE;
			break;

		case NUM_S:
			if (IS_LSIGN(num))
				ereport(ERROR,
						(errcode(ERRCODE_SYNTAX_ERROR),
						 errmsg("cannot use \"S\" twice")));
			if (IS_PLUS(num) || IS_MINUS(num) || IS_BRACKET(num))
				ereport(ERROR,
						(errcode(ERRCODE_SYNTAX_ERROR),
						 errmsg("cannot use \"S\" and \"PL\"/\"MI\"/\"SG\"/\"PR\" together")));
			if (!IS_DECIMAL(num))
			{
				num->lsign = NUM_LSIGN_PRE;
				num->pre_lsign_num = num->pre;
				num->need_locale = true;
				num->flag |= NUM_F_LSIGN;
			}
			else if (num->lsign == NUM_LSIGN_NONE)
			{
				num->lsign = NUM_LSIGN_POST;
				num->need_locale = true;
				num->flag |= NUM_F_LSIGN;
			}
			break;

		case NUM_MI:
			if (IS_LSIGN(num))
				ereport(ERROR,
						(errcode(ERRCODE_SYNTAX_ERROR),
						 errmsg("cannot use \"S\" and \"MI\" together")));
			num->flag |= NUM_F_MINUS;
			if (IS_DECIMAL(num))
				num->flag |= NUM_F_MINUS_POST;
			break;

		case NUM_PL:
			if (IS_LSIGN(num))
				ereport(ERROR,
						(errcode(ERRCODE_SYNTAX_ERROR),
						 errmsg("cannot use \"S\" and \"PL\" together")));
			num->flag |= NUM_F_PLUS;
			if (IS_DECIMAL(num))
				num->flag |= NUM_F_PLUS_POST;
			break;

		case NUM_SG:
			if (IS_LSIGN(num))
				ereport(ERROR,
						(errcode(ERRCODE_SYNTAX_ERROR),
						 errmsg("cannot use \"S\" and \"SG\" together")));
			num->flag |= NUM_F_MINUS;
			num->flag |= NUM_F_PLUS;
			break;

		case NUM_PR:
			if (IS_LSIGN(num) || IS_PLUS(num) || IS_MINUS(num))
				ereport(ERROR,
						(errcode(ERRCODE_SYNTAX_ERROR),
						 errmsg("cannot use \"PR\" and \"S\"/\"PL\"/\"MI\"/\"SG\" together")));
			num->flag |= NUM_F_BRACKET;
			break;

		case NUM_rn:
		case NUM_RN:
			num->flag |= NUM_F_ROMAN;
			break;

		case NUM_L:
		case NUM_G:
			num->need_locale = true;
			break;

		case NUM_V:
			if (IS_DECIMAL(num))
				ereport(ERROR,
						(errcode(ERRCODE_SYNTAX_ERROR),
						 errmsg("cannot use \"V\" and decimal point together")));
			num->flag |= NUM_F_MULTI;
			break;

		case NUM_E:
			if (IS_EEEE(num))
				ereport(ERROR,
						(errcode(ERRCODE_SYNTAX_ERROR),
						 errmsg("cannot use \"EEEE\" twice")));
			if (IS_BLANK(num) || IS_FILLMODE(num) || IS_LSIGN(num) ||
				IS_BRACKET(num) || IS_MINUS(num) || IS_PLUS(num) ||
				IS_ROMAN(num) || IS_MULTI(num))
				ereport(ERROR,
						(errcode(ERRCODE_SYNTAX_ERROR),
						 errmsg("\"EEEE\" is incompatible with other formats"),
						 errdetail("\"EEEE\" may only be used together with digit and decimal point patterns.")));
			num->flag |= NUM_F_EEEE;
			break;
		case NUM_X:
		case NUM_x:
			++num->pre;
			break;
	}
}

/* ----------
 * Format parser, search small keywords and keyword's suffixes, and make
 * format-node tree.
 *
 * for DATE-TIME & NUMBER version
 * ----------
 */
static void
parse_format(FormatNode *node, const char *str, const KeyWord *kw,
			 const KeySuffix *suf, const int *index, uint32 flags, NUMDesc *Num)
{
	FormatNode *n;

#ifdef DEBUG_TO_FROM_CHAR
	elog(DEBUG_elog_output, "to_char/number(): run parser");
#endif

	n = node;

	while (*str)
	{
		int			suffix = 0;
		const KeySuffix *s;

		/*
		 * Prefix
		 */
		if ((flags & DCH_FLAG) &&
			(s = suff_search(str, suf, SUFFTYPE_PREFIX)) != NULL)
		{
			suffix |= s->id;
			if (s->len)
				str += s->len;
		}

		/*
		 * Keyword
		 */
		if (*str && (n->key = index_seq_search(str, kw, index)) != NULL)
		{
			n->type = NODE_TYPE_ACTION;
			n->suffix = suffix;
			if (n->key->len)
				str += n->key->len;

			/*
			 * NUM version: Prepare global NUMDesc struct
			 */
			if (flags & NUM_FLAG)
				NUMDesc_prepare(Num, n);

			/*
			 * Postfix
			 */
			if ((flags & DCH_FLAG) && *str &&
				(s = suff_search(str, suf, SUFFTYPE_POSTFIX)) != NULL)
			{
				n->suffix |= s->id;
				if (s->len)
					str += s->len;
			}

			n++;
		}
		else if (*str)
		{
			int			chlen;

			if ((flags & STD_FLAG) && *str != '"')
			{
				/*
				 * Standard mode, allow only following separators: "-./,':; ".
				 * However, we support double quotes even in standard mode
				 * (see below).  This is our extension of standard mode.
				 */
				if (strchr("-./,':; ", *str) == NULL)
					ereport(ERROR,
							(errcode(ERRCODE_INVALID_DATETIME_FORMAT),
							 errmsg("invalid datetime format separator: \"%s\"",
									pnstrdup(str, pg_mblen(str)))));

				if (*str == ' ')
					n->type = NODE_TYPE_SPACE;
				else
					n->type = NODE_TYPE_SEPARATOR;

				n->character[0] = *str;
				n->character[1] = '\0';
				n->key = NULL;
				n->suffix = 0;
				n++;
				str++;
			}
			else if (*str == '"')
			{
				/*
				 * Process double-quoted literal string, if any
				 */
				str++;
				while (*str)
				{
					if (*str == '"')
					{
						str++;
						break;
					}
					/* backslash quotes the next character, if any */
					if (*str == '\\' && *(str + 1))
						str++;
					chlen = pg_mblen(str);
					n->type = NODE_TYPE_CHAR;
					memcpy(n->character, str, chlen);
					n->character[chlen] = '\0';
					n->key = NULL;
					n->suffix = 0;
					n++;
					str += chlen;
				}
			}
			else
			{
				/*
				 * Outside double-quoted strings, backslash is only special if
				 * it immediately precedes a double quote.
				 */
				if (*str == '\\' && *(str + 1) == '"')
					str++;
				chlen = pg_mblen(str);

				if ((flags & DCH_FLAG) && is_separator_char(str))
					n->type = NODE_TYPE_SEPARATOR;
				else if (isspace((unsigned char) *str))
					n->type = NODE_TYPE_SPACE;
				else
					n->type = NODE_TYPE_CHAR;

				memcpy(n->character, str, chlen);
				n->character[chlen] = '\0';
				n->key = NULL;
				n->suffix = 0;
				n++;
				str += chlen;
			}
		}
	}

	n->type = NODE_TYPE_END;
	n->suffix = 0;
}

/* ----------
 * DEBUG: Dump the FormatNode Tree (debug)
 * ----------
 */
#ifdef DEBUG_TO_FROM_CHAR

#define DUMP_THth(_suf) (S_TH(_suf) ? "TH" : (S_th(_suf) ? "th" : " "))
#define DUMP_FM(_suf)	(S_FM(_suf) ? "FM" : " ")

static void
dump_node(FormatNode *node, int max)
{
	FormatNode *n;
	int			a;

	elog(DEBUG_elog_output, "to_from-char(): DUMP FORMAT");

	for (a = 0, n = node; a <= max; n++, a++)
	{
		if (n->type == NODE_TYPE_ACTION)
			elog(DEBUG_elog_output, "%d:\t NODE_TYPE_ACTION '%s'\t(%s,%s)",
				 a, n->key->name, DUMP_THth(n->suffix), DUMP_FM(n->suffix));
		else if (n->type == NODE_TYPE_CHAR)
			elog(DEBUG_elog_output, "%d:\t NODE_TYPE_CHAR '%s'",
				 a, n->character);
		else if (n->type == NODE_TYPE_END)
		{
			elog(DEBUG_elog_output, "%d:\t NODE_TYPE_END", a);
			return;
		}
		else
			elog(DEBUG_elog_output, "%d:\t unknown NODE!", a);
	}
}
#endif							/* DEBUG */

/*****************************************************************************
 *			Private utils
 *****************************************************************************/

/* ----------
 * Return ST/ND/RD/TH for simple (1..9) numbers
 * type --> 0 upper, 1 lower
 * ----------
 */
static const char *
get_th(char *num, int type)
{
	int			len = strlen(num),
				last;

	last = *(num + (len - 1));
	if (!isdigit((unsigned char) last))
		ereport(ERROR,
				(errcode(ERRCODE_INVALID_TEXT_REPRESENTATION),
				 errmsg("\"%s\" is not a number", num)));

	/*
	 * All "teens" (<x>1[0-9]) get 'TH/th', while <x>[02-9][123] still get
	 * 'ST/st', 'ND/nd', 'RD/rd', respectively
	 */
	if ((len > 1) && (num[len - 2] == '1'))
		last = 0;

	switch (last)
	{
		case '1':
			if (type == TH_UPPER)
				return numTH[0];
			return numth[0];
		case '2':
			if (type == TH_UPPER)
				return numTH[1];
			return numth[1];
		case '3':
			if (type == TH_UPPER)
				return numTH[2];
			return numth[2];
		default:
			if (type == TH_UPPER)
				return numTH[3];
			return numth[3];
	}
}

/* ----------
 * Convert string-number to ordinal string-number
 * type --> 0 upper, 1 lower
 * ----------
 */
static char *
str_numth(char *dest, char *num, int type)
{
	if (dest != num)
		strcpy(dest, num);
	strcat(dest, get_th(num, type));
	return dest;
}

/*****************************************************************************
 *			upper/lower/initcap functions
 *****************************************************************************/

#ifdef USE_ICU

typedef int32_t (*ICU_Convert_Func) (UChar *dest, int32_t destCapacity,
									 const UChar *src, int32_t srcLength,
									 const char *locale,
									 UErrorCode *pErrorCode);

static int32_t
icu_convert_case(ICU_Convert_Func func, pg_locale_t mylocale,
				 UChar **buff_dest, UChar *buff_source, int32_t len_source)
{
	UErrorCode	status;
	int32_t		len_dest;

	len_dest = len_source;		/* try first with same length */
	*buff_dest = palloc(len_dest * sizeof(**buff_dest));
	status = U_ZERO_ERROR;
	len_dest = func(*buff_dest, len_dest, buff_source, len_source,
					mylocale->info.icu.locale, &status);
	if (status == U_BUFFER_OVERFLOW_ERROR)
	{
		/* try again with adjusted length */
		pfree(*buff_dest);
		*buff_dest = palloc(len_dest * sizeof(**buff_dest));
		status = U_ZERO_ERROR;
		len_dest = func(*buff_dest, len_dest, buff_source, len_source,
						mylocale->info.icu.locale, &status);
	}
	if (U_FAILURE(status))
		ereport(ERROR,
				(errmsg("case conversion failed: %s", u_errorName(status))));
	return len_dest;
}

static int32_t
u_strToTitle_default_BI(UChar *dest, int32_t destCapacity,
						const UChar *src, int32_t srcLength,
						const char *locale,
						UErrorCode *pErrorCode)
{
	return u_strToTitle(dest, destCapacity, src, srcLength,
						NULL, locale, pErrorCode);
}

#endif							/* USE_ICU */

/*
 * If the system provides the needed functions for wide-character manipulation
 * (which are all standardized by C99), then we implement upper/lower/initcap
 * using wide-character functions, if necessary.  Otherwise we use the
 * traditional <ctype.h> functions, which of course will not work as desired
 * in multibyte character sets.  Note that in either case we are effectively
 * assuming that the database character encoding matches the encoding implied
 * by LC_CTYPE.
 *
 * If the system provides locale_t and associated functions (which are
 * standardized by Open Group's XBD), we can support collations that are
 * neither default nor C.  The code is written to handle both combinations
 * of have-wide-characters and have-locale_t, though it's rather unlikely
 * a platform would have the latter without the former.
 */

/*
 * collation-aware, wide-character-aware lower function
 *
 * We pass the number of bytes so we can pass varlena and char*
 * to this function.  The result is a palloc'd, null-terminated string.
 */
char *
str_tolower(const char *buff, size_t nbytes, Oid collid)
{
	char	   *result;

	if (!buff)
		return NULL;

	if (!OidIsValid(collid))
	{
		/*
		 * This typically means that the parser could not resolve a conflict
		 * of implicit collations, so report it that way.
		 */
		ereport(ERROR,
				(errcode(ERRCODE_INDETERMINATE_COLLATION),
				 errmsg("could not determine which collation to use for %s function",
						"lower()"),
				 errhint("Use the COLLATE clause to set the collation explicitly.")));
	}

	/* C/POSIX collations use this path regardless of database encoding */
	if (lc_ctype_is_c(collid))
	{
		result = asc_tolower(buff, nbytes);
	}
	else
	{
		pg_locale_t mylocale;

		mylocale = pg_newlocale_from_collation(collid);

#ifdef USE_ICU
		if (mylocale && mylocale->provider == COLLPROVIDER_ICU)
		{
			int32_t		len_uchar;
			int32_t		len_conv;
			UChar	   *buff_uchar;
			UChar	   *buff_conv;

			len_uchar = icu_to_uchar(&buff_uchar, buff, nbytes);
			len_conv = icu_convert_case(u_strToLower, mylocale,
										&buff_conv, buff_uchar, len_uchar);
			icu_from_uchar(&result, buff_conv, len_conv);
			pfree(buff_uchar);
			pfree(buff_conv);
		}
		else
#endif
		{
			if (pg_database_encoding_max_length() > 1)
			{
				wchar_t    *workspace;
				size_t		curr_char;
				size_t		result_size;

				/* Overflow paranoia */
				if ((nbytes + 1) > (INT_MAX / sizeof(wchar_t)))
					ereport(ERROR,
							(errcode(ERRCODE_OUT_OF_MEMORY),
							 errmsg("out of memory")));

				/* Output workspace cannot have more codes than input bytes */
				workspace = (wchar_t *) palloc((nbytes + 1) * sizeof(wchar_t));

				char2wchar(workspace, nbytes + 1, buff, nbytes, mylocale);

				for (curr_char = 0; workspace[curr_char] != 0; curr_char++)
				{
#ifdef HAVE_LOCALE_T
					if (mylocale)
						workspace[curr_char] = towlower_l(workspace[curr_char], mylocale->info.lt);
					else
#endif
						workspace[curr_char] = towlower(workspace[curr_char]);
				}

				/*
				 * Make result large enough; case change might change number
				 * of bytes
				 */
				result_size = curr_char * pg_database_encoding_max_length() + 1;
				result = palloc(result_size);

				wchar2char(result, workspace, result_size, mylocale);
				pfree(workspace);
			}
			else
			{
				char	   *p;

				result = pnstrdup(buff, nbytes);

				/*
				 * Note: we assume that tolower_l() will not be so broken as
				 * to need an isupper_l() guard test.  When using the default
				 * collation, we apply the traditional Postgres behavior that
				 * forces ASCII-style treatment of I/i, but in non-default
				 * collations you get exactly what the collation says.
				 */
				for (p = result; *p; p++)
				{
#ifdef HAVE_LOCALE_T
					if (mylocale)
						*p = tolower_l((unsigned char) *p, mylocale->info.lt);
					else
#endif
						*p = pg_tolower((unsigned char) *p);
				}
			}
		}
	}

	return result;
}

/*
 * collation-aware, wide-character-aware upper function
 *
 * We pass the number of bytes so we can pass varlena and char*
 * to this function.  The result is a palloc'd, null-terminated string.
 */
char *
str_toupper(const char *buff, size_t nbytes, Oid collid)
{
	char	   *result;

	if (!buff)
		return NULL;

	if (!OidIsValid(collid))
	{
		/*
		 * This typically means that the parser could not resolve a conflict
		 * of implicit collations, so report it that way.
		 */
		ereport(ERROR,
				(errcode(ERRCODE_INDETERMINATE_COLLATION),
				 errmsg("could not determine which collation to use for %s function",
						"upper()"),
				 errhint("Use the COLLATE clause to set the collation explicitly.")));
	}

	/* C/POSIX collations use this path regardless of database encoding */
	if (lc_ctype_is_c(collid))
	{
		result = asc_toupper(buff, nbytes);
	}
	else
	{
		pg_locale_t mylocale;

		mylocale = pg_newlocale_from_collation(collid);

#ifdef USE_ICU
		if (mylocale && mylocale->provider == COLLPROVIDER_ICU)
		{
			int32_t		len_uchar,
						len_conv;
			UChar	   *buff_uchar;
			UChar	   *buff_conv;

			len_uchar = icu_to_uchar(&buff_uchar, buff, nbytes);
			len_conv = icu_convert_case(u_strToUpper, mylocale,
										&buff_conv, buff_uchar, len_uchar);
			icu_from_uchar(&result, buff_conv, len_conv);
			pfree(buff_uchar);
			pfree(buff_conv);
		}
		else
#endif
		{
			if (pg_database_encoding_max_length() > 1)
			{
				wchar_t    *workspace;
				size_t		curr_char;
				size_t		result_size;

				/* Overflow paranoia */
				if ((nbytes + 1) > (INT_MAX / sizeof(wchar_t)))
					ereport(ERROR,
							(errcode(ERRCODE_OUT_OF_MEMORY),
							 errmsg("out of memory")));

				/* Output workspace cannot have more codes than input bytes */
				workspace = (wchar_t *) palloc((nbytes + 1) * sizeof(wchar_t));

				char2wchar(workspace, nbytes + 1, buff, nbytes, mylocale);

				for (curr_char = 0; workspace[curr_char] != 0; curr_char++)
				{
#ifdef HAVE_LOCALE_T
					if (mylocale)
						workspace[curr_char] = towupper_l(workspace[curr_char], mylocale->info.lt);
					else
#endif
						workspace[curr_char] = towupper(workspace[curr_char]);
				}

				/*
				 * Make result large enough; case change might change number
				 * of bytes
				 */
				result_size = curr_char * pg_database_encoding_max_length() + 1;
				result = palloc(result_size);

				wchar2char(result, workspace, result_size, mylocale);
				pfree(workspace);
			}
			else
			{
				char	   *p;

				result = pnstrdup(buff, nbytes);

				/*
				 * Note: we assume that toupper_l() will not be so broken as
				 * to need an islower_l() guard test.  When using the default
				 * collation, we apply the traditional Postgres behavior that
				 * forces ASCII-style treatment of I/i, but in non-default
				 * collations you get exactly what the collation says.
				 */
				for (p = result; *p; p++)
				{
#ifdef HAVE_LOCALE_T
					if (mylocale)
						*p = toupper_l((unsigned char) *p, mylocale->info.lt);
					else
#endif
						*p = pg_toupper((unsigned char) *p);
				}
			}
		}
	}

	return result;
}

/*
 * collation-aware, wide-character-aware initcap function
 *
 * We pass the number of bytes so we can pass varlena and char*
 * to this function.  The result is a palloc'd, null-terminated string.
 */
char *
str_initcap(const char *buff, size_t nbytes, Oid collid)
{
	char	   *result;
	int			wasalnum = false;

	if (!buff)
		return NULL;

	if (!OidIsValid(collid))
	{
		/*
		 * This typically means that the parser could not resolve a conflict
		 * of implicit collations, so report it that way.
		 */
		ereport(ERROR,
				(errcode(ERRCODE_INDETERMINATE_COLLATION),
				 errmsg("could not determine which collation to use for %s function",
						"initcap()"),
				 errhint("Use the COLLATE clause to set the collation explicitly.")));
	}

	/* C/POSIX collations use this path regardless of database encoding */
	if (lc_ctype_is_c(collid))
	{
		result = asc_initcap(buff, nbytes);
	}
	else
	{
		pg_locale_t mylocale;

		mylocale = pg_newlocale_from_collation(collid);

#ifdef USE_ICU
		if (mylocale && mylocale->provider == COLLPROVIDER_ICU)
		{
			int32_t		len_uchar,
						len_conv;
			UChar	   *buff_uchar;
			UChar	   *buff_conv;

			len_uchar = icu_to_uchar(&buff_uchar, buff, nbytes);
			len_conv = icu_convert_case(u_strToTitle_default_BI, mylocale,
										&buff_conv, buff_uchar, len_uchar);
			icu_from_uchar(&result, buff_conv, len_conv);
			pfree(buff_uchar);
			pfree(buff_conv);
		}
		else
#endif
		{
			if (pg_database_encoding_max_length() > 1)
			{
				wchar_t    *workspace;
				size_t		curr_char;
				size_t		result_size;

				/* Overflow paranoia */
				if ((nbytes + 1) > (INT_MAX / sizeof(wchar_t)))
					ereport(ERROR,
							(errcode(ERRCODE_OUT_OF_MEMORY),
							 errmsg("out of memory")));

				/* Output workspace cannot have more codes than input bytes */
				workspace = (wchar_t *) palloc((nbytes + 1) * sizeof(wchar_t));

				char2wchar(workspace, nbytes + 1, buff, nbytes, mylocale);

				for (curr_char = 0; workspace[curr_char] != 0; curr_char++)
				{
#ifdef HAVE_LOCALE_T
					if (mylocale)
					{
						if (wasalnum)
							workspace[curr_char] = towlower_l(workspace[curr_char], mylocale->info.lt);
						else
							workspace[curr_char] = towupper_l(workspace[curr_char], mylocale->info.lt);
						wasalnum = iswalnum_l(workspace[curr_char], mylocale->info.lt);
					}
					else
#endif
					{
						if (wasalnum)
							workspace[curr_char] = towlower(workspace[curr_char]);
						else
							workspace[curr_char] = towupper(workspace[curr_char]);
						wasalnum = iswalnum(workspace[curr_char]);
					}
				}

				/*
				 * Make result large enough; case change might change number
				 * of bytes
				 */
				result_size = curr_char * pg_database_encoding_max_length() + 1;
				result = palloc(result_size);

				wchar2char(result, workspace, result_size, mylocale);
				pfree(workspace);
			}
			else
			{
				char	   *p;

				result = pnstrdup(buff, nbytes);

				/*
				 * Note: we assume that toupper_l()/tolower_l() will not be so
				 * broken as to need guard tests.  When using the default
				 * collation, we apply the traditional Postgres behavior that
				 * forces ASCII-style treatment of I/i, but in non-default
				 * collations you get exactly what the collation says.
				 */
				for (p = result; *p; p++)
				{
#ifdef HAVE_LOCALE_T
					if (mylocale)
					{
						if (wasalnum)
							*p = tolower_l((unsigned char) *p, mylocale->info.lt);
						else
							*p = toupper_l((unsigned char) *p, mylocale->info.lt);
						wasalnum = isalnum_l((unsigned char) *p, mylocale->info.lt);
					}
					else
#endif
					{
						if (wasalnum)
							*p = pg_tolower((unsigned char) *p);
						else
							*p = pg_toupper((unsigned char) *p);
						wasalnum = isalnum((unsigned char) *p);
					}
				}
			}
		}
	}

	return result;
}

/*
 * ASCII-only lower function
 *
 * We pass the number of bytes so we can pass varlena and char*
 * to this function.  The result is a palloc'd, null-terminated string.
 */
char *
asc_tolower(const char *buff, size_t nbytes)
{
	char	   *result;
	char	   *p;

	if (!buff)
		return NULL;

	result = pnstrdup(buff, nbytes);

	for (p = result; *p; p++)
		*p = pg_ascii_tolower((unsigned char) *p);

	return result;
}

/*
 * ASCII-only upper function
 *
 * We pass the number of bytes so we can pass varlena and char*
 * to this function.  The result is a palloc'd, null-terminated string.
 */
char *
asc_toupper(const char *buff, size_t nbytes)
{
	char	   *result;
	char	   *p;

	if (!buff)
		return NULL;

	result = pnstrdup(buff, nbytes);

	for (p = result; *p; p++)
		*p = pg_ascii_toupper((unsigned char) *p);

	return result;
}

/*
 * ASCII-only initcap function
 *
 * We pass the number of bytes so we can pass varlena and char*
 * to this function.  The result is a palloc'd, null-terminated string.
 */
char *
asc_initcap(const char *buff, size_t nbytes)
{
	char	   *result;
	char	   *p;
	int			wasalnum = false;

	if (!buff)
		return NULL;

	result = pnstrdup(buff, nbytes);

	for (p = result; *p; p++)
	{
		char		c;

		if (wasalnum)
			*p = c = pg_ascii_tolower((unsigned char) *p);
		else
			*p = c = pg_ascii_toupper((unsigned char) *p);
		/* we don't trust isalnum() here */
		wasalnum = ((c >= 'A' && c <= 'Z') ||
					(c >= 'a' && c <= 'z') ||
					(c >= '0' && c <= '9'));
	}

	return result;
}

/* convenience routines for when the input is null-terminated */

static char *
str_tolower_z(const char *buff, Oid collid)
{
	return str_tolower(buff, strlen(buff), collid);
}

static char *
str_toupper_z(const char *buff, Oid collid)
{
	return str_toupper(buff, strlen(buff), collid);
}

static char *
str_initcap_z(const char *buff, Oid collid)
{
	return str_initcap(buff, strlen(buff), collid);
}

static char *
asc_tolower_z(const char *buff)
{
	return asc_tolower(buff, strlen(buff));
}

static char *
asc_toupper_z(const char *buff)
{
	return asc_toupper(buff, strlen(buff));
}

/* asc_initcap_z is not currently needed */

/* To supprot format 'xx' or 'XX' */
static int64
hex_to_dec(const char *buff, int len)
{
	int64 		i = 0,t = 0,sum = 0;
	char		ch;

	if((len < 16) || (len == 16 && buff[0] < '8'))
	{
		for(i = 0; i < len; i++)
		{
			ch = buff[i];
			if(ch >= '0' && ch <='9')
			{
				t = ch - '0';
			}
			else if(ch <= 'F' && ch >= 'A')
			{
				t = ch - 'A' + 10;
			}
			else if(ch <= 'f' && ch >= 'a')
			{
				t = ch - 'a' + 10;
			}
			else
			{
			   ereport(ERROR,
				(errcode(ERRCODE_INVALID_PARAMETER_VALUE),
				errmsg("Please enter the correct hexadecimal number, for example '9f'.")));
			}
			sum = sum * 16 + t;
		}
	}
	else
	{
		ereport(ERROR,
			(errcode(ERRCODE_INVALID_PARAMETER_VALUE),
			errmsg("value \"%s\" is out of range!", buff)));
	}
	return sum;
}

static char *
dec_to_hex(const char* buff)
{
	int64		a = 0;
	char		buf[16];
	char	   *str = NULL;

	MemSet(buf, 0x0, sizeof(buf));
	a = atol(buff);
	sprintf(buf, "%lx", a);
	str =  pstrdup(buf);
	return str;
}
/*end*/

/* ----------
 * Skip TM / th in FROM_CHAR
 *
 * If S_THth is on, skip two chars, assuming there are two available
 * ----------
 */
#define SKIP_THth(ptr, _suf) \
	do { \
		if (S_THth(_suf)) \
		{ \
			if (*(ptr)) (ptr) += pg_mblen(ptr); \
			if (*(ptr)) (ptr) += pg_mblen(ptr); \
		} \
	} while (0)


#ifdef DEBUG_TO_FROM_CHAR
/* -----------
 * DEBUG: Call for debug and for index checking; (Show ASCII char
 * and defined keyword for each used position
 * ----------
 */
static void
dump_index(const KeyWord *k, const int *index)
{
	int			i,
				count = 0,
				free_i = 0;

	elog(DEBUG_elog_output, "TO-FROM_CHAR: Dump KeyWord Index:");

	for (i = 0; i < KeyWord_INDEX_SIZE; i++)
	{
		if (index[i] != -1)
		{
			elog(DEBUG_elog_output, "\t%c: %s, ", i + 32, k[index[i]].name);
			count++;
		}
		else
		{
			free_i++;
			elog(DEBUG_elog_output, "\t(%d) %c %d", i, i + 32, index[i]);
		}
	}
	elog(DEBUG_elog_output, "\n\t\tUsed positions: %d,\n\t\tFree positions: %d",
		 count, free_i);
}
#endif							/* DEBUG */

/* ----------
 * Return true if next format picture is not digit value
 * ----------
 */
static bool
is_next_separator(FormatNode *n)
{
	if (n->type == NODE_TYPE_END)
		return false;

	if (n->type == NODE_TYPE_ACTION && S_THth(n->suffix))
		return true;

	/*
	 * Next node
	 */
	n++;

	/* end of format string is treated like a non-digit separator */
	if (n->type == NODE_TYPE_END)
		return true;

	if (n->type == NODE_TYPE_ACTION)
	{
		if (n->key->is_digit)
			return false;

		return true;
	}
	else if (n->character[1] == '\0' &&
			 isdigit((unsigned char) n->character[0]))
		return false;

	return true;				/* some non-digit input (separator) */
}


static int
adjust_partial_year_to_2020(int year)
{
	/*
	 * Adjust all dates toward 2020; this is effectively what happens when we
	 * assume '70' is 1970 and '69' is 2069.
	 */
	/* Force 0-69 into the 2000's */
	if (year < 70)
		return year + 2000;
	/* Force 70-99 into the 1900's */
	else if (year < 100)
		return year + 1900;
	/* Force 100-519 into the 2000's */
	else if (year < 520)
		return year + 2000;
	/* Force 520-999 into the 1000's */
	else if (year < 1000)
		return year + 1000;
	else
		return year;
}


/* support format rrrr/rr and RRRR/RR. */
static int
adjust_partial_year_to_2020RR(int year)
{
	time_t		timep;
	int32		curyear;
	char		year1[4 + 1];
	struct tm  *p;
	int			sufnum,prenum;

	memset(year1, 0x00, sizeof(year1));
	time(&timep);
	p = gmtime(&timep);
	curyear = 1900 + p->tm_year;

	/*last two digits of year*/
	sufnum = curyear % 100;

	/*first two digits of year*/
	prenum = curyear / 100;

	/*first two digits of the specified year*/
	if(year >= 100)
		sprintf(year1, "%04d", year);
	else
	{
		if( ((sufnum >= 0 && sufnum <= 49) && (year >= 0 && year <=49))||\
			((sufnum >= 50 && sufnum <= 99) && (year >= 50 && year <=99)))
		{
			sprintf(year1, "%d%02d", prenum, year);
		}
		else
		{
			sprintf(year1, "%d%02d", prenum - 1, year);
		}
	}
	return atoi(year1);
}

static int
strspace_len(const char *str)
{
	int			len = 0;

	while (*str && isspace((unsigned char) *str))
	{
		str++;
		len++;
	}
	return len;
}

/*
 * Set the date mode of a from-char conversion.
 *
 * Puke if the date mode has already been set, and the caller attempts to set
 * it to a conflicting mode.
 *
 * If 'have_error' is NULL, then errors are thrown, else '*have_error' is set.
 */
static void
from_char_set_mode(TmFromChar *tmfc, const FromCharDateMode mode, bool *have_error)
{
	if (mode != FROM_CHAR_DATE_NONE)
	{
		if (tmfc->mode == FROM_CHAR_DATE_NONE)
			tmfc->mode = mode;
		else if (tmfc->mode != mode)
			RETURN_ERROR(ereport(ERROR,
								 (errcode(ERRCODE_INVALID_DATETIME_FORMAT),
								  errmsg("invalid combination of date conventions"),
								  errhint("Do not mix Gregorian and ISO week date "
										  "conventions in a formatting template."))));
	}

on_error:
	return;
}

/*
 * Set the integer pointed to by 'dest' to the given value.
 *
 * Puke if the destination integer has previously been set to some other
 * non-zero value.
 *
 * If 'have_error' is NULL, then errors are thrown, else '*have_error' is set.
 */
static void
from_char_set_int(int *dest, const int value, const FormatNode *node,
				  bool *have_error)
{
	if (*dest != 0 && *dest != value)
		RETURN_ERROR(ereport(ERROR,
							 (errcode(ERRCODE_INVALID_DATETIME_FORMAT),
							  errmsg("conflicting values for \"%s\" field in "
									 "formatting string",
									 node->key->name),
							  errdetail("This value contradicts a previous setting "
										"for the same field type."))));
	*dest = value;

on_error:
	return;
}

/*
 * Read a single integer from the source string, into the int pointed to by
 * 'dest'. If 'dest' is NULL, the result is discarded.
 *
 * In fixed-width mode (the node does not have the FM suffix), consume at most
 * 'len' characters.  However, any leading whitespace isn't counted in 'len'.
 *
 * We use strtol() to recover the integer value from the source string, in
 * accordance with the given FormatNode.
 *
 * If the conversion completes successfully, src will have been advanced to
 * point at the character immediately following the last character used in the
 * conversion.
 *
 * Return the number of characters consumed.
 *
 * Note that from_char_parse_int() provides a more convenient wrapper where
 * the length of the field is the same as the length of the format keyword (as
 * with DD and MI).
 *
 * If 'have_error' is NULL, then errors are thrown, else '*have_error' is set
 * and -1 is returned.
 */
static int
from_char_parse_int_len(int *dest, const char **src, const int len, FormatNode *node,
						bool *have_error)
{
	long		result;
	char		copy[DCH_MAX_ITEM_SIZ + 1];
	const char *init = *src;
	int			used;

	/*
	 * Skip any whitespace before parsing the integer.
	 */
	*src += strspace_len(*src);

	Assert(len <= DCH_MAX_ITEM_SIZ);
	used = (int) strlcpy(copy, *src, len + 1);

	if (S_FM(node->suffix) || is_next_separator(node))
	{
		/*
		 * This node is in Fill Mode, or the next node is known to be a
		 * non-digit value, so we just slurp as many characters as we can get.
		 */
		char	   *endptr;

		errno = 0;
		result = strtol(init, &endptr, 10);
		*src = endptr;
	}
	else
	{
		/*
		 * We need to pull exactly the number of characters given in 'len' out
		 * of the string, and convert those.
		 */
		char	   *last;

		if (used < len)
			RETURN_ERROR(ereport(ERROR,
								 (errcode(ERRCODE_INVALID_DATETIME_FORMAT),
								  errmsg("source string too short for \"%s\" "
										 "formatting field",
										 node->key->name),
								  errdetail("Field requires %d characters, "
											"but only %d remain.",
											len, used),
								  errhint("If your source string is not fixed-width, "
										  "try using the \"FM\" modifier."))));

		errno = 0;
		result = strtol(copy, &last, 10);
		used = last - copy;

		if (used > 0 && used < len)
			RETURN_ERROR(ereport(ERROR,
								 (errcode(ERRCODE_INVALID_DATETIME_FORMAT),
								  errmsg("invalid value \"%s\" for \"%s\"",
										 copy, node->key->name),
								  errdetail("Field requires %d characters, "
											"but only %d could be parsed.",
											len, used),
								  errhint("If your source string is not fixed-width, "
										  "try using the \"FM\" modifier."))));

		*src += used;
	}

	if (*src == init)
		RETURN_ERROR(ereport(ERROR,
							 (errcode(ERRCODE_INVALID_DATETIME_FORMAT),
							  errmsg("invalid value \"%s\" for \"%s\"",
									 copy, node->key->name),
							  errdetail("Value must be an integer."))));

	if (errno == ERANGE || result < INT_MIN || result > INT_MAX)
		RETURN_ERROR(ereport(ERROR,
							 (errcode(ERRCODE_DATETIME_VALUE_OUT_OF_RANGE),
							  errmsg("value for \"%s\" in source string is out of range",
									 node->key->name),
							  errdetail("Value must be in the range %d to %d.",
										INT_MIN, INT_MAX))));

	if (dest != NULL)
	{
		from_char_set_int(dest, (int) result, node, have_error);
		CHECK_ERROR;
	}

	return *src - init;

on_error:
	return -1;
}

/*
 * Call from_char_parse_int_len(), using the length of the format keyword as
 * the expected length of the field.
 *
 * Don't call this function if the field differs in length from the format
 * keyword (as with HH24; the keyword length is 4, but the field length is 2).
 * In such cases, call from_char_parse_int_len() instead to specify the
 * required length explicitly.
 */
static int
from_char_parse_int(int *dest, const char **src, FormatNode *node, bool *have_error)
{
	return from_char_parse_int_len(dest, src, node->key->len, node, have_error);
}

/*
 * Sequentially search null-terminated "array" for a case-insensitive match
 * to the initial character(s) of "name".
 *
 * Returns array index of match, or -1 for no match.
 *
 * *len is set to the length of the match, or 0 for no match.
 *
 * Case-insensitivity is defined per pg_ascii_tolower, so this is only
 * suitable for comparisons to ASCII strings.
 */
static int
seq_search_ascii(const char *name, const char *const *array, int *len)
{
	unsigned char firstc;
	const char *const *a;

	*len = 0;

	/* empty string can't match anything */
	if (!*name)
		return -1;

	/* we handle first char specially to gain some speed */
	firstc = pg_ascii_tolower((unsigned char) *name);

	for (a = array; *a != NULL; a++)
	{
		const char *p;
		const char *n;

		/* compare first chars */
		if (pg_ascii_tolower((unsigned char) **a) != firstc)
			continue;

		/* compare rest of string */
		for (p = *a + 1, n = name + 1;; p++, n++)
		{
			/* return success if we matched whole array entry */
			if (*p == '\0')
			{
				*len = n - name;
				return a - array;
			}
			/* else, must have another character in "name" ... */
			if (*n == '\0')
				break;
			/* ... and it must match */
			if (pg_ascii_tolower((unsigned char) *p) !=
				pg_ascii_tolower((unsigned char) *n))
				break;
		}
	}

	return -1;
}

/*
 * Sequentially search an array of possibly non-English words for
 * a case-insensitive match to the initial character(s) of "name".
 *
 * This has the same API as seq_search_ascii(), but we use a more general
 * case-folding transformation to achieve case-insensitivity.  Case folding
 * is done per the rules of the collation identified by "collid".
 *
 * The array is treated as const, but we don't declare it that way because
 * the arrays exported by pg_locale.c aren't const.
 */
static int
seq_search_localized(const char *name, char **array, int *len, Oid collid)
{
	char	  **a;
	char	   *upper_name;
	char	   *lower_name;

	*len = 0;

	/* empty string can't match anything */
	if (!*name)
		return -1;

	/*
	 * The case-folding processing done below is fairly expensive, so before
	 * doing that, make a quick pass to see if there is an exact match.
	 */
	for (a = array; *a != NULL; a++)
	{
		int			element_len = strlen(*a);

		if (strncmp(name, *a, element_len) == 0)
		{
			*len = element_len;
			return a - array;
		}
	}

	/*
	 * Fold to upper case, then to lower case, so that we can match reliably
	 * even in languages in which case conversions are not injective.
	 */
	upper_name = str_toupper(unconstify(char *, name), strlen(name), collid);
	lower_name = str_tolower(upper_name, strlen(upper_name), collid);
	pfree(upper_name);

	for (a = array; *a != NULL; a++)
	{
		char	   *upper_element;
		char	   *lower_element;
		int			element_len;

		/* Likewise upper/lower-case array element */
		upper_element = str_toupper(*a, strlen(*a), collid);
		lower_element = str_tolower(upper_element, strlen(upper_element),
									collid);
		pfree(upper_element);
		element_len = strlen(lower_element);

		/* Match? */
		if (strncmp(lower_name, lower_element, element_len) == 0)
		{
			*len = element_len;
			pfree(lower_element);
			pfree(lower_name);
			return a - array;
		}
		pfree(lower_element);
	}

	pfree(lower_name);
	return -1;
}

/*
 * Perform a sequential search in 'array' (or 'localized_array', if that's
 * not NULL) for an entry matching the first character(s) of the 'src'
 * string case-insensitively.
 *
 * The 'array' is presumed to be English words (all-ASCII), but
 * if 'localized_array' is supplied, that might be non-English
 * so we need a more expensive case-folding transformation
 * (which will follow the rules of the collation 'collid').
 *
 * If a match is found, copy the array index of the match into the integer
 * pointed to by 'dest', advance 'src' to the end of the part of the string
 * which matched, and return the number of characters consumed.
 *
 * If the string doesn't match, throw an error if 'have_error' is NULL,
 * otherwise set '*have_error' and return -1.
 *
 * 'node' is used only for error reports: node->key->name identifies the
 * field type we were searching for.
 */
static int
from_char_seq_search(int *dest, const char **src, const char *const *array,
					 char **localized_array, Oid collid,
					 FormatNode *node, bool *have_error)
{
	int			len;

	if (localized_array == NULL)
		*dest = seq_search_ascii(*src, array, &len);
	else
		*dest = seq_search_localized(*src, localized_array, &len, collid);

	if (len <= 0)
	{
		/*
		 * In the error report, truncate the string at the next whitespace (if
		 * any) to avoid including irrelevant data.
		 */
		char	   *copy = pstrdup(*src);
		char	   *c;

		for (c = copy; *c; c++)
		{
			if (scanner_isspace(*c))
			{
				*c = '\0';
				break;
			}
		}

		RETURN_ERROR(ereport(ERROR,
							 (errcode(ERRCODE_INVALID_DATETIME_FORMAT),
							  errmsg("invalid value \"%s\" for \"%s\"",
									 copy, node->key->name),
							  errdetail("The given value did not match any of "
										"the allowed values for this field."))));
	}
	*src += len;
	return len;

on_error:
	return -1;
}

/* ----------
 * Process a TmToChar struct as denoted by a list of FormatNodes.
 * The formatted data is written to the string pointed to by 'out'.
 * ----------
 */
static void
DCH_to_char(FormatNode *node, bool is_interval, TmToChar *in, char *out, Oid collid)
{
	FormatNode *n;
	char	   *s;
	struct fmt_tm *tm = &in->tm;
	int			i;

	/* cache localized days and months */
	cache_locale_time();

	s = out;
	for (n = node; n->type != NODE_TYPE_END; n++)
	{
		if (n->type != NODE_TYPE_ACTION)
		{
			strcpy(s, n->character);
			s += strlen(s);
			continue;
		}

		switch (n->key->id)
		{
			case DCH_A_M:
			case DCH_P_M:
				strcpy(s, (tm->tm_hour % HOURS_PER_DAY >= HOURS_PER_DAY / 2)
					   ? P_M_STR : A_M_STR);
				s += strlen(s);
				break;
			case DCH_AM:
			case DCH_PM:
				strcpy(s, (tm->tm_hour % HOURS_PER_DAY >= HOURS_PER_DAY / 2)
					   ? PM_STR : AM_STR);
				s += strlen(s);
				break;
			case DCH_a_m:
			case DCH_p_m:
				strcpy(s, (tm->tm_hour % HOURS_PER_DAY >= HOURS_PER_DAY / 2)
					   ? p_m_STR : a_m_STR);
				s += strlen(s);
				break;
			case DCH_am:
			case DCH_pm:
				strcpy(s, (tm->tm_hour % HOURS_PER_DAY >= HOURS_PER_DAY / 2)
					   ? pm_STR : am_STR);
				s += strlen(s);
				break;
			case DCH_HH:
			case DCH_HH12:

				/*
				 * display time as shown on a 12-hour clock, even for
				 * intervals
				 */
				sprintf(s, "%0*lld", S_FM(n->suffix) ? 0 : (tm->tm_hour >= 0) ? 2 : 3,
						tm->tm_hour % (HOURS_PER_DAY / 2) == 0 ?
						(long long) (HOURS_PER_DAY / 2) :
						(long long) (tm->tm_hour % (HOURS_PER_DAY / 2)));
				if (S_THth(n->suffix))
					str_numth(s, s, S_TH_TYPE(n->suffix));
				s += strlen(s);
				break;
			case DCH_HH24:
				sprintf(s, "%0*lld", S_FM(n->suffix) ? 0 : (tm->tm_hour >= 0) ? 2 : 3,
						(long long) tm->tm_hour);
				if (S_THth(n->suffix))
					str_numth(s, s, S_TH_TYPE(n->suffix));
				s += strlen(s);
				break;
			case DCH_MI:
				sprintf(s, "%0*d", S_FM(n->suffix) ? 0 : (tm->tm_min >= 0) ? 2 : 3,
						tm->tm_min);
				if (S_THth(n->suffix))
					str_numth(s, s, S_TH_TYPE(n->suffix));
				s += strlen(s);
				break;
			case DCH_SS:
				sprintf(s, "%0*d", S_FM(n->suffix) ? 0 : (tm->tm_sec >= 0) ? 2 : 3,
						tm->tm_sec);
				if (S_THth(n->suffix))
					str_numth(s, s, S_TH_TYPE(n->suffix));
				s += strlen(s);
				break;

#define DCH_to_char_fsec(frac_fmt, frac_val) \
				sprintf(s, frac_fmt, (int) (frac_val)); \
				if (S_THth(n->suffix)) \
					str_numth(s, s, S_TH_TYPE(n->suffix)); \
				s += strlen(s)

			case DCH_FF1:		/* tenth of second */
				DCH_to_char_fsec("%01d", in->fsec / 100000);
				break;
			case DCH_FF2:		/* hundredth of second */
				DCH_to_char_fsec("%02d", in->fsec / 10000);
				break;
			case DCH_FF3:
			case DCH_MS:		/* millisecond */
				DCH_to_char_fsec("%03d", in->fsec / 1000);
				break;
			case DCH_FF4:		/* tenth of a millisecond */
				DCH_to_char_fsec("%04d", in->fsec / 100);
				break;
			case DCH_FF5:		/* hundredth of a millisecond */
				DCH_to_char_fsec("%05d", in->fsec / 10);
				break;
			case DCH_FF6:
			case DCH_US:		/* microsecond */
				DCH_to_char_fsec("%06d", in->fsec);
				break;
#undef DCH_to_char_fsec
			case DCH_SSSS:
				sprintf(s, "%lld",
						(long long) (tm->tm_hour * SECS_PER_HOUR +
									 tm->tm_min * SECS_PER_MINUTE +
									 tm->tm_sec));
				if (S_THth(n->suffix))
					str_numth(s, s, S_TH_TYPE(n->suffix));
				s += strlen(s);
				break;
			case DCH_tz:
				INVALID_FOR_INTERVAL;
				if (tmtcTzn(in))
				{
					/* We assume here that timezone names aren't localized */
					char	   *p = asc_tolower_z(tmtcTzn(in));

					strcpy(s, p);
					pfree(p);
					s += strlen(s);
				}
				break;
			case DCH_TZ:
				INVALID_FOR_INTERVAL;
				if (tmtcTzn(in))
				{
					strcpy(s, tmtcTzn(in));
					s += strlen(s);
				}
				break;
			case DCH_TZH:
				INVALID_FOR_INTERVAL;
				sprintf(s, "%c%02d",
						(tm->tm_gmtoff >= 0) ? '+' : '-',
						abs((int) tm->tm_gmtoff) / SECS_PER_HOUR);
				s += strlen(s);
				break;
			case DCH_TZM:
				INVALID_FOR_INTERVAL;
				sprintf(s, "%02d",
						(abs((int) tm->tm_gmtoff) % SECS_PER_HOUR) / SECS_PER_MINUTE);
				s += strlen(s);
				break;
			case DCH_OF:
				INVALID_FOR_INTERVAL;
				sprintf(s, "%c%0*d",
						(tm->tm_gmtoff >= 0) ? '+' : '-',
						S_FM(n->suffix) ? 0 : 2,
						abs((int) tm->tm_gmtoff) / SECS_PER_HOUR);
				s += strlen(s);
				if (abs((int) tm->tm_gmtoff) % SECS_PER_HOUR != 0)
				{
					sprintf(s, ":%02d",
							(abs((int) tm->tm_gmtoff) % SECS_PER_HOUR) / SECS_PER_MINUTE);
					s += strlen(s);
				}
				break;
			case DCH_A_D:
			case DCH_B_C:
				INVALID_FOR_INTERVAL;
				strcpy(s, (tm->tm_year <= 0 ? B_C_STR : A_D_STR));
				s += strlen(s);
				break;
			case DCH_AD:
			case DCH_BC:
				INVALID_FOR_INTERVAL;
				strcpy(s, (tm->tm_year <= 0 ? BC_STR : AD_STR));
				s += strlen(s);
				break;
			case DCH_a_d:
			case DCH_b_c:
				INVALID_FOR_INTERVAL;
				strcpy(s, (tm->tm_year <= 0 ? b_c_STR : a_d_STR));
				s += strlen(s);
				break;
			case DCH_ad:
			case DCH_bc:
				INVALID_FOR_INTERVAL;
				strcpy(s, (tm->tm_year <= 0 ? bc_STR : ad_STR));
				s += strlen(s);
				break;
			case DCH_MONTH:
				INVALID_FOR_INTERVAL;
				if (!tm->tm_mon)
					break;
				if (S_TM(n->suffix))
				{
					char	   *str = str_toupper_z(localized_full_months[tm->tm_mon - 1], collid);

					if (strlen(str) <= (n->key->len + TM_SUFFIX_LEN) * DCH_MAX_ITEM_SIZ)
						strcpy(s, str);
					else
						ereport(ERROR,
								(errcode(ERRCODE_DATETIME_VALUE_OUT_OF_RANGE),
								 errmsg("localized string format value too long")));
				}
				else
					sprintf(s, "%*s", S_FM(n->suffix) ? 0 : -9,
							asc_toupper_z(months_full[tm->tm_mon - 1]));
				s += strlen(s);
				break;
			case DCH_Month:
				INVALID_FOR_INTERVAL;
				if (!tm->tm_mon)
					break;
				if (S_TM(n->suffix))
				{
					char	   *str = str_initcap_z(localized_full_months[tm->tm_mon - 1], collid);

					if (strlen(str) <= (n->key->len + TM_SUFFIX_LEN) * DCH_MAX_ITEM_SIZ)
						strcpy(s, str);
					else
						ereport(ERROR,
								(errcode(ERRCODE_DATETIME_VALUE_OUT_OF_RANGE),
								 errmsg("localized string format value too long")));
				}
				else
					sprintf(s, "%*s", S_FM(n->suffix) ? 0 : -9,
							months_full[tm->tm_mon - 1]);
				s += strlen(s);
				break;
			case DCH_month:
				INVALID_FOR_INTERVAL;
				if (!tm->tm_mon)
					break;
				if (S_TM(n->suffix))
				{
					char	   *str = str_tolower_z(localized_full_months[tm->tm_mon - 1], collid);

					if (strlen(str) <= (n->key->len + TM_SUFFIX_LEN) * DCH_MAX_ITEM_SIZ)
						strcpy(s, str);
					else
						ereport(ERROR,
								(errcode(ERRCODE_DATETIME_VALUE_OUT_OF_RANGE),
								 errmsg("localized string format value too long")));
				}
				else
					sprintf(s, "%*s", S_FM(n->suffix) ? 0 : -9,
							asc_tolower_z(months_full[tm->tm_mon - 1]));
				s += strlen(s);
				break;
			case DCH_MON:
				INVALID_FOR_INTERVAL;
				if (!tm->tm_mon)
					break;
				if (S_TM(n->suffix))
				{
					char	   *str = str_toupper_z(localized_abbrev_months[tm->tm_mon - 1], collid);

					if (strlen(str) <= (n->key->len + TM_SUFFIX_LEN) * DCH_MAX_ITEM_SIZ)
						strcpy(s, str);
					else
						ereport(ERROR,
								(errcode(ERRCODE_DATETIME_VALUE_OUT_OF_RANGE),
								 errmsg("localized string format value too long")));
				}
				else
					strcpy(s, asc_toupper_z(months[tm->tm_mon - 1]));
				s += strlen(s);
				break;
			case DCH_Mon:
				INVALID_FOR_INTERVAL;
				if (!tm->tm_mon)
					break;
				if (S_TM(n->suffix))
				{
					char	   *str = str_initcap_z(localized_abbrev_months[tm->tm_mon - 1], collid);

					if (strlen(str) <= (n->key->len + TM_SUFFIX_LEN) * DCH_MAX_ITEM_SIZ)
						strcpy(s, str);
					else
						ereport(ERROR,
								(errcode(ERRCODE_DATETIME_VALUE_OUT_OF_RANGE),
								 errmsg("localized string format value too long")));
				}
				else
					strcpy(s, months[tm->tm_mon - 1]);
				s += strlen(s);
				break;
			case DCH_mon:
				INVALID_FOR_INTERVAL;
				if (!tm->tm_mon)
					break;
				if (S_TM(n->suffix))
				{
					char	   *str = str_tolower_z(localized_abbrev_months[tm->tm_mon - 1], collid);

					if (strlen(str) <= (n->key->len + TM_SUFFIX_LEN) * DCH_MAX_ITEM_SIZ)
						strcpy(s, str);
					else
						ereport(ERROR,
								(errcode(ERRCODE_DATETIME_VALUE_OUT_OF_RANGE),
								 errmsg("localized string format value too long")));
				}
				else
					strcpy(s, asc_tolower_z(months[tm->tm_mon - 1]));
				s += strlen(s);
				break;
			case DCH_MM:
				sprintf(s, "%0*d", S_FM(n->suffix) ? 0 : (tm->tm_mon >= 0) ? 2 : 3,
						tm->tm_mon);
				if (S_THth(n->suffix))
					str_numth(s, s, S_TH_TYPE(n->suffix));
				s += strlen(s);
				break;
			case DCH_DAY:
				INVALID_FOR_INTERVAL;
				if (S_TM(n->suffix))
				{
					char	   *str = str_toupper_z(localized_full_days[tm->tm_wday], collid);

					if (strlen(str) <= (n->key->len + TM_SUFFIX_LEN) * DCH_MAX_ITEM_SIZ)
						strcpy(s, str);
					else
						ereport(ERROR,
								(errcode(ERRCODE_DATETIME_VALUE_OUT_OF_RANGE),
								 errmsg("localized string format value too long")));
				}
				else
					sprintf(s, "%*s", S_FM(n->suffix) ? 0 : -9,
							asc_toupper_z(days[tm->tm_wday]));
				s += strlen(s);
				break;
			case DCH_Day:
				INVALID_FOR_INTERVAL;
				if (S_TM(n->suffix))
				{
					char	   *str = str_initcap_z(localized_full_days[tm->tm_wday], collid);

					if (strlen(str) <= (n->key->len + TM_SUFFIX_LEN) * DCH_MAX_ITEM_SIZ)
						strcpy(s, str);
					else
						ereport(ERROR,
								(errcode(ERRCODE_DATETIME_VALUE_OUT_OF_RANGE),
								 errmsg("localized string format value too long")));
				}
				else
					sprintf(s, "%*s", S_FM(n->suffix) ? 0 : -9,
							days[tm->tm_wday]);
				s += strlen(s);
				break;
			case DCH_day:
				INVALID_FOR_INTERVAL;
				if (S_TM(n->suffix))
				{
					char	   *str = str_tolower_z(localized_full_days[tm->tm_wday], collid);

					if (strlen(str) <= (n->key->len + TM_SUFFIX_LEN) * DCH_MAX_ITEM_SIZ)
						strcpy(s, str);
					else
						ereport(ERROR,
								(errcode(ERRCODE_DATETIME_VALUE_OUT_OF_RANGE),
								 errmsg("localized string format value too long")));
				}
				else
					sprintf(s, "%*s", S_FM(n->suffix) ? 0 : -9,
							asc_tolower_z(days[tm->tm_wday]));
				s += strlen(s);
				break;
			case DCH_DY:
				INVALID_FOR_INTERVAL;
				if (S_TM(n->suffix))
				{
					char	   *str = str_toupper_z(localized_abbrev_days[tm->tm_wday], collid);

					if (strlen(str) <= (n->key->len + TM_SUFFIX_LEN) * DCH_MAX_ITEM_SIZ)
						strcpy(s, str);
					else
						ereport(ERROR,
								(errcode(ERRCODE_DATETIME_VALUE_OUT_OF_RANGE),
								 errmsg("localized string format value too long")));
				}
				else
					strcpy(s, asc_toupper_z(days_short[tm->tm_wday]));
				s += strlen(s);
				break;
			case DCH_Dy:
				INVALID_FOR_INTERVAL;
				if (S_TM(n->suffix))
				{
					char	   *str = str_initcap_z(localized_abbrev_days[tm->tm_wday], collid);

					if (strlen(str) <= (n->key->len + TM_SUFFIX_LEN) * DCH_MAX_ITEM_SIZ)
						strcpy(s, str);
					else
						ereport(ERROR,
								(errcode(ERRCODE_DATETIME_VALUE_OUT_OF_RANGE),
								 errmsg("localized string format value too long")));
				}
				else
					strcpy(s, days_short[tm->tm_wday]);
				s += strlen(s);
				break;
			case DCH_dy:
				INVALID_FOR_INTERVAL;
				if (S_TM(n->suffix))
				{
					char	   *str = str_tolower_z(localized_abbrev_days[tm->tm_wday], collid);

					if (strlen(str) <= (n->key->len + TM_SUFFIX_LEN) * DCH_MAX_ITEM_SIZ)
						strcpy(s, str);
					else
						ereport(ERROR,
								(errcode(ERRCODE_DATETIME_VALUE_OUT_OF_RANGE),
								 errmsg("localized string format value too long")));
				}
				else
					strcpy(s, asc_tolower_z(days_short[tm->tm_wday]));
				s += strlen(s);
				break;
			case DCH_DDD:
			case DCH_IDDD:
				sprintf(s, "%0*d", S_FM(n->suffix) ? 0 : 3,
						(n->key->id == DCH_DDD) ?
						tm->tm_yday :
						date2isoyearday(tm->tm_year, tm->tm_mon, tm->tm_mday));
				if (S_THth(n->suffix))
					str_numth(s, s, S_TH_TYPE(n->suffix));
				s += strlen(s);
				break;
			case DCH_DD:
				sprintf(s, "%0*d", S_FM(n->suffix) ? 0 : 2, tm->tm_mday);
				if (S_THth(n->suffix))
					str_numth(s, s, S_TH_TYPE(n->suffix));
				s += strlen(s);
				break;
			case DCH_D:
				INVALID_FOR_INTERVAL;
				sprintf(s, "%d", tm->tm_wday + 1);
				if (S_THth(n->suffix))
					str_numth(s, s, S_TH_TYPE(n->suffix));
				s += strlen(s);
				break;
			case DCH_ID:
				INVALID_FOR_INTERVAL;
				sprintf(s, "%d", (tm->tm_wday == 0) ? 7 : tm->tm_wday);
				if (S_THth(n->suffix))
					str_numth(s, s, S_TH_TYPE(n->suffix));
				s += strlen(s);
				break;
			case DCH_WW:
				sprintf(s, "%0*d", S_FM(n->suffix) ? 0 : 2,
						(tm->tm_yday - 1) / 7 + 1);
				if (S_THth(n->suffix))
					str_numth(s, s, S_TH_TYPE(n->suffix));
				s += strlen(s);
				break;
			case DCH_IW:
				sprintf(s, "%0*d", S_FM(n->suffix) ? 0 : 2,
						date2isoweek(tm->tm_year, tm->tm_mon, tm->tm_mday));
				if (S_THth(n->suffix))
					str_numth(s, s, S_TH_TYPE(n->suffix));
				s += strlen(s);
				break;
			case DCH_Q:
				if (!tm->tm_mon)
					break;
				sprintf(s, "%d", (tm->tm_mon - 1) / 3 + 1);
				if (S_THth(n->suffix))
					str_numth(s, s, S_TH_TYPE(n->suffix));
				s += strlen(s);
				break;
			case DCH_CC:
				if (is_interval)	/* straight calculation */
					i = tm->tm_year / 100;
				else
				{
					if (tm->tm_year > 0)
						/* Century 20 == 1901 - 2000 */
						i = (tm->tm_year - 1) / 100 + 1;
					else
						/* Century 6BC == 600BC - 501BC */
						i = tm->tm_year / 100 - 1;
				}
				if (i <= 99 && i >= -99)
					sprintf(s, "%0*d", S_FM(n->suffix) ? 0 : (i >= 0) ? 2 : 3, i);
				else
					sprintf(s, "%d", i);
				if (S_THth(n->suffix))
					str_numth(s, s, S_TH_TYPE(n->suffix));
				s += strlen(s);
				break;
			case DCH_Y_YYY:
				i = ADJUST_YEAR(tm->tm_year, is_interval) / 1000;
				sprintf(s, "%d,%03d", i,
						ADJUST_YEAR(tm->tm_year, is_interval) - (i * 1000));
				if (S_THth(n->suffix))
					str_numth(s, s, S_TH_TYPE(n->suffix));
				s += strlen(s);
				break;
			case DCH_YYYY:
			case DCH_IYYY:
			case DCH_RRRR:
				sprintf(s, "%0*d",
						S_FM(n->suffix) ? 0 :
						(ADJUST_YEAR(tm->tm_year, is_interval) >= 0) ? 4 : 5,
						((n->key->id == DCH_YYYY || n->key->id == DCH_RRRR) ?
						 ADJUST_YEAR(tm->tm_year, is_interval) :
						 ADJUST_YEAR(date2isoyear(tm->tm_year,
												  tm->tm_mon,
												  tm->tm_mday),
									 is_interval)));
				if (S_THth(n->suffix))
					str_numth(s, s, S_TH_TYPE(n->suffix));
				s += strlen(s);
				break;
			case DCH_YYY:
			case DCH_IYY:
				sprintf(s, "%0*d",
						S_FM(n->suffix) ? 0 :
						(ADJUST_YEAR(tm->tm_year, is_interval) >= 0) ? 3 : 4,
						(n->key->id == DCH_YYY ?
						 ADJUST_YEAR(tm->tm_year, is_interval) :
						 ADJUST_YEAR(date2isoyear(tm->tm_year,
												  tm->tm_mon,
												  tm->tm_mday),
									 is_interval)) % 1000);
				if (S_THth(n->suffix))
					str_numth(s, s, S_TH_TYPE(n->suffix));
				s += strlen(s);
				break;
			case DCH_YY:
			case DCH_IY:
			case DCH_RR:
				sprintf(s, "%0*d",
						S_FM(n->suffix) ? 0 :
						(ADJUST_YEAR(tm->tm_year, is_interval) >= 0) ? 2 : 3,
						((n->key->id == DCH_YY || n->key->id == DCH_RR) ?
						 ADJUST_YEAR(tm->tm_year, is_interval) :
						 ADJUST_YEAR(date2isoyear(tm->tm_year,
												  tm->tm_mon,
												  tm->tm_mday),
									 is_interval)) % 100);
				if (S_THth(n->suffix))
					str_numth(s, s, S_TH_TYPE(n->suffix));
				s += strlen(s);
				break;
			case DCH_Y:
			case DCH_I:
				sprintf(s, "%1d",
						(n->key->id == DCH_Y ?
						 ADJUST_YEAR(tm->tm_year, is_interval) :
						 ADJUST_YEAR(date2isoyear(tm->tm_year,
												  tm->tm_mon,
												  tm->tm_mday),
									 is_interval)) % 10);
				if (S_THth(n->suffix))
					str_numth(s, s, S_TH_TYPE(n->suffix));
				s += strlen(s);
				break;
			case DCH_RM:
				/* FALLTHROUGH */
			case DCH_rm:

				/*
				 * For intervals, values like '12 month' will be reduced to 0
				 * month and some years.  These should be processed.
				 */
				if (!tm->tm_mon && !tm->tm_year)
					break;
				else
				{
					int			mon = 0;
					const char *const *months;

					if (n->key->id == DCH_RM)
						months = rm_months_upper;
					else
						months = rm_months_lower;

					/*
					 * Compute the position in the roman-numeral array.  Note
					 * that the contents of the array are reversed, December
					 * being first and January last.
					 */
					if (tm->tm_mon == 0)
					{
						/*
						 * This case is special, and tracks the case of full
						 * interval years.
						 */
						mon = tm->tm_year >= 0 ? 0 : MONTHS_PER_YEAR - 1;
					}
					else if (tm->tm_mon < 0)
					{
						/*
						 * Negative case.  In this case, the calculation is
						 * reversed, where -1 means December, -2 November,
						 * etc.
						 */
						mon = -1 * (tm->tm_mon + 1);
					}
					else
					{
						/*
						 * Common case, with a strictly positive value.  The
						 * position in the array matches with the value of
						 * tm_mon.
						 */
						mon = MONTHS_PER_YEAR - tm->tm_mon;
					}

					sprintf(s, "%*s", S_FM(n->suffix) ? 0 : -4,
							months[mon]);
					s += strlen(s);
				}
				break;
			case DCH_W:
				sprintf(s, "%d", (tm->tm_mday - 1) / 7 + 1);
				if (S_THth(n->suffix))
					str_numth(s, s, S_TH_TYPE(n->suffix));
				s += strlen(s);
				break;
			case DCH_J:
				sprintf(s, "%d", date2j(tm->tm_year, tm->tm_mon, tm->tm_mday));
				if (S_THth(n->suffix))
					str_numth(s, s, S_TH_TYPE(n->suffix));
				s += strlen(s);
				break;
		}
	}

	*s = '\0';
}

/*
 * Process the string 'in' as denoted by the array of FormatNodes 'node[]'.
 * The TmFromChar struct pointed to by 'out' is populated with the results.
 *
 * 'collid' identifies the collation to use, if needed.
 * 'std' specifies standard parsing mode.
 * If 'have_error' is NULL, then errors are thrown, else '*have_error' is set.
 *
 * Note: we currently don't have any to_interval() function, so there
 * is no need here for INVALID_FOR_INTERVAL checks.
 */
static void
DCH_from_char(FormatNode *node, const char *in, TmFromChar *out,
			  Oid collid, bool std, bool *have_error)
{
	FormatNode *n;
	const char *s;
	int			len,
				value;
	bool		fx_mode = std;

	/* number of extra skipped characters (more than given in format string) */
	int			extra_skip = 0;

	/* cache localized days and months */
	cache_locale_time();

	for (n = node, s = in; n->type != NODE_TYPE_END && *s != '\0'; n++)
	{
		/*
		 * Ignore spaces at the beginning of the string and before fields when
		 * not in FX (fixed width) mode.
		 */
		if (!fx_mode && (n->type != NODE_TYPE_ACTION || n->key->id != DCH_FX) &&
			(n->type == NODE_TYPE_ACTION || n == node))
		{
			while (*s != '\0' && isspace((unsigned char) *s))
			{
				s++;
				extra_skip++;
			}
		}

		if (n->type == NODE_TYPE_SPACE || n->type == NODE_TYPE_SEPARATOR)
		{
			if (std)
			{
				/*
				 * Standard mode requires strict matching between format
				 * string separators/spaces and input string.
				 */
				Assert(n->character[0] && !n->character[1]);

				if (*s == n->character[0])
					s++;
				else
					RETURN_ERROR(ereport(ERROR,
										 (errcode(ERRCODE_INVALID_DATETIME_FORMAT),
										  errmsg("unmatched format separator \"%c\"",
												 n->character[0]))));
			}
			else if (!fx_mode)
			{
				/*
				 * In non FX (fixed format) mode one format string space or
				 * separator match to one space or separator in input string.
				 * Or match nothing if there is no space or separator in the
				 * current position of input string.
				 */
				extra_skip--;
				if (isspace((unsigned char) *s) || is_separator_char(s))
				{
					s++;
					extra_skip++;
				}
			}
			else
			{
				/*
				 * In FX mode, on format string space or separator we consume
				 * exactly one character from input string.  Notice we don't
				 * insist that the consumed character match the format's
				 * character.
				 */
				s += pg_mblen(s);
			}
			continue;
		}
		else if (n->type != NODE_TYPE_ACTION)
		{
			/*
			 * Text character, so consume one character from input string.
			 * Notice we don't insist that the consumed character match the
			 * format's character.
			 */
			if (!fx_mode)
			{
				/*
				 * In non FX mode we might have skipped some extra characters
				 * (more than specified in format string) before.  In this
				 * case we don't skip input string character, because it might
				 * be part of field.
				 */
				if (extra_skip > 0)
					extra_skip--;
				else
					s += pg_mblen(s);
			}
			else
			{
				int			chlen = pg_mblen(s);

				/*
				 * Standard mode requires strict match of format characters.
				 */
				if (std && n->type == NODE_TYPE_CHAR &&
					strncmp(s, n->character, chlen) != 0)
					RETURN_ERROR(ereport(ERROR,
										 (errcode(ERRCODE_INVALID_DATETIME_FORMAT),
										  errmsg("unmatched format character \"%s\"",
												 n->character))));

				s += chlen;
			}
			continue;
		}

		from_char_set_mode(out, n->key->date_mode, have_error);
		CHECK_ERROR;

		switch (n->key->id)
		{
			case DCH_FX:
				fx_mode = true;
				break;
			case DCH_A_M:
			case DCH_P_M:
			case DCH_a_m:
			case DCH_p_m:
				from_char_seq_search(&value, &s, ampm_strings_long,
									 NULL, InvalidOid,
									 n, have_error);
				CHECK_ERROR;
				from_char_set_int(&out->pm, value % 2, n, have_error);
				CHECK_ERROR;
				out->clock = CLOCK_12_HOUR;
				break;
			case DCH_AM:
			case DCH_PM:
			case DCH_am:
			case DCH_pm:
				from_char_seq_search(&value, &s, ampm_strings,
									 NULL, InvalidOid,
									 n, have_error);
				CHECK_ERROR;
				from_char_set_int(&out->pm, value % 2, n, have_error);
				CHECK_ERROR;
				out->clock = CLOCK_12_HOUR;
				break;
			case DCH_HH:
			case DCH_HH12:
				from_char_parse_int_len(&out->hh, &s, 2, n, have_error);
				CHECK_ERROR;
				out->clock = CLOCK_12_HOUR;
				SKIP_THth(s, n->suffix);
				break;
			case DCH_HH24:
				from_char_parse_int_len(&out->hh, &s, 2, n, have_error);
				CHECK_ERROR;
				SKIP_THth(s, n->suffix);
				break;
			case DCH_MI:
				from_char_parse_int(&out->mi, &s, n, have_error);
				CHECK_ERROR;
				SKIP_THth(s, n->suffix);
				break;
			case DCH_SS:
				from_char_parse_int(&out->ss, &s, n, have_error);
				CHECK_ERROR;
				SKIP_THth(s, n->suffix);
				break;
			case DCH_MS:		/* millisecond */
				len = from_char_parse_int_len(&out->ms, &s, 3, n, have_error);
				CHECK_ERROR;

				/*
				 * 25 is 0.25 and 250 is 0.25 too; 025 is 0.025 and not 0.25
				 */
				out->ms *= len == 1 ? 100 :
					len == 2 ? 10 : 1;

				SKIP_THth(s, n->suffix);
				break;
			case DCH_FF1:
			case DCH_FF2:
			case DCH_FF3:
			case DCH_FF4:
			case DCH_FF5:
			case DCH_FF6:
				out->ff = n->key->id - DCH_FF1 + 1;
				/* fall through */
			case DCH_US:		/* microsecond */
				len = from_char_parse_int_len(&out->us, &s,
											  n->key->id == DCH_US ? 6 :
											  out->ff, n, have_error);
				CHECK_ERROR;

				out->us *= len == 1 ? 100000 :
					len == 2 ? 10000 :
					len == 3 ? 1000 :
					len == 4 ? 100 :
					len == 5 ? 10 : 1;

				SKIP_THth(s, n->suffix);
				break;
			case DCH_SSSS:
				from_char_parse_int(&out->ssss, &s, n, have_error);
				CHECK_ERROR;
				SKIP_THth(s, n->suffix);
				break;
			case DCH_tz:
			case DCH_TZ:
			case DCH_OF:
				RETURN_ERROR(ereport(ERROR,
									 (errcode(ERRCODE_FEATURE_NOT_SUPPORTED),
									  errmsg("formatting field \"%s\" is only supported in to_char",
											 n->key->name))));
				CHECK_ERROR;
				break;
			case DCH_TZH:

				/*
				 * Value of TZH might be negative.  And the issue is that we
				 * might swallow minus sign as the separator.  So, if we have
				 * skipped more characters than specified in the format
				 * string, then we consider prepending last skipped minus to
				 * TZH.
				 */
				if (*s == '+' || *s == '-' || *s == ' ')
				{
					out->tzsign = *s == '-' ? -1 : +1;
					s++;
				}
				else
				{
					if (extra_skip > 0 && *(s - 1) == '-')
						out->tzsign = -1;
					else
						out->tzsign = +1;
				}

				from_char_parse_int_len(&out->tzh, &s, 2, n, have_error);
				CHECK_ERROR;
				break;
			case DCH_TZM:
				/* assign positive timezone sign if TZH was not seen before */
				if (!out->tzsign)
					out->tzsign = +1;
				from_char_parse_int_len(&out->tzm, &s, 2, n, have_error);
				CHECK_ERROR;
				break;
			case DCH_A_D:
			case DCH_B_C:
			case DCH_a_d:
			case DCH_b_c:
				from_char_seq_search(&value, &s, adbc_strings_long,
									 NULL, InvalidOid,
									 n, have_error);
				CHECK_ERROR;
				from_char_set_int(&out->bc, value % 2, n, have_error);
				CHECK_ERROR;
				break;
			case DCH_AD:
			case DCH_BC:
			case DCH_ad:
			case DCH_bc:
				from_char_seq_search(&value, &s, adbc_strings,
									 NULL, InvalidOid,
									 n, have_error);
				CHECK_ERROR;
				from_char_set_int(&out->bc, value % 2, n, have_error);
				CHECK_ERROR;
				break;
			case DCH_MONTH:
			case DCH_Month:
			case DCH_month:
				from_char_seq_search(&value, &s, months_full,
									 S_TM(n->suffix) ? localized_full_months : NULL,
									 collid,
									 n, have_error);
				CHECK_ERROR;
				from_char_set_int(&out->mm, value + 1, n, have_error);
				CHECK_ERROR;
				break;
			case DCH_MON:
			case DCH_Mon:
			case DCH_mon:
				from_char_seq_search(&value, &s, months,
									 S_TM(n->suffix) ? localized_abbrev_months : NULL,
									 collid,
									 n, have_error);
				CHECK_ERROR;
				from_char_set_int(&out->mm, value + 1, n, have_error);
				CHECK_ERROR;
				break;
			case DCH_MM:
				from_char_parse_int(&out->mm, &s, n, have_error);
				CHECK_ERROR;
				SKIP_THth(s, n->suffix);
				break;
			case DCH_DAY:
			case DCH_Day:
			case DCH_day:
				from_char_seq_search(&value, &s, days,
									 S_TM(n->suffix) ? localized_full_days : NULL,
									 collid,
									 n, have_error);
				CHECK_ERROR;
				from_char_set_int(&out->d, value, n, have_error);
				CHECK_ERROR;
				out->d++;
				break;
			case DCH_DY:
			case DCH_Dy:
			case DCH_dy:
				from_char_seq_search(&value, &s, days_short,
									 S_TM(n->suffix) ? localized_abbrev_days : NULL,
									 collid,
									 n, have_error);
				CHECK_ERROR;
				from_char_set_int(&out->d, value, n, have_error);
				CHECK_ERROR;
				out->d++;
				break;
			case DCH_DDD:
				from_char_parse_int(&out->ddd, &s, n, have_error);
				CHECK_ERROR;
				SKIP_THth(s, n->suffix);
				break;
			case DCH_IDDD:
				from_char_parse_int_len(&out->ddd, &s, 3, n, have_error);
				CHECK_ERROR;
				SKIP_THth(s, n->suffix);
				break;
			case DCH_DD:
				from_char_parse_int(&out->dd, &s, n, have_error);
				CHECK_ERROR;
				SKIP_THth(s, n->suffix);
				break;
			case DCH_D:
				from_char_parse_int(&out->d, &s, n, have_error);
				CHECK_ERROR;
				SKIP_THth(s, n->suffix);
				break;
			case DCH_ID:
				from_char_parse_int_len(&out->d, &s, 1, n, have_error);
				CHECK_ERROR;
				/* Shift numbering to match Gregorian where Sunday = 1 */
				if (++out->d > 7)
					out->d = 1;
				SKIP_THth(s, n->suffix);
				break;
			case DCH_WW:
			case DCH_IW:
				from_char_parse_int(&out->ww, &s, n, have_error);
				CHECK_ERROR;
				SKIP_THth(s, n->suffix);
				break;
			case DCH_Q:

				/*
				 * We ignore 'Q' when converting to date because it is unclear
				 * which date in the quarter to use, and some people specify
				 * both quarter and month, so if it was honored it might
				 * conflict with the supplied month. That is also why we don't
				 * throw an error.
				 *
				 * We still parse the source string for an integer, but it
				 * isn't stored anywhere in 'out'.
				 */
				from_char_parse_int((int *) NULL, &s, n, have_error);
				CHECK_ERROR;
				SKIP_THth(s, n->suffix);
				break;
			case DCH_CC:
				from_char_parse_int(&out->cc, &s, n, have_error);
				CHECK_ERROR;
				SKIP_THth(s, n->suffix);
				break;
			case DCH_Y_YYY:
				{
					int			matched,
								years,
								millennia,
								nch;

					/* BC year only can use SYYYY format. */
					if (compatible_db == COMPATIBLE_ORA && *s == '-')
						ereport(ERROR,
								(errcode(ERRCODE_INVALID_DATETIME_FORMAT),
								 errmsg("negative YEAR must use SYYYY format")));
					matched = sscanf(s, "%d,%03d%n", &millennia, &years, &nch);
					if (matched < 2)
						RETURN_ERROR(ereport(ERROR,
											 (errcode(ERRCODE_INVALID_DATETIME_FORMAT),
											  errmsg("invalid input string for \"Y,YYY\""))));
					years += (millennia * 1000);
					from_char_set_int(&out->year, years, n, have_error);
					CHECK_ERROR;
					out->yysz = 4;
					s += nch;
					SKIP_THth(s, n->suffix);
				}
				break;
			case DCH_YYYY:
			case DCH_IYYY:
			case DCH_RRRR:
				/* BC year only can use SYYYY format. */
				if (compatible_db == COMPATIBLE_ORA && *s == '-')
					ereport(ERROR,
							(errcode(ERRCODE_INVALID_DATETIME_FORMAT),
							 errmsg("negative YEAR must use SYYYY format")));
				from_char_parse_int(&out->year, &s, n, have_error);
				CHECK_ERROR;
				out->yysz = 4;
				SKIP_THth(s, n->suffix);
				break;
			/* Support oracle SYYYY date type. */
			case DCH_SYYYY:
				if (compatible_db != COMPATIBLE_ORA)
					s += pg_mblen(s);
				len = from_char_parse_int(&out->year, &s, n, have_error);
				CHECK_ERROR;
				if (compatible_db == COMPATIBLE_ORA)
				{
					if (out->year < -4712 || out->year > 9999 || out->year == 0)
						ereport(ERROR,
								(errcode(ERRCODE_DATETIME_FIELD_OVERFLOW),
								 errmsg("YEAR must be between -4713 and +9999, and not be 0")));
				}
				out->yysz = 4;
				SKIP_THth(s, n->suffix);
				break;
			case DCH_YYY:
			case DCH_IYY:
				/* BC year only can use SYYYY format. */
				if (compatible_db == COMPATIBLE_ORA && *s == '-')
					ereport(ERROR,
							(errcode(ERRCODE_INVALID_DATETIME_FORMAT),
							 errmsg("negative YEAR must use SYYYY format")));
				len = from_char_parse_int(&out->year, &s, n, have_error);
				CHECK_ERROR;
				if (len < 4)
					out->year = adjust_partial_year_to_2020(out->year);
				out->yysz = 3;
				SKIP_THth(s, n->suffix);
				break;
			case DCH_YY:
			case DCH_IY:
				/* BC year only can use SYYYY format. */
				if (compatible_db == COMPATIBLE_ORA && *s == '-')
					ereport(ERROR,
							(errcode(ERRCODE_INVALID_DATETIME_FORMAT),
							 errmsg("negative YEAR must use SYYYY format")));
				len = from_char_parse_int(&out->year, &s, n, have_error);
				CHECK_ERROR;
				if (len < 4)
					out->year = adjust_partial_year_to_2020(out->year);
				out->yysz = 2;
				SKIP_THth(s, n->suffix);
				break;
			case DCH_RR:
				/* support format RR and BC year only can use SYYYY format. */
				if (compatible_db == COMPATIBLE_ORA && *s == '-')
					ereport(ERROR,
							(errcode(ERRCODE_INVALID_DATETIME_FORMAT),
							 errmsg("negative YEAR must use SYYYY format")));
				len = from_char_parse_int(&out->year, &s, n,have_error);
				CHECK_ERROR;
				if (len < 4)
					out->year = adjust_partial_year_to_2020RR(out->year);
				out->yysz = 2;
				SKIP_THth(s, n->suffix);
				break;
			case DCH_Y:
			case DCH_I:
				/* BC year only can use SYYYY format. */
				if (compatible_db == COMPATIBLE_ORA && *s == '-')
					ereport(ERROR,
							(errcode(ERRCODE_INVALID_DATETIME_FORMAT),
							 errmsg("negative YEAR must use SYYYY format")));
				len = from_char_parse_int(&out->year, &s, n, have_error);
				CHECK_ERROR;
				if (len < 4)
					out->year = adjust_partial_year_to_2020(out->year);
				out->yysz = 1;
				SKIP_THth(s, n->suffix);
				break;
			case DCH_RM:
			case DCH_rm:
				from_char_seq_search(&value, &s, rm_months_lower,
									 NULL, InvalidOid,
									 n, have_error);
				CHECK_ERROR;
				from_char_set_int(&out->mm, MONTHS_PER_YEAR - value,
								  n, have_error);
				CHECK_ERROR;
				break;
			case DCH_W:
				from_char_parse_int(&out->w, &s, n, have_error);
				CHECK_ERROR;
				SKIP_THth(s, n->suffix);
				break;
			case DCH_J:
				from_char_parse_int(&out->j, &s, n, have_error);
				CHECK_ERROR;
				SKIP_THth(s, n->suffix);
				break;
		}

		/* Ignore all spaces after fields */
		if (!fx_mode)
		{
			extra_skip = 0;
			while (*s != '\0' && isspace((unsigned char) *s))
			{
				s++;
				extra_skip++;
			}
		}
	}

	/*
	 * Standard parsing mode doesn't allow unmatched format patterns or
	 * trailing characters in the input string.
	 */
	if (std)
	{
		if (n->type != NODE_TYPE_END)
			RETURN_ERROR(ereport(ERROR,
								 (errcode(ERRCODE_INVALID_DATETIME_FORMAT),
								  errmsg("input string is too short for datetime format"))));

		while (*s != '\0' && isspace((unsigned char) *s))
			s++;

		if (*s != '\0')
			RETURN_ERROR(ereport(ERROR,
								 (errcode(ERRCODE_INVALID_DATETIME_FORMAT),
								  errmsg("trailing characters remain in input string "
										 "after datetime format"))));
	}

on_error:
	return;
}

/*
 * The invariant for DCH cache entry management is that DCHCounter is equal
 * to the maximum age value among the existing entries, and we increment it
 * whenever an access occurs.  If we approach overflow, deal with that by
 * halving all the age values, so that we retain a fairly accurate idea of
 * which entries are oldest.
 */
static inline void
DCH_prevent_counter_overflow(void)
{
	if (DCHCounter >= (INT_MAX - 1))
	{
		for (int i = 0; i < n_DCHCache; i++)
			DCHCache[i]->age >>= 1;
		DCHCounter >>= 1;
	}
}

/*
 * Get mask of date/time/zone components present in format nodes.
 *
 * If 'have_error' is NULL, then errors are thrown, else '*have_error' is set.
 */
static int
DCH_datetime_type(FormatNode *node, bool *have_error)
{
	FormatNode *n;
	int			flags = 0;

	for (n = node; n->type != NODE_TYPE_END; n++)
	{
		if (n->type != NODE_TYPE_ACTION)
			continue;

		switch (n->key->id)
		{
			case DCH_FX:
				break;
			case DCH_A_M:
			case DCH_P_M:
			case DCH_a_m:
			case DCH_p_m:
			case DCH_AM:
			case DCH_PM:
			case DCH_am:
			case DCH_pm:
			case DCH_HH:
			case DCH_HH12:
			case DCH_HH24:
			case DCH_MI:
			case DCH_SS:
			case DCH_MS:		/* millisecond */
			case DCH_US:		/* microsecond */
			case DCH_FF1:
			case DCH_FF2:
			case DCH_FF3:
			case DCH_FF4:
			case DCH_FF5:
			case DCH_FF6:
			case DCH_SSSS:
				flags |= DCH_TIMED;
				break;
			case DCH_tz:
			case DCH_TZ:
			case DCH_OF:
				RETURN_ERROR(ereport(ERROR,
									 (errcode(ERRCODE_FEATURE_NOT_SUPPORTED),
									  errmsg("formatting field \"%s\" is only supported in to_char",
											 n->key->name))));
				flags |= DCH_ZONED;
				break;
			case DCH_TZH:
			case DCH_TZM:
				flags |= DCH_ZONED;
				break;
			case DCH_A_D:
			case DCH_B_C:
			case DCH_a_d:
			case DCH_b_c:
			case DCH_AD:
			case DCH_BC:
			case DCH_ad:
			case DCH_bc:
			case DCH_MONTH:
			case DCH_Month:
			case DCH_month:
			case DCH_MON:
			case DCH_Mon:
			case DCH_mon:
			case DCH_MM:
			case DCH_DAY:
			case DCH_Day:
			case DCH_day:
			case DCH_DY:
			case DCH_Dy:
			case DCH_dy:
			case DCH_DDD:
			case DCH_IDDD:
			case DCH_DD:
			case DCH_D:
			case DCH_ID:
			case DCH_WW:
			case DCH_Q:
			case DCH_CC:
			case DCH_Y_YYY:
			case DCH_YYYY:
			case DCH_IYYY:
			case DCH_YYY:
			case DCH_IYY:
			case DCH_YY:
			case DCH_IY:
			case DCH_Y:
			case DCH_I:
			case DCH_RM:
			case DCH_rm:
			case DCH_W:
			case DCH_J:
				flags |= DCH_DATED;
				break;
		}
	}

on_error:
	return flags;
}

/* select a DCHCacheEntry to hold the given format picture */
static DCHCacheEntry *
DCH_cache_getnew(const char *str, bool std)
{
	DCHCacheEntry *ent;

	/* Ensure we can advance DCHCounter below */
	DCH_prevent_counter_overflow();

	/*
	 * If cache is full, remove oldest entry (or recycle first not-valid one)
	 */
	if (n_DCHCache >= DCH_CACHE_ENTRIES)
	{
		DCHCacheEntry *old = DCHCache[0];

#ifdef DEBUG_TO_FROM_CHAR
		elog(DEBUG_elog_output, "cache is full (%d)", n_DCHCache);
#endif
		if (old->valid)
		{
			for (int i = 1; i < DCH_CACHE_ENTRIES; i++)
			{
				ent = DCHCache[i];
				if (!ent->valid)
				{
					old = ent;
					break;
				}
				if (ent->age < old->age)
					old = ent;
			}
		}
#ifdef DEBUG_TO_FROM_CHAR
		elog(DEBUG_elog_output, "OLD: '%s' AGE: %d", old->str, old->age);
#endif
		old->valid = false;
		strlcpy(old->str, str, DCH_CACHE_SIZE + 1);
		old->age = (++DCHCounter);
		/* caller is expected to fill format, then set valid */
		return old;
	}
	else
	{
#ifdef DEBUG_TO_FROM_CHAR
		elog(DEBUG_elog_output, "NEW (%d)", n_DCHCache);
#endif
		Assert(DCHCache[n_DCHCache] == NULL);
		DCHCache[n_DCHCache] = ent = (DCHCacheEntry *)
			MemoryContextAllocZero(TopMemoryContext, sizeof(DCHCacheEntry));
		ent->valid = false;
		strlcpy(ent->str, str, DCH_CACHE_SIZE + 1);
		ent->std = std;
		ent->age = (++DCHCounter);
		/* caller is expected to fill format, then set valid */
		++n_DCHCache;
		return ent;
	}
}

/* look for an existing DCHCacheEntry matching the given format picture */
static DCHCacheEntry *
DCH_cache_search(const char *str, bool std)
{
	/* Ensure we can advance DCHCounter below */
	DCH_prevent_counter_overflow();

	for (int i = 0; i < n_DCHCache; i++)
	{
		DCHCacheEntry *ent = DCHCache[i];

		if (ent->valid && strcmp(ent->str, str) == 0 && ent->std == std)
		{
			ent->age = (++DCHCounter);
			return ent;
		}
	}

	return NULL;
}

/* Find or create a DCHCacheEntry for the given format picture */
static DCHCacheEntry *
DCH_cache_fetch(const char *str, bool std)
{
	DCHCacheEntry *ent;

	if ((ent = DCH_cache_search(str, std)) == NULL)
	{
		/*
		 * Not in the cache, must run parser and save a new format-picture to
		 * the cache.  Do not mark the cache entry valid until parsing
		 * succeeds.
		 */
		ent = DCH_cache_getnew(str, std);

		parse_format(ent->format, str, DCH_keywords, DCH_suff, DCH_index,
					 DCH_FLAG | (std ? STD_FLAG : 0), NULL);

		ent->valid = true;
	}
	return ent;
}

/*
 * Format a date/time or interval into a string according to fmt.
 * We parse fmt into a list of FormatNodes.  This is then passed to DCH_to_char
 * for formatting.
 */
static text *
datetime_to_char_body(TmToChar *tmtc, text *fmt, bool is_interval, Oid collid)
{
	FormatNode *format;
	char	   *fmt_str,
			   *result;
	bool		incache;
	int			fmt_len;
	text	   *res;

	/*
	 * Convert fmt to C string
	 */
	fmt_str = text_to_cstring(fmt);
	fmt_len = strlen(fmt_str);

	/*
	 * Allocate workspace for result as C string
	 */
	result = palloc((fmt_len * DCH_MAX_ITEM_SIZ) + 1);
	*result = '\0';

	if (fmt_len > DCH_CACHE_SIZE)
	{
		/*
		 * Allocate new memory if format picture is bigger than static cache
		 * and do not use cache (call parser always)
		 */
		incache = false;

		format = (FormatNode *) palloc((fmt_len + 1) * sizeof(FormatNode));

		parse_format(format, fmt_str, DCH_keywords,
					 DCH_suff, DCH_index, DCH_FLAG, NULL);
	}
	else
	{
		/*
		 * Use cache buffers
		 */
		DCHCacheEntry *ent = DCH_cache_fetch(fmt_str, false);

		incache = true;
		format = ent->format;
	}

	/* The real work is here */
	DCH_to_char(format, is_interval, tmtc, result, collid);

	if (!incache)
		pfree(format);

	pfree(fmt_str);

	/* convert C-string result to TEXT format */
	res = cstring_to_text(result);

	pfree(result);
	return res;
}

/****************************************************************************
 *				Public routines
 ***************************************************************************/

/* -------------------
 * TIMESTAMP to_char()
 * -------------------
 */
Datum
timestamp_to_char(PG_FUNCTION_ARGS)
{
	Timestamp	dt = PG_GETARG_TIMESTAMP(0);
	text	   *fmt = PG_GETARG_TEXT_PP(1),
			   *res;
	TmToChar	tmtc;
	struct pg_tm tt;
	struct fmt_tm *tm;
	int			thisdate;

	if (VARSIZE_ANY_EXHDR(fmt) <= 0 || TIMESTAMP_NOT_FINITE(dt))
		PG_RETURN_NULL();

	ZERO_tmtc(&tmtc);
	tm = tmtcTm(&tmtc);

	if (timestamp2tm(dt, NULL, &tt, &tmtcFsec(&tmtc), NULL, NULL) != 0)
		ereport(ERROR,
				(errcode(ERRCODE_DATETIME_VALUE_OUT_OF_RANGE),
				 errmsg("timestamp out of range")));

	/* calculate wday and yday, because timestamp2tm doesn't */
	thisdate = date2j(tt.tm_year, tt.tm_mon, tt.tm_mday);
	tt.tm_wday = (thisdate + 1) % 7;
	tt.tm_yday = thisdate - date2j(tt.tm_year, 1, 1) + 1;

	COPY_tm(tm, &tt);

	if (!(res = datetime_to_char_body(&tmtc, fmt, false, PG_GET_COLLATION())))
		PG_RETURN_NULL();

	PG_RETURN_TEXT_P(res);
}

Datum
timestamptz_to_char(PG_FUNCTION_ARGS)
{
	TimestampTz dt = PG_GETARG_TIMESTAMP(0);
	text	   *fmt = PG_GETARG_TEXT_PP(1),
			   *res;
	TmToChar	tmtc;
	int			tz;
	struct pg_tm tt;
	struct fmt_tm *tm;
	int			thisdate;

	if (VARSIZE_ANY_EXHDR(fmt) <= 0 || TIMESTAMP_NOT_FINITE(dt))
		PG_RETURN_NULL();

	ZERO_tmtc(&tmtc);
	tm = tmtcTm(&tmtc);

	if (timestamp2tm(dt, &tz, &tt, &tmtcFsec(&tmtc), &tmtcTzn(&tmtc), NULL) != 0)
		ereport(ERROR,
				(errcode(ERRCODE_DATETIME_VALUE_OUT_OF_RANGE),
				 errmsg("timestamp out of range")));

	/* calculate wday and yday, because timestamp2tm doesn't */
	thisdate = date2j(tt.tm_year, tt.tm_mon, tt.tm_mday);
	tt.tm_wday = (thisdate + 1) % 7;
	tt.tm_yday = thisdate - date2j(tt.tm_year, 1, 1) + 1;

	COPY_tm(tm, &tt);

	if (!(res = datetime_to_char_body(&tmtc, fmt, false, PG_GET_COLLATION())))
		PG_RETURN_NULL();

	PG_RETURN_TEXT_P(res);
}


/* -------------------
 * INTERVAL to_char()
 * -------------------
 */
Datum
interval_to_char(PG_FUNCTION_ARGS)
{
	Interval   *it = PG_GETARG_INTERVAL_P(0);
	text	   *fmt = PG_GETARG_TEXT_PP(1),
			   *res;
	TmToChar	tmtc;
	struct fmt_tm *tm;
	struct pg_itm tt,
			   *itm = &tt;

	if (VARSIZE_ANY_EXHDR(fmt) <= 0)
		PG_RETURN_NULL();

	ZERO_tmtc(&tmtc);
	tm = tmtcTm(&tmtc);

	interval2itm(*it, itm);
	tmtc.fsec = itm->tm_usec;
	tm->tm_sec = itm->tm_sec;
	tm->tm_min = itm->tm_min;
	tm->tm_hour = itm->tm_hour;
	tm->tm_mday = itm->tm_mday;
	tm->tm_mon = itm->tm_mon;
	tm->tm_year = itm->tm_year;

	/* wday is meaningless, yday approximates the total span in days */
	tm->tm_yday = (tm->tm_year * MONTHS_PER_YEAR + tm->tm_mon) * DAYS_PER_MONTH + tm->tm_mday;

	if (!(res = datetime_to_char_body(&tmtc, fmt, true, PG_GET_COLLATION())))
		PG_RETURN_NULL();

	PG_RETURN_TEXT_P(res);
}

/* ---------------------
 * TO_TIMESTAMP()
 *
 * Make Timestamp from date_str which is formatted at argument 'fmt'
 * ( to_timestamp is reverse to_char() )
 * ---------------------
 */
Datum
to_timestamp(PG_FUNCTION_ARGS)
{
	text	   *date_txt = PG_GETARG_TEXT_PP(0);
	text	   *fmt = PG_GETARG_TEXT_PP(1);
	Oid			collid = PG_GET_COLLATION();
	Timestamp	result;
	int			tz;
	struct pg_tm tm;
	fsec_t		fsec;
	int			fprec;

	do_to_timestamp(date_txt, fmt, collid, false,
					&tm, &fsec, &fprec, NULL, NULL);

	/* Use the specified time zone, if any. */
	if (tm.tm_zone)
	{
		int			dterr = DecodeTimezone(unconstify(char *, tm.tm_zone), &tz);

		if (dterr)
			DateTimeParseError(dterr, text_to_cstring(date_txt), "timestamptz");
	}
	else
		tz = DetermineTimeZoneOffset(&tm, session_timezone);

	if (tm2timestamp(&tm, fsec, &tz, &result) != 0)
		ereport(ERROR,
				(errcode(ERRCODE_DATETIME_VALUE_OUT_OF_RANGE),
				 errmsg("timestamp out of range")));

	/* Use the specified fractional precision, if any. */
	if (fprec)
		AdjustTimestampForTypmod(&result, fprec);

	PG_RETURN_TIMESTAMP(result);
}

/* ----------
 * TO_DATE
 *	Make Date from date_str which is formatted at argument 'fmt'
 * ----------
 */
Datum
to_date(PG_FUNCTION_ARGS)
{
	text	   *date_txt = PG_GETARG_TEXT_PP(0);
	text	   *fmt = PG_GETARG_TEXT_PP(1);
	Oid			collid = PG_GET_COLLATION();
	DateADT		result;
	struct pg_tm tm;
	fsec_t		fsec;

	do_to_timestamp(date_txt, fmt, collid, false,
					&tm, &fsec, NULL, NULL, NULL);

	/* Prevent overflow in Julian-day routines */
	if (!IS_VALID_JULIAN(tm.tm_year, tm.tm_mon, tm.tm_mday))
		ereport(ERROR,
				(errcode(ERRCODE_DATETIME_VALUE_OUT_OF_RANGE),
				 errmsg("date out of range: \"%s\"",
						text_to_cstring(date_txt))));

	result = date2j(tm.tm_year, tm.tm_mon, tm.tm_mday) - POSTGRES_EPOCH_JDATE;

	/* Now check for just-out-of-range dates */
	if (!IS_VALID_DATE(result))
		ereport(ERROR,
				(errcode(ERRCODE_DATETIME_VALUE_OUT_OF_RANGE),
				 errmsg("date out of range: \"%s\"",
						text_to_cstring(date_txt))));

	PG_RETURN_DATEADT(result);
}

/*
 * Convert the 'date_txt' input to a datetime type using argument 'fmt'
 * as a format string.  The collation 'collid' may be used for case-folding
 * rules in some cases.  'strict' specifies standard parsing mode.
 *
 * The actual data type (returned in 'typid', 'typmod') is determined by
 * the presence of date/time/zone components in the format string.
 *
 * When timezone component is present, the corresponding offset is
 * returned in '*tz'.
 *
 * If 'have_error' is NULL, then errors are thrown, else '*have_error' is set
 * and zero value is returned.
 */
Datum
parse_datetime(text *date_txt, text *fmt, Oid collid, bool strict,
			   Oid *typid, int32 *typmod, int *tz,
			   bool *have_error)
{
	struct pg_tm tm;
	fsec_t		fsec;
	int			fprec;
	uint32		flags;

	do_to_timestamp(date_txt, fmt, collid, strict,
					&tm, &fsec, &fprec, &flags, have_error);
	CHECK_ERROR;

	*typmod = fprec ? fprec : -1;	/* fractional part precision */

	if (flags & DCH_DATED)
	{
		if (flags & DCH_TIMED)
		{
			if (flags & DCH_ZONED)
			{
				TimestampTz result;

				if (tm.tm_zone)
				{
					int			dterr = DecodeTimezone(unconstify(char *, tm.tm_zone), tz);

					if (dterr)
						DateTimeParseError(dterr, text_to_cstring(date_txt), "timestamptz");
				}
				else
				{
					/*
					 * Time zone is present in format string, but not in input
					 * string.  Assuming do_to_timestamp() triggers no error
					 * this should be possible only in non-strict case.
					 */
					Assert(!strict);

					RETURN_ERROR(ereport(ERROR,
										 (errcode(ERRCODE_INVALID_DATETIME_FORMAT),
										  errmsg("missing time zone in input string for type timestamptz"))));
				}

				if (tm2timestamp(&tm, fsec, tz, &result) != 0)
					RETURN_ERROR(ereport(ERROR,
										 (errcode(ERRCODE_DATETIME_VALUE_OUT_OF_RANGE),
										  errmsg("timestamptz out of range"))));

				AdjustTimestampForTypmod(&result, *typmod);

				*typid = TIMESTAMPTZOID;
				return TimestampTzGetDatum(result);
			}
			else
			{
				Timestamp	result;

				if (tm2timestamp(&tm, fsec, NULL, &result) != 0)
					RETURN_ERROR(ereport(ERROR,
										 (errcode(ERRCODE_DATETIME_VALUE_OUT_OF_RANGE),
										  errmsg("timestamp out of range"))));

				AdjustTimestampForTypmod(&result, *typmod);

				*typid = TIMESTAMPOID;
				return TimestampGetDatum(result);
			}
		}
		else
		{
			if (flags & DCH_ZONED)
			{
				RETURN_ERROR(ereport(ERROR,
									 (errcode(ERRCODE_INVALID_DATETIME_FORMAT),
									  errmsg("datetime format is zoned but not timed"))));
			}
			else
			{
				DateADT		result;

				/* Prevent overflow in Julian-day routines */
				if (!IS_VALID_JULIAN(tm.tm_year, tm.tm_mon, tm.tm_mday))
					RETURN_ERROR(ereport(ERROR,
										 (errcode(ERRCODE_DATETIME_VALUE_OUT_OF_RANGE),
										  errmsg("date out of range: \"%s\"",
												 text_to_cstring(date_txt)))));

				result = date2j(tm.tm_year, tm.tm_mon, tm.tm_mday) -
					POSTGRES_EPOCH_JDATE;

				/* Now check for just-out-of-range dates */
				if (!IS_VALID_DATE(result))
					RETURN_ERROR(ereport(ERROR,
										 (errcode(ERRCODE_DATETIME_VALUE_OUT_OF_RANGE),
										  errmsg("date out of range: \"%s\"",
												 text_to_cstring(date_txt)))));

				*typid = DATEOID;
				return DateADTGetDatum(result);
			}
		}
	}
	else if (flags & DCH_TIMED)
	{
		if (flags & DCH_ZONED)
		{
			TimeTzADT  *result = palloc(sizeof(TimeTzADT));

			if (tm.tm_zone)
			{
				int			dterr = DecodeTimezone(unconstify(char *, tm.tm_zone), tz);

				if (dterr)
					RETURN_ERROR(DateTimeParseError(dterr, text_to_cstring(date_txt), "timetz"));
			}
			else
			{
				/*
				 * Time zone is present in format string, but not in input
				 * string.  Assuming do_to_timestamp() triggers no error this
				 * should be possible only in non-strict case.
				 */
				Assert(!strict);

				RETURN_ERROR(ereport(ERROR,
									 (errcode(ERRCODE_INVALID_DATETIME_FORMAT),
									  errmsg("missing time zone in input string for type timetz"))));
			}

			if (tm2timetz(&tm, fsec, *tz, result) != 0)
				RETURN_ERROR(ereport(ERROR,
									 (errcode(ERRCODE_DATETIME_VALUE_OUT_OF_RANGE),
									  errmsg("timetz out of range"))));

			AdjustTimeForTypmod(&result->time, *typmod);

			*typid = TIMETZOID;
			return TimeTzADTPGetDatum(result);
		}
		else
		{
			TimeADT		result;

			if (tm2time(&tm, fsec, &result) != 0)
				RETURN_ERROR(ereport(ERROR,
									 (errcode(ERRCODE_DATETIME_VALUE_OUT_OF_RANGE),
									  errmsg("time out of range"))));

			AdjustTimeForTypmod(&result, *typmod);

			*typid = TIMEOID;
			return TimeADTGetDatum(result);
		}
	}
	else
	{
		RETURN_ERROR(ereport(ERROR,
							 (errcode(ERRCODE_INVALID_DATETIME_FORMAT),
							  errmsg("datetime format is not dated and not timed"))));
	}

on_error:
	return (Datum) 0;
}

/*
 * do_to_timestamp: shared code for to_timestamp and to_date
 *
 * Parse the 'date_txt' according to 'fmt', return results as a struct pg_tm,
 * fractional seconds, and fractional precision.
 *
 * 'collid' identifies the collation to use, if needed.
 * 'std' specifies standard parsing mode.
 * Bit mask of date/time/zone components found in 'fmt' is returned in 'flags',
 * if that is not NULL.
 * If 'have_error' is NULL, then errors are thrown, else '*have_error' is set.
 *
 * We parse 'fmt' into a list of FormatNodes, which is then passed to
 * DCH_from_char to populate a TmFromChar with the parsed contents of
 * 'date_txt'.
 *
 * The TmFromChar is then analysed and converted into the final results in
 * struct 'tm', 'fsec', and 'fprec'.
 */
static void
do_to_timestamp(text *date_txt, text *fmt, Oid collid, bool std,
				struct pg_tm *tm, fsec_t *fsec, int *fprec,
				uint32 *flags, bool *have_error)
{
	FormatNode *format = NULL;
	TmFromChar	tmfc;
	int			fmt_len;
	char	   *date_str;
	int			fmask;
	bool		incache = false;

	Assert(tm != NULL);
	Assert(fsec != NULL);

	date_str = text_to_cstring(date_txt);

	ZERO_tmfc(&tmfc);
	ZERO_tm(tm);
	*fsec = 0;
	if (fprec)
		*fprec = 0;
	if (flags)
		*flags = 0;
	fmask = 0;					/* bit mask for ValidateDate() */

	fmt_len = VARSIZE_ANY_EXHDR(fmt);

	if (fmt_len)
	{
		char	   *fmt_str;

		fmt_str = text_to_cstring(fmt);

		if (fmt_len > DCH_CACHE_SIZE)
		{
			/*
			 * Allocate new memory if format picture is bigger than static
			 * cache and do not use cache (call parser always)
			 */
			format = (FormatNode *) palloc((fmt_len + 1) * sizeof(FormatNode));

			parse_format(format, fmt_str, DCH_keywords, DCH_suff, DCH_index,
						 DCH_FLAG | (std ? STD_FLAG : 0), NULL);
		}
		else
		{
			/*
			 * Use cache buffers
			 */
			DCHCacheEntry *ent = DCH_cache_fetch(fmt_str, std);

			incache = true;
			format = ent->format;
		}

#ifdef DEBUG_TO_FROM_CHAR
		/* dump_node(format, fmt_len); */
		/* dump_index(DCH_keywords, DCH_index); */
#endif

		DCH_from_char(format, date_str, &tmfc, collid, std, have_error);
		CHECK_ERROR;

		pfree(fmt_str);

		if (flags)
			*flags = DCH_datetime_type(format, have_error);

		if (!incache)
		{
			pfree(format);
			format = NULL;
		}

		CHECK_ERROR;
	}

	DEBUG_TMFC(&tmfc);

	/*
	 * Convert to_date/to_timestamp input fields to standard 'tm'
	 */
	if (tmfc.ssss)
	{
		int			x = tmfc.ssss;

		tm->tm_hour = x / SECS_PER_HOUR;
		x %= SECS_PER_HOUR;
		tm->tm_min = x / SECS_PER_MINUTE;
		x %= SECS_PER_MINUTE;
		tm->tm_sec = x;
	}

	if (tmfc.ss)
		tm->tm_sec = tmfc.ss;
	if (tmfc.mi)
		tm->tm_min = tmfc.mi;
	if (tmfc.hh)
		tm->tm_hour = tmfc.hh;

	if (tmfc.clock == CLOCK_12_HOUR)
	{
		if (tm->tm_hour < 1 || tm->tm_hour > HOURS_PER_DAY / 2)
		{
			RETURN_ERROR(ereport(ERROR,
								 (errcode(ERRCODE_INVALID_DATETIME_FORMAT),
								  errmsg("hour \"%d\" is invalid for the 12-hour clock",
										 tm->tm_hour),
								  errhint("Use the 24-hour clock, or give an hour between 1 and 12."))));
		}

		if (tmfc.pm && tm->tm_hour < HOURS_PER_DAY / 2)
			tm->tm_hour += HOURS_PER_DAY / 2;
		else if (!tmfc.pm && tm->tm_hour == HOURS_PER_DAY / 2)
			tm->tm_hour = 0;
	}

	if (tmfc.year)
	{
		/*
		 * If CC and YY (or Y) are provided, use YY as 2 low-order digits for
		 * the year in the given century.  Keep in mind that the 21st century
		 * AD runs from 2001-2100, not 2000-2099; 6th century BC runs from
		 * 600BC to 501BC.
		 */
		if (tmfc.cc && tmfc.yysz <= 2)
		{
			if (tmfc.bc)
				tmfc.cc = -tmfc.cc;
			tm->tm_year = tmfc.year % 100;
			if (tm->tm_year)
			{
				if (tmfc.cc >= 0)
					tm->tm_year += (tmfc.cc - 1) * 100;
				else
					tm->tm_year = (tmfc.cc + 1) * 100 - tm->tm_year + 1;
			}
			else
			{
				/* find century year for dates ending in "00" */
				tm->tm_year = tmfc.cc * 100 + ((tmfc.cc >= 0) ? 0 : 1);
			}
		}
		else
		{
			/* If a 4-digit year is provided, we use that and ignore CC. */
			tm->tm_year = tmfc.year;
			if (tmfc.bc)
				tm->tm_year = -tm->tm_year;
			/* correct for our representation of BC years */
			if (tm->tm_year < 0)
				tm->tm_year++;
		}
		fmask |= DTK_M(YEAR);
	}
	else if (tmfc.cc)
	{
		/* use first year of century */
		if (tmfc.bc)
			tmfc.cc = -tmfc.cc;
		if (tmfc.cc >= 0)
			/* +1 because 21st century started in 2001 */
			tm->tm_year = (tmfc.cc - 1) * 100 + 1;
		else
			/* +1 because year == 599 is 600 BC */
			tm->tm_year = tmfc.cc * 100 + 1;
		fmask |= DTK_M(YEAR);
	}

	if (tmfc.j)
	{
		j2date(tmfc.j, &tm->tm_year, &tm->tm_mon, &tm->tm_mday);
		fmask |= DTK_DATE_M;
	}

	if (tmfc.ww)
	{
		if (tmfc.mode == FROM_CHAR_DATE_ISOWEEK)
		{
			/*
			 * If tmfc.d is not set, then the date is left at the beginning of
			 * the ISO week (Monday).
			 */
			if (tmfc.d)
				isoweekdate2date(tmfc.ww, tmfc.d, &tm->tm_year, &tm->tm_mon, &tm->tm_mday);
			else
				isoweek2date(tmfc.ww, &tm->tm_year, &tm->tm_mon, &tm->tm_mday);
			fmask |= DTK_DATE_M;
		}
		else
			tmfc.ddd = (tmfc.ww - 1) * 7 + 1;
	}

	if (tmfc.w)
		tmfc.dd = (tmfc.w - 1) * 7 + 1;
	if (tmfc.dd)
	{
		tm->tm_mday = tmfc.dd;
		fmask |= DTK_M(DAY);
	}
	if (tmfc.mm)
	{
		tm->tm_mon = tmfc.mm;
		fmask |= DTK_M(MONTH);
	}

	if (tmfc.ddd && (tm->tm_mon <= 1 || tm->tm_mday <= 1))
	{
		/*
		 * The month and day field have not been set, so we use the
		 * day-of-year field to populate them.  Depending on the date mode,
		 * this field may be interpreted as a Gregorian day-of-year, or an ISO
		 * week date day-of-year.
		 */

		if (!tm->tm_year && !tmfc.bc)
		{
			RETURN_ERROR(ereport(ERROR,
								 (errcode(ERRCODE_INVALID_DATETIME_FORMAT),
								  errmsg("cannot calculate day of year without year information"))));
		}

		if (tmfc.mode == FROM_CHAR_DATE_ISOWEEK)
		{
			int			j0;		/* zeroth day of the ISO year, in Julian */

			j0 = isoweek2j(tm->tm_year, 1) - 1;

			j2date(j0 + tmfc.ddd, &tm->tm_year, &tm->tm_mon, &tm->tm_mday);
			fmask |= DTK_DATE_M;
		}
		else
		{
			const int  *y;
			int			i;

			static const int ysum[2][13] = {
				{0, 31, 59, 90, 120, 151, 181, 212, 243, 273, 304, 334, 365},
			{0, 31, 60, 91, 121, 152, 182, 213, 244, 274, 305, 335, 366}};

			y = ysum[isleap(tm->tm_year)];

			for (i = 1; i <= MONTHS_PER_YEAR; i++)
			{
				if (tmfc.ddd <= y[i])
					break;
			}
			if (tm->tm_mon <= 1)
				tm->tm_mon = i;

			if (tm->tm_mday <= 1)
				tm->tm_mday = tmfc.ddd - y[i - 1];

			fmask |= DTK_M(MONTH) | DTK_M(DAY);
		}
	}

	if (tmfc.ms)
		*fsec += tmfc.ms * 1000;
	if (tmfc.us)
		*fsec += tmfc.us;
	if (fprec)
		*fprec = tmfc.ff;		/* fractional precision, if specified */

	/* Range-check date fields according to bit mask computed above */
	if (fmask != 0)
	{
		/* We already dealt with AD/BC, so pass isjulian = true */
		int			dterr = ValidateDate(fmask, true, false, false, tm);

		if (dterr != 0)
		{
			/*
			 * Force the error to be DTERR_FIELD_OVERFLOW even if ValidateDate
			 * said DTERR_MD_FIELD_OVERFLOW, because we don't want to print an
			 * irrelevant hint about datestyle.
			 */
			RETURN_ERROR(DateTimeParseError(DTERR_FIELD_OVERFLOW, date_str, "timestamp"));
		}
	}

	/* Range-check time fields too */
	if (tm->tm_hour < 0 || tm->tm_hour >= HOURS_PER_DAY ||
		tm->tm_min < 0 || tm->tm_min >= MINS_PER_HOUR ||
		tm->tm_sec < 0 || tm->tm_sec >= SECS_PER_MINUTE ||
		*fsec < INT64CONST(0) || *fsec >= USECS_PER_SEC)
	{
		RETURN_ERROR(DateTimeParseError(DTERR_FIELD_OVERFLOW, date_str, "timestamp"));
	}

	/* Save parsed time-zone into tm->tm_zone if it was specified */
	if (tmfc.tzsign)
	{
		char	   *tz;

		if (tmfc.tzh < 0 || tmfc.tzh > MAX_TZDISP_HOUR ||
			tmfc.tzm < 0 || tmfc.tzm >= MINS_PER_HOUR)
		{
			RETURN_ERROR(DateTimeParseError(DTERR_TZDISP_OVERFLOW, date_str, "timestamp"));
		}

		tz = psprintf("%c%02d:%02d",
					  tmfc.tzsign > 0 ? '+' : '-', tmfc.tzh, tmfc.tzm);

		tm->tm_zone = tz;
	}

	DEBUG_TM(tm);

on_error:

	if (format && !incache)
		pfree(format);

	pfree(date_str);
}


/**********************************************************************
 *	the NUMBER version part
 *********************************************************************/


static char *
fill_str(char *str, int c, int max)
{
	memset(str, c, max);
	*(str + max) = '\0';
	return str;
}

#define zeroize_NUM(_n) \
do { \
	(_n)->flag		= 0;	\
	(_n)->lsign		= 0;	\
	(_n)->pre		= 0;	\
	(_n)->post		= 0;	\
	(_n)->pre_lsign_num = 0;	\
	(_n)->need_locale	= 0;	\
	(_n)->multi		= 0;	\
	(_n)->zero_start	= 0;	\
	(_n)->zero_end		= 0;	\
} while(0)

/* This works the same as DCH_prevent_counter_overflow */
static inline void
NUM_prevent_counter_overflow(void)
{
	if (NUMCounter >= (INT_MAX - 1))
	{
		for (int i = 0; i < n_NUMCache; i++)
			NUMCache[i]->age >>= 1;
		NUMCounter >>= 1;
	}
}

/* select a NUMCacheEntry to hold the given format picture */
static NUMCacheEntry *
NUM_cache_getnew(const char *str)
{
	NUMCacheEntry *ent;

	/* Ensure we can advance NUMCounter below */
	NUM_prevent_counter_overflow();

	/*
	 * If cache is full, remove oldest entry (or recycle first not-valid one)
	 */
	if (n_NUMCache >= NUM_CACHE_ENTRIES)
	{
		NUMCacheEntry *old = NUMCache[0];

#ifdef DEBUG_TO_FROM_CHAR
		elog(DEBUG_elog_output, "Cache is full (%d)", n_NUMCache);
#endif
		if (old->valid)
		{
			for (int i = 1; i < NUM_CACHE_ENTRIES; i++)
			{
				ent = NUMCache[i];
				if (!ent->valid)
				{
					old = ent;
					break;
				}
				if (ent->age < old->age)
					old = ent;
			}
		}
#ifdef DEBUG_TO_FROM_CHAR
		elog(DEBUG_elog_output, "OLD: \"%s\" AGE: %d", old->str, old->age);
#endif
		old->valid = false;
		strlcpy(old->str, str, NUM_CACHE_SIZE + 1);
		old->age = (++NUMCounter);
		/* caller is expected to fill format and Num, then set valid */
		return old;
	}
	else
	{
#ifdef DEBUG_TO_FROM_CHAR
		elog(DEBUG_elog_output, "NEW (%d)", n_NUMCache);
#endif
		Assert(NUMCache[n_NUMCache] == NULL);
		NUMCache[n_NUMCache] = ent = (NUMCacheEntry *)
			MemoryContextAllocZero(TopMemoryContext, sizeof(NUMCacheEntry));
		ent->valid = false;
		strlcpy(ent->str, str, NUM_CACHE_SIZE + 1);
		ent->age = (++NUMCounter);
		/* caller is expected to fill format and Num, then set valid */
		++n_NUMCache;
		return ent;
	}
}

/* look for an existing NUMCacheEntry matching the given format picture */
static NUMCacheEntry *
NUM_cache_search(const char *str)
{
	/* Ensure we can advance NUMCounter below */
	NUM_prevent_counter_overflow();

	for (int i = 0; i < n_NUMCache; i++)
	{
		NUMCacheEntry *ent = NUMCache[i];

		if (ent->valid && strcmp(ent->str, str) == 0)
		{
			ent->age = (++NUMCounter);
			return ent;
		}
	}

	return NULL;
}

/* Find or create a NUMCacheEntry for the given format picture */
static NUMCacheEntry *
NUM_cache_fetch(const char *str)
{
	NUMCacheEntry *ent;

	if ((ent = NUM_cache_search(str)) == NULL)
	{
		/*
		 * Not in the cache, must run parser and save a new format-picture to
		 * the cache.  Do not mark the cache entry valid until parsing
		 * succeeds.
		 */
		ent = NUM_cache_getnew(str);

		zeroize_NUM(&ent->Num);

		parse_format(ent->format, str, NUM_keywords,
					 NULL, NUM_index, NUM_FLAG, &ent->Num);

		ent->valid = true;
	}
	return ent;
}

/* ----------
 * Cache routine for NUM to_char version
 * ----------
 */
static FormatNode *
NUM_cache(int len, NUMDesc *Num, text *pars_str, bool *shouldFree)
{
	FormatNode *format = NULL;
	char	   *str;

	str = text_to_cstring(pars_str);

	if (len > NUM_CACHE_SIZE)
	{
		/*
		 * Allocate new memory if format picture is bigger than static cache
		 * and do not use cache (call parser always)
		 */
		format = (FormatNode *) palloc((len + 1) * sizeof(FormatNode));

		*shouldFree = true;

		zeroize_NUM(Num);

		parse_format(format, str, NUM_keywords,
					 NULL, NUM_index, NUM_FLAG, Num);
	}
	else
	{
		/*
		 * Use cache buffers
		 */
		NUMCacheEntry *ent = NUM_cache_fetch(str);

		*shouldFree = false;

		format = ent->format;

		/*
		 * Copy cache to used struct
		 */
		Num->flag = ent->Num.flag;
		Num->lsign = ent->Num.lsign;
		Num->pre = ent->Num.pre;
		Num->post = ent->Num.post;
		Num->pre_lsign_num = ent->Num.pre_lsign_num;
		Num->need_locale = ent->Num.need_locale;
		Num->multi = ent->Num.multi;
		Num->zero_start = ent->Num.zero_start;
		Num->zero_end = ent->Num.zero_end;
	}

#ifdef DEBUG_TO_FROM_CHAR
	/* dump_node(format, len); */
	dump_index(NUM_keywords, NUM_index);
#endif

	pfree(str);
	return format;
}


static char *
int_to_roman(int number)
{
	int			len,
				num;
	char	   *p,
			   *result,
				numstr[12];

	result = (char *) palloc(16);
	*result = '\0';

	if (number > 3999 || number < 1)
	{
		fill_str(result, '#', 15);
		return result;
	}
	len = snprintf(numstr, sizeof(numstr), "%d", number);

	for (p = numstr; *p != '\0'; p++, --len)
	{
		num = *p - ('0' + 1);
		if (num < 0)
			continue;

		if (len > 3)
		{
			while (num-- != -1)
				strcat(result, "M");
		}
		else
		{
			if (len == 3)
				strcat(result, rm100[num]);
			else if (len == 2)
				strcat(result, rm10[num]);
			else if (len == 1)
				strcat(result, rm1[num]);
		}
	}
	return result;
}



/* ----------
 * Locale
 * ----------
 */
static void
NUM_prepare_locale(NUMProc *Np)
{
	if (Np->Num->need_locale)
	{
		struct lconv *lconv;

		/*
		 * Get locales
		 */
		lconv = PGLC_localeconv();

		/*
		 * Positive / Negative number sign
		 */
		if (lconv->negative_sign && *lconv->negative_sign)
			Np->L_negative_sign = lconv->negative_sign;
		else
			Np->L_negative_sign = "-";

		if (lconv->positive_sign && *lconv->positive_sign)
			Np->L_positive_sign = lconv->positive_sign;
		else
			Np->L_positive_sign = "+";

		/*
		 * Number decimal point
		 */
		if (lconv->decimal_point && *lconv->decimal_point)
			Np->decimal = lconv->decimal_point;

		else
			Np->decimal = ".";

		if (!IS_LDECIMAL(Np->Num))
			Np->decimal = ".";

		/*
		 * Number thousands separator
		 *
		 * Some locales (e.g. broken glibc pt_BR), have a comma for decimal,
		 * but "" for thousands_sep, so we set the thousands_sep too.
		 * http://archives.postgresql.org/pgsql-hackers/2007-11/msg00772.php
		 */
		if (lconv->thousands_sep && *lconv->thousands_sep)
			Np->L_thousands_sep = lconv->thousands_sep;
		/* Make sure thousands separator doesn't match decimal point symbol. */
		else if (strcmp(Np->decimal, ",") != 0)
			Np->L_thousands_sep = ",";
		else
			Np->L_thousands_sep = ".";

		/*
		 * Currency symbol
		 */
		if (lconv->currency_symbol && *lconv->currency_symbol)
			Np->L_currency_symbol = lconv->currency_symbol;
		else
			Np->L_currency_symbol = " ";
	}
	else
	{
		/*
		 * Default values
		 */
		Np->L_negative_sign = "-";
		Np->L_positive_sign = "+";
		Np->decimal = ".";

		Np->L_thousands_sep = ",";
		Np->L_currency_symbol = " ";
	}
}

/* ----------
 * Return pointer of last relevant number after decimal point
 *	12.0500 --> last relevant is '5'
 *	12.0000 --> last relevant is '.'
 * If there is no decimal point, return NULL (which will result in same
 * behavior as if FM hadn't been specified).
 * ----------
 */
static char *
get_last_relevant_decnum(char *num)
{
	char	   *result,
			   *p = strchr(num, '.');

#ifdef DEBUG_TO_FROM_CHAR
	elog(DEBUG_elog_output, "get_last_relevant_decnum()");
#endif

	if (!p)
		return NULL;

	result = p;

	while (*(++p))
	{
		if (*p != '0')
			result = p;
	}

	return result;
}

/*
 * These macros are used in NUM_processor() and its subsidiary routines.
 * OVERLOAD_TEST: true if we've reached end of input string
 * AMOUNT_TEST(s): true if at least s bytes remain in string
 */
#define OVERLOAD_TEST	(Np->inout_p >= Np->inout + input_len)
#define AMOUNT_TEST(s)	(Np->inout_p <= Np->inout + (input_len - (s)))

/* ----------
 * Number extraction for TO_NUMBER()
 * ----------
 */
static void
NUM_numpart_from_char(NUMProc *Np, int id, int input_len)
{
	bool		isread = false;

#ifdef DEBUG_TO_FROM_CHAR
	elog(DEBUG_elog_output, " --- scan start --- id=%s",
		 (id == NUM_0 || id == NUM_9) ? "NUM_0/9" : id == NUM_DEC ? "NUM_DEC" : "???");
#endif

	if (OVERLOAD_TEST)
		return;

	if (*Np->inout_p == ' ')
		Np->inout_p++;

	if (OVERLOAD_TEST)
		return;

	/*
	 * read sign before number
	 */
	if (*Np->number == ' ' && (id == NUM_0 || id == NUM_9) &&
		(Np->read_pre + Np->read_post) == 0)
	{
#ifdef DEBUG_TO_FROM_CHAR
		elog(DEBUG_elog_output, "Try read sign (%c), locale positive: %s, negative: %s",
			 *Np->inout_p, Np->L_positive_sign, Np->L_negative_sign);
#endif

		/*
		 * locale sign
		 */
		if (IS_LSIGN(Np->Num) && Np->Num->lsign == NUM_LSIGN_PRE)
		{
			int			x = 0;

#ifdef DEBUG_TO_FROM_CHAR
			elog(DEBUG_elog_output, "Try read locale pre-sign (%c)", *Np->inout_p);
#endif
			if ((x = strlen(Np->L_negative_sign)) &&
				AMOUNT_TEST(x) &&
				strncmp(Np->inout_p, Np->L_negative_sign, x) == 0)
			{
				Np->inout_p += x;
				*Np->number = '-';
			}
			else if ((x = strlen(Np->L_positive_sign)) &&
					 AMOUNT_TEST(x) &&
					 strncmp(Np->inout_p, Np->L_positive_sign, x) == 0)
			{
				Np->inout_p += x;
				*Np->number = '+';
			}
		}
		else
		{
#ifdef DEBUG_TO_FROM_CHAR
			elog(DEBUG_elog_output, "Try read simple sign (%c)", *Np->inout_p);
#endif

			/*
			 * simple + - < >
			 */
			if (*Np->inout_p == '-' || (IS_BRACKET(Np->Num) &&
										*Np->inout_p == '<'))
			{
				*Np->number = '-';	/* set - */
				Np->inout_p++;
			}
			else if (*Np->inout_p == '+')
			{
				*Np->number = '+';	/* set + */
				Np->inout_p++;
			}
		}
	}

	if (OVERLOAD_TEST)
		return;

#ifdef DEBUG_TO_FROM_CHAR
	elog(DEBUG_elog_output, "Scan for numbers (%c), current number: '%s'", *Np->inout_p, Np->number);
#endif

	/*
	 * read digit or decimal point
	 */
	if (isdigit((unsigned char) *Np->inout_p))
	{
		if (Np->read_dec && Np->read_post == Np->Num->post)
			return;

		*Np->number_p = *Np->inout_p;
		Np->number_p++;

		if (Np->read_dec)
			Np->read_post++;
		else
			Np->read_pre++;

		isread = true;

#ifdef DEBUG_TO_FROM_CHAR
		elog(DEBUG_elog_output, "Read digit (%c)", *Np->inout_p);
#endif
	}
	else if (IS_DECIMAL(Np->Num) && Np->read_dec == false)
	{
		/*
		 * We need not test IS_LDECIMAL(Np->Num) explicitly here, because
		 * Np->decimal is always just "." if we don't have a D format token.
		 * So we just unconditionally match to Np->decimal.
		 */
		int			x = strlen(Np->decimal);

#ifdef DEBUG_TO_FROM_CHAR
		elog(DEBUG_elog_output, "Try read decimal point (%c)",
			 *Np->inout_p);
#endif
		if (x && AMOUNT_TEST(x) && strncmp(Np->inout_p, Np->decimal, x) == 0)
		{
			Np->inout_p += x - 1;
			*Np->number_p = '.';
			Np->number_p++;
			Np->read_dec = true;
			isread = true;
		}
	}

	if (OVERLOAD_TEST)
		return;

	/*
	 * Read sign behind "last" number
	 *
	 * We need sign detection because determine exact position of post-sign is
	 * difficult:
	 *
	 * FM9999.9999999S	   -> 123.001- 9.9S			   -> .5- FM9.999999MI ->
	 * 5.01-
	 */
	if (*Np->number == ' ' && Np->read_pre + Np->read_post > 0)
	{
		/*
		 * locale sign (NUM_S) is always anchored behind a last number, if: -
		 * locale sign expected - last read char was NUM_0/9 or NUM_DEC - and
		 * next char is not digit
		 */
		if (IS_LSIGN(Np->Num) && isread &&
			(Np->inout_p + 1) < Np->inout + input_len &&
			!isdigit((unsigned char) *(Np->inout_p + 1)))
		{
			int			x;
			char	   *tmp = Np->inout_p++;

#ifdef DEBUG_TO_FROM_CHAR
			elog(DEBUG_elog_output, "Try read locale post-sign (%c)", *Np->inout_p);
#endif
			if ((x = strlen(Np->L_negative_sign)) &&
				AMOUNT_TEST(x) &&
				strncmp(Np->inout_p, Np->L_negative_sign, x) == 0)
			{
				Np->inout_p += x - 1;	/* -1 .. NUM_processor() do inout_p++ */
				*Np->number = '-';
			}
			else if ((x = strlen(Np->L_positive_sign)) &&
					 AMOUNT_TEST(x) &&
					 strncmp(Np->inout_p, Np->L_positive_sign, x) == 0)
			{
				Np->inout_p += x - 1;	/* -1 .. NUM_processor() do inout_p++ */
				*Np->number = '+';
			}
			if (*Np->number == ' ')
				/* no sign read */
				Np->inout_p = tmp;
		}

		/*
		 * try read non-locale sign, it's happen only if format is not exact
		 * and we cannot determine sign position of MI/PL/SG, an example:
		 *
		 * FM9.999999MI			   -> 5.01-
		 *
		 * if (.... && IS_LSIGN(Np->Num)==false) prevents read wrong formats
		 * like to_number('1 -', '9S') where sign is not anchored to last
		 * number.
		 */
		else if (isread == false && IS_LSIGN(Np->Num) == false &&
				 (IS_PLUS(Np->Num) || IS_MINUS(Np->Num)))
		{
#ifdef DEBUG_TO_FROM_CHAR
			elog(DEBUG_elog_output, "Try read simple post-sign (%c)", *Np->inout_p);
#endif

			/*
			 * simple + -
			 */
			if (*Np->inout_p == '-' || *Np->inout_p == '+')
				/* NUM_processor() do inout_p++ */
				*Np->number = *Np->inout_p;
		}
	}
}

#define IS_PREDEC_SPACE(_n) \
		(IS_ZERO((_n)->Num)==false && \
		 (_n)->number == (_n)->number_p && \
		 *(_n)->number == '0' && \
				 (_n)->Num->post != 0)

/* ----------
 * Add digit or sign to number-string
 * ----------
 */
static void
NUM_numpart_to_char(NUMProc *Np, int id)
{
	int			end;

	if (IS_ROMAN(Np->Num))
		return;

	/* Note: in this elog() output not set '\0' in 'inout' */

#ifdef DEBUG_TO_FROM_CHAR

	/*
	 * Np->num_curr is number of current item in format-picture, it is not
	 * current position in inout!
	 */
	elog(DEBUG_elog_output,
		 "SIGN_WROTE: %d, CURRENT: %d, NUMBER_P: \"%s\", INOUT: \"%s\"",
		 Np->sign_wrote,
		 Np->num_curr,
		 Np->number_p,
		 Np->inout);
#endif
	Np->num_in = false;

	/*
	 * Write sign if real number will write to output Note: IS_PREDEC_SPACE()
	 * handle "9.9" --> " .1"
	 */
	if (Np->sign_wrote == false &&
		(Np->num_curr >= Np->out_pre_spaces || (IS_ZERO(Np->Num) && Np->Num->zero_start == Np->num_curr)) &&
		(IS_PREDEC_SPACE(Np) == false || (Np->last_relevant && *Np->last_relevant == '.')))
	{
		if (IS_LSIGN(Np->Num))
		{
			if (Np->Num->lsign == NUM_LSIGN_PRE)
			{
				if (Np->sign == '-')
					strcpy(Np->inout_p, Np->L_negative_sign);
				else
					strcpy(Np->inout_p, Np->L_positive_sign);
				Np->inout_p += strlen(Np->inout_p);
				Np->sign_wrote = true;
			}
		}
		else if (IS_BRACKET(Np->Num))
		{
			*Np->inout_p = Np->sign == '+' ? ' ' : '<';
			++Np->inout_p;
			Np->sign_wrote = true;
		}
		else if (Np->sign == '+')
		{
			if (!IS_FILLMODE(Np->Num))
			{
				*Np->inout_p = ' '; /* Write + */
				++Np->inout_p;
			}
			Np->sign_wrote = true;
		}
		else if (Np->sign == '-')
		{						/* Write - */
			*Np->inout_p = '-';
			++Np->inout_p;
			Np->sign_wrote = true;
		}
	}


	/*
	 * digits / FM / Zero / Dec. point
	 */
	if (id == NUM_9 || id == NUM_0 || id == NUM_D || id == NUM_DEC)
	{
		if (Np->num_curr < Np->out_pre_spaces &&
			(Np->Num->zero_start > Np->num_curr || !IS_ZERO(Np->Num)))
		{
			/*
			 * Write blank space
			 */
			if (!IS_FILLMODE(Np->Num))
			{
				*Np->inout_p = ' '; /* Write ' ' */
				++Np->inout_p;
			}
		}
		else if (IS_ZERO(Np->Num) &&
				 Np->num_curr < Np->out_pre_spaces &&
				 Np->Num->zero_start <= Np->num_curr)
		{
			/*
			 * Write ZERO
			 */
			*Np->inout_p = '0'; /* Write '0' */
			++Np->inout_p;
			Np->num_in = true;
		}
		else
		{
			/*
			 * Write Decimal point
			 */
			if (*Np->number_p == '.')
			{
				if (!Np->last_relevant || *Np->last_relevant != '.')
				{
					strcpy(Np->inout_p, Np->decimal);	/* Write DEC/D */
					Np->inout_p += strlen(Np->inout_p);
				}

				/*
				 * Ora 'n' -- FM9.9 --> 'n.'
				 */
				else if (IS_FILLMODE(Np->Num) &&
						 Np->last_relevant && *Np->last_relevant == '.')
				{
					strcpy(Np->inout_p, Np->decimal);	/* Write DEC/D */
					Np->inout_p += strlen(Np->inout_p);
				}
			}
			else
			{
				/*
				 * Write Digits
				 */
				if (Np->last_relevant && Np->number_p > Np->last_relevant &&
					id != NUM_0)
					;

				/*
				 * '0.1' -- 9.9 --> '  .1'
				 */
				else if (IS_PREDEC_SPACE(Np))
				{
					if (!IS_FILLMODE(Np->Num))
					{
						*Np->inout_p = ' ';
						++Np->inout_p;
					}

					/*
					 * '0' -- FM9.9 --> '0.'
					 */
					else if (Np->last_relevant && *Np->last_relevant == '.')
					{
						*Np->inout_p = '0';
						++Np->inout_p;
					}
				}
				else
				{
					*Np->inout_p = *Np->number_p;	/* Write DIGIT */
					++Np->inout_p;
					Np->num_in = true;
				}
			}
			/* do no exceed string length */
			if (*Np->number_p)
				++Np->number_p;
		}

		end = Np->num_count + (Np->out_pre_spaces ? 1 : 0) + (IS_DECIMAL(Np->Num) ? 1 : 0);

		if (Np->last_relevant && Np->last_relevant == Np->number_p)
			end = Np->num_curr;

		if (Np->num_curr + 1 == end)
		{
			if (Np->sign_wrote == true && IS_BRACKET(Np->Num))
			{
				*Np->inout_p = Np->sign == '+' ? ' ' : '>';
				++Np->inout_p;
			}
			else if (IS_LSIGN(Np->Num) && Np->Num->lsign == NUM_LSIGN_POST)
			{
				if (Np->sign == '-')
					strcpy(Np->inout_p, Np->L_negative_sign);
				else
					strcpy(Np->inout_p, Np->L_positive_sign);
				Np->inout_p += strlen(Np->inout_p);
			}
		}
	}

	++Np->num_curr;
}

/*
 * Skip over "n" input characters, but only if they aren't numeric data
 */
static void
NUM_eat_non_data_chars(NUMProc *Np, int n, int input_len)
{
	while (n-- > 0)
	{
		if (OVERLOAD_TEST)
			break;				/* end of input */
		if (strchr("0123456789.,+-", *Np->inout_p) != NULL)
			break;				/* it's a data character */
		Np->inout_p += pg_mblen(Np->inout_p);
	}
}

static char *
NUM_processor(FormatNode *node, NUMDesc *Num, char *inout,
			  char *number, int input_len, int to_char_out_pre_spaces,
			  int sign, bool is_to_char, Oid collid)
{
	FormatNode *n;
	NUMProc		_Np,
			   *Np = &_Np;
	const char *pattern;
	int			pattern_len;

	MemSet(Np, 0, sizeof(NUMProc));

	Np->Num = Num;
	Np->is_to_char = is_to_char;
	Np->number = number;
	Np->inout = inout;
	Np->last_relevant = NULL;
	Np->read_post = 0;
	Np->read_pre = 0;
	Np->read_dec = false;

	if (Np->Num->zero_start)
		--Np->Num->zero_start;

	if (IS_EEEE(Np->Num))
	{
		if (!Np->is_to_char)
			ereport(ERROR,
					(errcode(ERRCODE_FEATURE_NOT_SUPPORTED),
					 errmsg("\"EEEE\" not supported for input")));
		return strcpy(inout, number);
	}

	/*
	 * Roman correction
	 */
	if (IS_ROMAN(Np->Num))
	{
		if (!Np->is_to_char)
			ereport(ERROR,
					(errcode(ERRCODE_FEATURE_NOT_SUPPORTED),
					 errmsg("\"RN\" not supported for input")));

		Np->Num->lsign = Np->Num->pre_lsign_num = Np->Num->post =
			Np->Num->pre = Np->out_pre_spaces = Np->sign = 0;

		if (IS_FILLMODE(Np->Num))
		{
			Np->Num->flag = 0;
			Np->Num->flag |= NUM_F_FILLMODE;
		}
		else
			Np->Num->flag = 0;
		Np->Num->flag |= NUM_F_ROMAN;
	}

	/*
	 * Sign
	 */
	if (is_to_char)
	{
		Np->sign = sign;

		/* MI/PL/SG - write sign itself and not in number */
		if (IS_PLUS(Np->Num) || IS_MINUS(Np->Num))
		{
			if (IS_PLUS(Np->Num) && IS_MINUS(Np->Num) == false)
				Np->sign_wrote = false; /* need sign */
			else
				Np->sign_wrote = true;	/* needn't sign */
		}
		else
		{
			if (Np->sign != '-')
			{
				if (IS_BRACKET(Np->Num) && IS_FILLMODE(Np->Num))
					Np->Num->flag &= ~NUM_F_BRACKET;
				if (IS_MINUS(Np->Num))
					Np->Num->flag &= ~NUM_F_MINUS;
			}
			else if (Np->sign != '+' && IS_PLUS(Np->Num))
				Np->Num->flag &= ~NUM_F_PLUS;

			if (Np->sign == '+' && IS_FILLMODE(Np->Num) && IS_LSIGN(Np->Num) == false)
				Np->sign_wrote = true;	/* needn't sign */
			else
				Np->sign_wrote = false; /* need sign */

			if (Np->Num->lsign == NUM_LSIGN_PRE && Np->Num->pre == Np->Num->pre_lsign_num)
				Np->Num->lsign = NUM_LSIGN_POST;
		}
	}
	else
		Np->sign = false;

	/*
	 * Count
	 */
	Np->num_count = Np->Num->post + Np->Num->pre - 1;

	if (is_to_char)
	{
		Np->out_pre_spaces = to_char_out_pre_spaces;

		if (IS_FILLMODE(Np->Num) && IS_DECIMAL(Np->Num))
		{
			Np->last_relevant = get_last_relevant_decnum(Np->number);

			/*
			 * If any '0' specifiers are present, make sure we don't strip
			 * those digits.
			 */
			if (Np->last_relevant && Np->Num->zero_end > Np->out_pre_spaces)
			{
				char	   *last_zero;

				last_zero = Np->number + (Np->Num->zero_end - Np->out_pre_spaces);
				if (Np->last_relevant < last_zero)
					Np->last_relevant = last_zero;
			}
		}

		if (Np->sign_wrote == false && Np->out_pre_spaces == 0)
			++Np->num_count;
	}
	else
	{
		Np->out_pre_spaces = 0;
		*Np->number = ' ';		/* sign space */
		*(Np->number + 1) = '\0';
	}

	Np->num_in = 0;
	Np->num_curr = 0;

#ifdef DEBUG_TO_FROM_CHAR
	elog(DEBUG_elog_output,
		 "\n\tSIGN: '%c'\n\tNUM: '%s'\n\tPRE: %d\n\tPOST: %d\n\tNUM_COUNT: %d\n\tNUM_PRE: %d\n\tSIGN_WROTE: %s\n\tZERO: %s\n\tZERO_START: %d\n\tZERO_END: %d\n\tLAST_RELEVANT: %s\n\tBRACKET: %s\n\tPLUS: %s\n\tMINUS: %s\n\tFILLMODE: %s\n\tROMAN: %s\n\tEEEE: %s",
		 Np->sign,
		 Np->number,
		 Np->Num->pre,
		 Np->Num->post,
		 Np->num_count,
		 Np->out_pre_spaces,
		 Np->sign_wrote ? "Yes" : "No",
		 IS_ZERO(Np->Num) ? "Yes" : "No",
		 Np->Num->zero_start,
		 Np->Num->zero_end,
		 Np->last_relevant ? Np->last_relevant : "<not set>",
		 IS_BRACKET(Np->Num) ? "Yes" : "No",
		 IS_PLUS(Np->Num) ? "Yes" : "No",
		 IS_MINUS(Np->Num) ? "Yes" : "No",
		 IS_FILLMODE(Np->Num) ? "Yes" : "No",
		 IS_ROMAN(Np->Num) ? "Yes" : "No",
		 IS_EEEE(Np->Num) ? "Yes" : "No"
		);
#endif

	/*
	 * Locale
	 */
	NUM_prepare_locale(Np);

	/*
	 * Processor direct cycle
	 */
	if (Np->is_to_char)
		Np->number_p = Np->number;
	else
		Np->number_p = Np->number + 1;	/* first char is space for sign */

	for (n = node, Np->inout_p = Np->inout; n->type != NODE_TYPE_END; n++)
	{
		if (!Np->is_to_char)
		{
			/*
			 * Check at least one byte remains to be scanned.  (In actions
			 * below, must use AMOUNT_TEST if we want to read more bytes than
			 * that.)
			 */
			if (OVERLOAD_TEST)
				break;
		}

		/*
		 * Format pictures actions
		 */
		if (n->type == NODE_TYPE_ACTION)
		{
			/*
			 * Create/read digit/zero/blank/sign/special-case
			 *
			 * 'NUM_S' note: The locale sign is anchored to number and we
			 * read/write it when we work with first or last number
			 * (NUM_0/NUM_9).  This is why NUM_S is missing in switch().
			 *
			 * Notice the "Np->inout_p++" at the bottom of the loop.  This is
			 * why most of the actions advance inout_p one less than you might
			 * expect.  In cases where we don't want that increment to happen,
			 * a switch case ends with "continue" not "break".
			 */
			switch (n->key->id)
			{
				case NUM_9:
				case NUM_0:
				case NUM_DEC:
				case NUM_D:
					if (Np->is_to_char)
					{
						NUM_numpart_to_char(Np, n->key->id);
						continue;	/* for() */
					}
					else
					{
						NUM_numpart_from_char(Np, n->key->id, input_len);
						break;	/* switch() case: */
					}

				case NUM_COMMA:
					if (Np->is_to_char)
					{
						if (!Np->num_in)
						{
							if (IS_FILLMODE(Np->Num))
								continue;
							else
								*Np->inout_p = ' ';
						}
						else
							*Np->inout_p = ',';
					}
					else
					{
						if (!Np->num_in)
						{
							if (IS_FILLMODE(Np->Num))
								continue;
						}
						if (*Np->inout_p != ',')
							continue;
					}
					break;

				case NUM_G:
					pattern = Np->L_thousands_sep;
					pattern_len = strlen(pattern);
					if (Np->is_to_char)
					{
						if (!Np->num_in)
						{
							if (IS_FILLMODE(Np->Num))
								continue;
							else
							{
								/* just in case there are MB chars */
								pattern_len = pg_mbstrlen(pattern);
								memset(Np->inout_p, ' ', pattern_len);
								Np->inout_p += pattern_len - 1;
							}
						}
						else
						{
							strcpy(Np->inout_p, pattern);
							Np->inout_p += pattern_len - 1;
						}
					}
					else
					{
						if (!Np->num_in)
						{
							if (IS_FILLMODE(Np->Num))
								continue;
						}

						/*
						 * Because L_thousands_sep typically contains data
						 * characters (either '.' or ','), we can't use
						 * NUM_eat_non_data_chars here.  Instead skip only if
						 * the input matches L_thousands_sep.
						 */
						if (AMOUNT_TEST(pattern_len) &&
							strncmp(Np->inout_p, pattern, pattern_len) == 0)
							Np->inout_p += pattern_len - 1;
						else
							continue;
					}
					break;

				case NUM_L:
					pattern = Np->L_currency_symbol;
					if (Np->is_to_char)
					{
						strcpy(Np->inout_p, pattern);
						Np->inout_p += strlen(pattern) - 1;
					}
					else
					{
						NUM_eat_non_data_chars(Np, pg_mbstrlen(pattern), input_len);
						continue;
					}
					break;

				case NUM_RN:
					if (IS_FILLMODE(Np->Num))
					{
						strcpy(Np->inout_p, Np->number_p);
						Np->inout_p += strlen(Np->inout_p) - 1;
					}
					else
					{
						sprintf(Np->inout_p, "%15s", Np->number_p);
						Np->inout_p += strlen(Np->inout_p) - 1;
					}
					break;

				case NUM_rn:
					if (IS_FILLMODE(Np->Num))
					{
						strcpy(Np->inout_p, asc_tolower_z(Np->number_p));
						Np->inout_p += strlen(Np->inout_p) - 1;
					}
					else
					{
						sprintf(Np->inout_p, "%15s", asc_tolower_z(Np->number_p));
						Np->inout_p += strlen(Np->inout_p) - 1;
					}
					break;

				case NUM_th:
					if (IS_ROMAN(Np->Num) || *Np->number == '#' ||
						Np->sign == '-' || IS_DECIMAL(Np->Num))
						continue;

					if (Np->is_to_char)
					{
						strcpy(Np->inout_p, get_th(Np->number, TH_LOWER));
						Np->inout_p += 1;
					}
					else
					{
						/* All variants of 'th' occupy 2 characters */
						NUM_eat_non_data_chars(Np, 2, input_len);
						continue;
					}
					break;

				case NUM_TH:
					if (IS_ROMAN(Np->Num) || *Np->number == '#' ||
						Np->sign == '-' || IS_DECIMAL(Np->Num))
						continue;

					if (Np->is_to_char)
					{
						strcpy(Np->inout_p, get_th(Np->number, TH_UPPER));
						Np->inout_p += 1;
					}
					else
					{
						/* All variants of 'TH' occupy 2 characters */
						NUM_eat_non_data_chars(Np, 2, input_len);
						continue;
					}
					break;

				case NUM_MI:
					if (Np->is_to_char)
					{
						if (Np->sign == '-')
							*Np->inout_p = '-';
						else if (IS_FILLMODE(Np->Num))
							continue;
						else
							*Np->inout_p = ' ';
					}
					else
					{
						if (*Np->inout_p == '-')
							*Np->number = '-';
						else
						{
							NUM_eat_non_data_chars(Np, 1, input_len);
							continue;
						}
					}
					break;

				case NUM_PL:
					if (Np->is_to_char)
					{
						if (Np->sign == '+')
							*Np->inout_p = '+';
						else if (IS_FILLMODE(Np->Num))
							continue;
						else
							*Np->inout_p = ' ';
					}
					else
					{
						if (*Np->inout_p == '+')
							*Np->number = '+';
						else
						{
							NUM_eat_non_data_chars(Np, 1, input_len);
							continue;
						}
					}
					break;

				case NUM_SG:
					if (Np->is_to_char)
						*Np->inout_p = Np->sign;
					else
					{
						if (*Np->inout_p == '-')
							*Np->number = '-';
						else if (*Np->inout_p == '+')
							*Np->number = '+';
						else
						{
							NUM_eat_non_data_chars(Np, 1, input_len);
							continue;
						}
					}
					break;
				/* 
				* supprot format 'xx' or 'XX',to_char(123,'xx')
				*/
				case NUM_X:
				case NUM_x:
				if(Np->is_to_char)
				{
					sprintf(Np->inout, "%s", dec_to_hex(Np->number));
					if(Np->Num->pre >= strlen(Np->inout))
					{
						n += Np->Num->pre -1;
					}
					else
					{
						ereport(ERROR,(errcode(ERRCODE_INVALID_PARAMETER_VALUE),
							errmsg("arg is invalid!")));
					}
					Np->inout_p += strlen(Np->inout) - 1;
					Np->number_p += strlen(Np->number_p) - 1;
					break;
				}
				else
				{
					sprintf(Np->number, "%ld", hex_to_dec(Np->inout,input_len));
					if(Np->Num->pre >= strlen(Np->number))
					{
						n += Np->Num->pre -1;
					}
					else
					{
						ereport(ERROR,(errcode(ERRCODE_INVALID_PARAMETER_VALUE),
							errmsg("arg is invalid!")));
					}
					Np->inout_p += strlen(Np->inout_p) - 1;
					Np->number_p += strlen(Np->number) - 1;
					break;
				}
				break;

				default:
					continue;
					break;
			}
		}
		else
		{
			/*
			 * In TO_CHAR, non-pattern characters in the format are copied to
			 * the output.  In TO_NUMBER, we skip one input character for each
			 * non-pattern format character, whether or not it matches the
			 * format character.
			 */
			if (Np->is_to_char)
			{
				strcpy(Np->inout_p, n->character);
				Np->inout_p += strlen(Np->inout_p);
			}
			else
			{
				Np->inout_p += pg_mblen(Np->inout_p);
			}
			continue;
		}
		Np->inout_p++;
	}

	if (Np->is_to_char)
	{
		*Np->inout_p = '\0';
		return Np->inout;
	}
	else
	{
		if (*(Np->number_p - 1) == '.')
			*(Np->number_p - 1) = '\0';
		else
			*Np->number_p = '\0';

		/*
		 * Correction - precision of dec. number
		 */
		Np->Num->post = Np->read_post;

#ifdef DEBUG_TO_FROM_CHAR
		elog(DEBUG_elog_output, "TO_NUMBER (number): '%s'", Np->number);
#endif
		return Np->number;
	}
}

/* ----------
 * MACRO: Start part of NUM - for all NUM's to_char variants
 *	(sorry, but I hate copy same code - macro is better..)
 * ----------
 */
#define NUM_TOCHAR_prepare \
do { \
	int len = VARSIZE_ANY_EXHDR(fmt); \
	if (len <= 0 || len >= (INT_MAX-VARHDRSZ)/NUM_MAX_ITEM_SIZ)		\
		PG_RETURN_TEXT_P(cstring_to_text("")); \
	result	= (text *) palloc0((len * NUM_MAX_ITEM_SIZ) + 1 + VARHDRSZ);	\
	format	= NUM_cache(len, &Num, fmt, &shouldFree);		\
} while (0)

/* ----------
 * MACRO: Finish part of NUM
 * ----------
 */
#define NUM_TOCHAR_finish \
do { \
	int		len; \
									\
	NUM_processor(format, &Num, VARDATA(result), numstr, 0, out_pre_spaces, sign, true, PG_GET_COLLATION()); \
									\
	if (shouldFree)					\
		pfree(format);				\
									\
	/*								\
	 * Convert null-terminated representation of result to standard text. \
	 * The result is usually much bigger than it needs to be, but there \
	 * seems little point in realloc'ing it smaller. \
	 */								\
	len = strlen(VARDATA(result));	\
	SET_VARSIZE(result, len + VARHDRSZ); \
} while (0)

/* reverse the strings */
static
void strReverse(char *str)
{
	char	*start = str;
	char	*end = NULL;
	char	 temp;

	if(str == NULL || *str == '\0')
		return;
	end = start + strlen(str) -1;
	while(start < end)
	{
		temp = *start;
		*start = *end;
		*end = temp;
		start++;
		end--;
	}
}

/* -------------------
 * NUMERIC to_number() (convert string to numeric)
 * -------------------
 */
Datum
numeric_to_number(PG_FUNCTION_ARGS)
{
	text	   *value = PG_GETARG_TEXT_PP(0);
	text	   *fmt = PG_GETARG_TEXT_PP(1);
	NUMDesc		Num;
	Datum		result;
	FormatNode *format;
	char	   *numstr;
	bool		shouldFree;
	int			len = 0;
	int			scale,
				precision;

	int 		val_len;
	bool		fmt_have_separator = false;	/* whether the ',' separator format string */
	bool		val_have_separator = false;	/* whether the ',' separator value string */
	bool		money_fmt = false;			/* '.' and money format flags */
	bool		money_val = false;			/* '.' and money parameter flags */
	int			i,
				j,
				fmt_nondigit = 0,			/* number of separators in format string */
				val_nondigit =0,			/* number of separators in value string */
				val_digits = 0;				/* number of numeric characters in value string */
	char	   *ch = NULL;
	char	   *str0 = text_to_cstring(value);
	char	   *str1 = text_to_cstring(fmt);

	FORMAT_MATCH_FLAG	flag = FMT_GROUP_LAST_LEN_MATCH;
	val_len = VARSIZE_ANY_EXHDR(value);

	len = VARSIZE_ANY_EXHDR(fmt);

	if(compatible_db == COMPATIBLE_ORA)
	{

		/* to match $ */
		if((str0[0] == '$' && (str1[0] != '$' && str1[0] != 'L'))||(str1[0] == '$' && str0[0] != '$'))
			ereport(ERROR,
					(errcode(ERRCODE_INVALID_PARAMETER_VALUE),
						errmsg("paramter is invalid,Please note the format!")));
		if(str1[0] == 'L' && str0[0] == '$')
		{
			struct lconv *lconvert = PGLC_localeconv();
			ch = (*lconvert->currency_symbol != '\0') ? lconvert->currency_symbol : "$";
			if(strncmp("$", ch, 1))
			{
					ereport(ERROR,
							(errcode(ERRCODE_INVALID_PARAMETER_VALUE),
								errmsg("paramter is invalid,Please note the format!,local monetary is %s",ch)));
			}
		}

		/* Determine whether the parameter and format have ‘,’
		 * and calculate the number of ‘,’
		 * and calculate the number of numeric characters in the parameter.
		 */
		for(i = 0; i < len; i++)
		{
			if(!(str1[i] != ',' || (str1[i] >= '9' && str1[i] <= '0')))
			{
				fmt_have_separator = 1;
				fmt_nondigit++;
			}
			if(str1[i] == '.' && str1[0] == '$')
				money_fmt = 1;
		}
		for(j = 0;j < val_len; j++)
		{
			if(!(str0[j] != ',' || (str0[j] >= '9' && str0[j] <= '0')))
			{
				val_have_separator = 1;
				val_nondigit++;
			}
			if(str0[j] == '.' && str0[0] == '$')
				money_val = 1;
			if(str0[j] <= '9' && str0[j] >= '0')
				val_digits++;
		}

		/* parameters and format strings are grouped by ‘,’
		 * and the length of each group is calculated
		 */
		if(fmt_have_separator && val_have_separator)
		{
			List	*grouped_val;			/* parameter value is a string separated by separator ',' */
			List	*grouped_fmt;			/* format string separated by the separator ',' */
			ListCell	*val_group;			/* structure of each group after separation by parameter value */
			ListCell	*fmt_group;			/* structure of each group after separation by parameter format */
			int 	*val_group_len = NULL;	/* the length if each packet in the parameter string */
			int 	*fmt_group_len = NULL;	/* the length if each packet in the format string */
			int 	val_groups = 0,			/* number of record value groups */
					fmt_groups= 0,			/* number of record format groups */
					num1 = 0;

			val_group_len = (int *)palloc((val_nondigit + 1) * sizeof(int*));
			fmt_group_len = (int *)palloc((fmt_nondigit + 1) * sizeof(int*));
			strReverse(str0);
			strReverse(str1);
			SplitIdentifierString(str0, ',', &grouped_val);
			SplitIdentifierString(str1, ',', &grouped_fmt);
			foreach(val_group, grouped_val)
			{
				char *value1 = (char*)lfirst(val_group);
				val_group_len[val_groups++] = strlen(value1);
			}
			val_group_len[val_groups] = 0;
			foreach(fmt_group, grouped_fmt)
			{
				char *fmt1 = (char*)lfirst(fmt_group);
				fmt_group_len[fmt_groups++] = strlen(fmt1);
			}
			fmt_group_len[fmt_groups] = 0;

			/* starting from the last set of lengths,there are three cases:
			 * greater than,equal to,less than.
			 */
			if(fmt_group_len[0] >= val_digits)
				flag = FMT_GROUP_LAST_LEN_MATCH;
			else
			{
				if(fmt_group_len[0] > val_group_len[0])
				{

				/* the length of the last group of the format string
				 * whether it matches the length of the integer group parameter string.
				 */
					for(i = 0; i < val_groups; i++)
					{
						num1 += val_group_len[i];
						if(fmt_group_len[0] == num1)
						{
							flag = FMT_GROUP_LAST_LEN_MATCH;
							break;
						}
					}
					if(fmt_group_len[0] == num1)
					{
						for(j = i + 1; j < val_groups - 1; j++)
						{
							if(fmt_group_len[j - i] == 0)
							{
								flag = FMT_GROUP_NO_MATCH;
								break;
							}
							if(fmt_group_len[j - i] != val_group_len[j])
							{
								flag = FMT_GROUP_NO_MATCH;
								break;
							}
						}
						if(j == val_groups - 1)
						{
							if(fmt_group_len[j - i] < val_group_len[j])
								flag = FMT_GROUP_NO_MATCH;
						}
					}
					else
						flag = FMT_GROUP_LAST_NO_MATCH;
				}
				else if(fmt_group_len[0] == val_group_len[0])
				{
					for(i = 1; i< val_groups - 1; i++)
					{
						if(fmt_group_len[i] == 0)
						{
							flag = FMT_GROUP_NO_MATCH;
							break;
						}
						if(fmt_group_len[i] != val_group_len[i])
						{
							flag = FMT_GROUP_NO_MATCH;
							break;
						}
					}
					if(i == val_groups - 1)
					{
						if(fmt_group_len[i] < val_group_len[i])
							flag = FMT_GROUP_NO_MATCH;
					}
				}
				else
					flag = FMT_GROUP_LAST_LEN_NO_MATCH;
			}
			pfree(val_group_len);
			pfree(fmt_group_len);
		}
		switch(flag)
		{
			case FMT_GROUP_NO_MATCH:
			case FMT_GROUP_LAST_NO_MATCH:
			case FMT_GROUP_LAST_LEN_NO_MATCH:
				ereport(ERROR,
					(errcode(ERRCODE_INVALID_PARAMETER_VALUE),
						errmsg("paramter is invalid,Please note the format is not match!")));
				break;
			default:
				break;
		}
	}

	if (len <= 0 || len >= INT_MAX / NUM_MAX_ITEM_SIZ)
		PG_RETURN_NULL();

	/* reverse parameters and format strings,then deal it */
	if(money_fmt && money_val)
	{
		text	*value2 = NULL;
		text	*fmt2 = NULL;

		strReverse(str0);
		strReverse(str1);
		value2 = cstring_to_text(str0);
		fmt2 = cstring_to_text(str1);
		format = NUM_cache(len, &Num, fmt2, &shouldFree);

		numstr = (char *) palloc((len * NUM_MAX_ITEM_SIZ) + 1);

		NUM_processor(format, &Num, VARDATA_ANY(value2), numstr,
				VARSIZE_ANY_EXHDR(value2), 0, 0, false, PG_GET_COLLATION());

		scale = Num.pre;
		precision = Num.post + Num.multi + scale;
		strReverse(numstr);
	}
	else
	{
		format = NUM_cache(len, &Num, fmt, &shouldFree);

		numstr = (char *) palloc((len * NUM_MAX_ITEM_SIZ) + 1);

		NUM_processor(format, &Num, VARDATA_ANY(value), numstr,
					  VARSIZE_ANY_EXHDR(value), 0, 0, false, PG_GET_COLLATION());

		scale = Num.post;
		precision = Num.pre + Num.multi + scale;
	}

	/* to check the number of numeric characters in arguments and formats. */
	if(val_digits > (Num.post + Num.pre))
		ereport(ERROR,
				(errcode(ERRCODE_INVALID_PARAMETER_VALUE),
					errmsg("paramter is invalid,Please note the format!")));

	if (shouldFree)
		pfree(format);

	result = DirectFunctionCall3(numeric_in,
								 CStringGetDatum(numstr),
								 ObjectIdGetDatum(InvalidOid),
								 Int32GetDatum(((precision << 16) | scale) + VARHDRSZ));

	if (IS_MULTI(&Num))
	{
		Numeric		x;
		Numeric		a = int64_to_numeric(10);
		Numeric		b = int64_to_numeric(-Num.multi);

		x = DatumGetNumeric(DirectFunctionCall2(numeric_power,
												NumericGetDatum(a),
												NumericGetDatum(b)));
		result = DirectFunctionCall2(numeric_mul,
									 result,
									 NumericGetDatum(x));
	}

	pfree(numstr);
	return result;
}

/* ------------------
 * NUMERIC to_char()
 * ------------------
 */
Datum
numeric_to_char(PG_FUNCTION_ARGS)
{
	Numeric		value = PG_GETARG_NUMERIC(0);
	text	   *fmt = PG_GETARG_TEXT_PP(1);
	NUMDesc		Num;
	FormatNode *format;
	text	   *result;
	bool		shouldFree;
	int			out_pre_spaces = 0,
				sign = 0;
	char	   *numstr,
			   *orgnum,
			   *p;
	Numeric		x;

	NUM_TOCHAR_prepare;

	/*
	 * On DateType depend part (numeric)
	 */
	if (IS_ROMAN(&Num))
	{
		x = DatumGetNumeric(DirectFunctionCall2(numeric_round,
												NumericGetDatum(value),
												Int32GetDatum(0)));
		numstr =
			int_to_roman(DatumGetInt32(DirectFunctionCall1(numeric_int4,
														   NumericGetDatum(x))));
	}
	else if (IS_EEEE(&Num))
	{
		orgnum = numeric_out_sci(value, Num.post);

		/*
		 * numeric_out_sci() does not emit a sign for positive numbers.  We
		 * need to add a space in this case so that positive and negative
		 * numbers are aligned.  Also must check for NaN/infinity cases, which
		 * we handle the same way as in float8_to_char.
		 */
		if (strcmp(orgnum, "NaN") == 0 ||
			strcmp(orgnum, "Infinity") == 0 ||
			strcmp(orgnum, "-Infinity") == 0)
		{
			/*
			 * Allow 6 characters for the leading sign, the decimal point,
			 * "e", the exponent's sign and two exponent digits.
			 */
			numstr = (char *) palloc(Num.pre + Num.post + 7);
			fill_str(numstr, '#', Num.pre + Num.post + 6);
			*numstr = ' ';
			*(numstr + Num.pre + 1) = '.';
		}
		else if (*orgnum != '-')
		{
			numstr = (char *) palloc(strlen(orgnum) + 2);
			*numstr = ' ';
			strcpy(numstr + 1, orgnum);
		}
		else
		{
			numstr = orgnum;
		}
	}
	else
	{
		int			numstr_pre_len;
		Numeric		val = value;

		if (IS_MULTI(&Num))
		{
			Numeric		a = int64_to_numeric(10);
			Numeric		b = int64_to_numeric(Num.multi);

			x = DatumGetNumeric(DirectFunctionCall2(numeric_power,
													NumericGetDatum(a),
													NumericGetDatum(b)));
			val = DatumGetNumeric(DirectFunctionCall2(numeric_mul,
													  NumericGetDatum(value),
													  NumericGetDatum(x)));
			Num.pre += Num.multi;
		}

		x = DatumGetNumeric(DirectFunctionCall2(numeric_round,
												NumericGetDatum(val),
												Int32GetDatum(Num.post)));
		orgnum = DatumGetCString(DirectFunctionCall1(numeric_out,
													 NumericGetDatum(x)));

		if (*orgnum == '-')
		{
			sign = '-';
			numstr = orgnum + 1;
		}
		else
		{
			sign = '+';
			numstr = orgnum;
		}

		if ((p = strchr(numstr, '.')))
			numstr_pre_len = p - numstr;
		else
			numstr_pre_len = strlen(numstr);

		/* needs padding? */
		if (numstr_pre_len < Num.pre)
			out_pre_spaces = Num.pre - numstr_pre_len;
		/* overflowed prefix digit format? */
		else if (numstr_pre_len > Num.pre)
		{
			numstr = (char *) palloc(Num.pre + Num.post + 2);
			fill_str(numstr, '#', Num.pre + Num.post + 1);
			*(numstr + Num.pre) = '.';
		}
	}

	NUM_TOCHAR_finish;
	PG_RETURN_TEXT_P(result);
}

/* ---------------
 * INT4 to_char()
 * ---------------
 */
Datum
int4_to_char(PG_FUNCTION_ARGS)
{
	int32		value = PG_GETARG_INT32(0);
	text	   *fmt = PG_GETARG_TEXT_PP(1);
	NUMDesc		Num;
	FormatNode *format;
	text	   *result;
	bool		shouldFree;
	int			out_pre_spaces = 0,
				sign = 0;
	char	   *numstr,
			   *orgnum;

	NUM_TOCHAR_prepare;

	/*
	 * On DateType depend part (int32)
	 */
	if (IS_ROMAN(&Num))
		numstr = int_to_roman(value);
	else if (IS_EEEE(&Num))
	{
		/* we can do it easily because float8 won't lose any precision */
		float8		val = (float8) value;

		orgnum = (char *) psprintf("%+.*e", Num.post, val);

		/*
		 * Swap a leading positive sign for a space.
		 */
		if (*orgnum == '+')
			*orgnum = ' ';

		numstr = orgnum;
	}
	else
	{
		int			numstr_pre_len;

		if (IS_MULTI(&Num))
		{
			orgnum = DatumGetCString(DirectFunctionCall1(int4out,
														 Int32GetDatum(value * ((int32) pow((double) 10, (double) Num.multi)))));
			Num.pre += Num.multi;
		}
		else
		{
			orgnum = DatumGetCString(DirectFunctionCall1(int4out,
														 Int32GetDatum(value)));
		}

		if (*orgnum == '-')
		{
			sign = '-';
			orgnum++;
		}
		else
			sign = '+';

		numstr_pre_len = strlen(orgnum);

		/* post-decimal digits?  Pad out with zeros. */
		if (Num.post)
		{
			numstr = (char *) palloc(numstr_pre_len + Num.post + 2);
			strcpy(numstr, orgnum);
			*(numstr + numstr_pre_len) = '.';
			memset(numstr + numstr_pre_len + 1, '0', Num.post);
			*(numstr + numstr_pre_len + Num.post + 1) = '\0';
		}
		else
			numstr = orgnum;

		/* needs padding? */
		if (numstr_pre_len < Num.pre)
			out_pre_spaces = Num.pre - numstr_pre_len;
		/* overflowed prefix digit format? */
		else if (numstr_pre_len > Num.pre)
		{
			/* deal format 'X' or 'x' */
			char *buf = text_to_cstring(fmt);
			if(!(*buf == 'X' || *buf =='x'))
			{
				numstr = (char *) palloc(Num.pre + Num.post + 2);
				fill_str(numstr, '#', Num.pre + Num.post + 1);
				*(numstr + Num.pre) = '.';
			}
		}
	}

	NUM_TOCHAR_finish;
	PG_RETURN_TEXT_P(result);
}

/* ---------------
 * INT8 to_char()
 * ---------------
 */
Datum
int8_to_char(PG_FUNCTION_ARGS)
{
	int64		value = PG_GETARG_INT64(0);
	text	   *fmt = PG_GETARG_TEXT_PP(1);
	NUMDesc		Num;
	FormatNode *format;
	text	   *result;
	bool		shouldFree;
	int			out_pre_spaces = 0,
				sign = 0;
	char	   *numstr,
			   *orgnum;

	NUM_TOCHAR_prepare;

	/*
	 * On DateType depend part (int32)
	 */
	if (IS_ROMAN(&Num))
	{
		/* Currently don't support int8 conversion to roman... */
		numstr = int_to_roman(DatumGetInt32(DirectFunctionCall1(int84, Int64GetDatum(value))));
	}
	else if (IS_EEEE(&Num))
	{
		/* to avoid loss of precision, must go via numeric not float8 */
		orgnum = numeric_out_sci(int64_to_numeric(value),
								 Num.post);

		/*
		 * numeric_out_sci() does not emit a sign for positive numbers.  We
		 * need to add a space in this case so that positive and negative
		 * numbers are aligned.  We don't have to worry about NaN/inf here.
		 */
		if (*orgnum != '-')
		{
			numstr = (char *) palloc(strlen(orgnum) + 2);
			*numstr = ' ';
			strcpy(numstr + 1, orgnum);
		}
		else
		{
			numstr = orgnum;
		}
	}
	else
	{
		int			numstr_pre_len;

		if (IS_MULTI(&Num))
		{
			double		multi = pow((double) 10, (double) Num.multi);

			value = DatumGetInt64(DirectFunctionCall2(int8mul,
													  Int64GetDatum(value),
													  DirectFunctionCall1(dtoi8,
																		  Float8GetDatum(multi))));
			Num.pre += Num.multi;
		}

		orgnum = DatumGetCString(DirectFunctionCall1(int8out,
													 Int64GetDatum(value)));

		if (*orgnum == '-')
		{
			sign = '-';
			orgnum++;
		}
		else
			sign = '+';

		numstr_pre_len = strlen(orgnum);

		/* post-decimal digits?  Pad out with zeros. */
		if (Num.post)
		{
			numstr = (char *) palloc(numstr_pre_len + Num.post + 2);
			strcpy(numstr, orgnum);
			*(numstr + numstr_pre_len) = '.';
			memset(numstr + numstr_pre_len + 1, '0', Num.post);
			*(numstr + numstr_pre_len + Num.post + 1) = '\0';
		}
		else
			numstr = orgnum;

		/* needs padding? */
		if (numstr_pre_len < Num.pre)
			out_pre_spaces = Num.pre - numstr_pre_len;
		/* overflowed prefix digit format? */
		else if (numstr_pre_len > Num.pre)
		{
			numstr = (char *) palloc(Num.pre + Num.post + 2);
			fill_str(numstr, '#', Num.pre + Num.post + 1);
			*(numstr + Num.pre) = '.';
		}
	}

	NUM_TOCHAR_finish;
	PG_RETURN_TEXT_P(result);
}

/* -----------------
 * FLOAT4 to_char()
 * -----------------
 */
Datum
float4_to_char(PG_FUNCTION_ARGS)
{
	float4		value = PG_GETARG_FLOAT4(0);
	text	   *fmt = PG_GETARG_TEXT_PP(1);
	NUMDesc		Num;
	FormatNode *format;
	text	   *result;
	bool		shouldFree;
	int			out_pre_spaces = 0,
				sign = 0;
	char	   *numstr,
			   *p;

	NUM_TOCHAR_prepare;

	if (IS_ROMAN(&Num))
		numstr = int_to_roman((int) rint(value));
	else if (IS_EEEE(&Num))
	{
		if (isnan(value) || isinf(value))
		{
			/*
			 * Allow 6 characters for the leading sign, the decimal point,
			 * "e", the exponent's sign and two exponent digits.
			 */
			numstr = (char *) palloc(Num.pre + Num.post + 7);
			fill_str(numstr, '#', Num.pre + Num.post + 6);
			*numstr = ' ';
			*(numstr + Num.pre + 1) = '.';
		}
		else
		{
			numstr = psprintf("%+.*e", Num.post, value);

			/*
			 * Swap a leading positive sign for a space.
			 */
			if (*numstr == '+')
				*numstr = ' ';
		}
	}
	else
	{
		float4		val = value;
		char	   *orgnum;
		int			numstr_pre_len;

		if (IS_MULTI(&Num))
		{
			float		multi = pow((double) 10, (double) Num.multi);

			val = value * multi;
			Num.pre += Num.multi;
		}

		orgnum = psprintf("%.0f", fabs(val));
		numstr_pre_len = strlen(orgnum);

		/* adjust post digits to fit max float digits */
		if (numstr_pre_len >= FLT_DIG)
			Num.post = 0;
		else if (numstr_pre_len + Num.post > FLT_DIG)
			Num.post = FLT_DIG - numstr_pre_len;
		orgnum = psprintf("%.*f", Num.post, val);

		if (*orgnum == '-')
		{						/* < 0 */
			sign = '-';
			numstr = orgnum + 1;
		}
		else
		{
			sign = '+';
			numstr = orgnum;
		}

		if ((p = strchr(numstr, '.')))
			numstr_pre_len = p - numstr;
		else
			numstr_pre_len = strlen(numstr);

		/* needs padding? */
		if (numstr_pre_len < Num.pre)
			out_pre_spaces = Num.pre - numstr_pre_len;
		/* overflowed prefix digit format? */
		else if (numstr_pre_len > Num.pre)
		{
			numstr = (char *) palloc(Num.pre + Num.post + 2);
			fill_str(numstr, '#', Num.pre + Num.post + 1);
			*(numstr + Num.pre) = '.';
		}
	}

	NUM_TOCHAR_finish;
	PG_RETURN_TEXT_P(result);
}

/* -----------------
 * FLOAT8 to_char()
 * -----------------
 */
Datum
float8_to_char(PG_FUNCTION_ARGS)
{
	float8		value = PG_GETARG_FLOAT8(0);
	text	   *fmt = PG_GETARG_TEXT_PP(1);
	NUMDesc		Num;
	FormatNode *format;
	text	   *result;
	bool		shouldFree;
	int			out_pre_spaces = 0,
				sign = 0;
	char	   *numstr,
			   *p;

	NUM_TOCHAR_prepare;

	if (IS_ROMAN(&Num))
		numstr = int_to_roman((int) rint(value));
	else if (IS_EEEE(&Num))
	{
		if (isnan(value) || isinf(value))
		{
			/*
			 * Allow 6 characters for the leading sign, the decimal point,
			 * "e", the exponent's sign and two exponent digits.
			 */
			numstr = (char *) palloc(Num.pre + Num.post + 7);
			fill_str(numstr, '#', Num.pre + Num.post + 6);
			*numstr = ' ';
			*(numstr + Num.pre + 1) = '.';
		}
		else
		{
			numstr = psprintf("%+.*e", Num.post, value);

			/*
			 * Swap a leading positive sign for a space.
			 */
			if (*numstr == '+')
				*numstr = ' ';
		}
	}
	else
	{
		float8		val = value;
		char	   *orgnum;
		int			numstr_pre_len;

		if (IS_MULTI(&Num))
		{
			double		multi = pow((double) 10, (double) Num.multi);

			val = value * multi;
			Num.pre += Num.multi;
		}

		orgnum = psprintf("%.0f", fabs(val));
		numstr_pre_len = strlen(orgnum);

		/* adjust post digits to fit max double digits */
		if (numstr_pre_len >= DBL_DIG)
			Num.post = 0;
		else if (numstr_pre_len + Num.post > DBL_DIG)
			Num.post = DBL_DIG - numstr_pre_len;
		orgnum = psprintf("%.*f", Num.post, val);

		if (*orgnum == '-')
		{						/* < 0 */
			sign = '-';
			numstr = orgnum + 1;
		}
		else
		{
			sign = '+';
			numstr = orgnum;
		}

		if ((p = strchr(numstr, '.')))
			numstr_pre_len = p - numstr;
		else
			numstr_pre_len = strlen(numstr);

		/* needs padding? */
		if (numstr_pre_len < Num.pre)
			out_pre_spaces = Num.pre - numstr_pre_len;
		/* overflowed prefix digit format? */
		else if (numstr_pre_len > Num.pre)
		{
			numstr = (char *) palloc(Num.pre + Num.post + 2);
			fill_str(numstr, '#', Num.pre + Num.post + 1);
			*(numstr + Num.pre) = '.';
		}
	}

	NUM_TOCHAR_finish;
	PG_RETURN_TEXT_P(result);
}

int
datetime_format_flags(const char *fmt_str, bool *have_error)
{
	bool		incache;
	int			fmt_len = strlen(fmt_str);
	int			result;
	FormatNode *format;

	if (fmt_len > DCH_CACHE_SIZE)
	{
		/*
		 * Allocate new memory if format picture is bigger than static cache
		 * and do not use cache (call parser always)
		 */
		incache = false;

		format = (FormatNode *) palloc((fmt_len + 1) * sizeof(FormatNode));

		parse_format(format, fmt_str, DCH_keywords,
					 DCH_suff, DCH_index, DCH_FLAG, NULL);
	}
	else
	{
		/*
		 * Use cache buffers
		 */
		DCHCacheEntry *ent = DCH_cache_fetch(fmt_str, false);

		incache = true;
		format = ent->format;
	}

	result = DCH_datetime_type(format, have_error);

	if (!incache)
		pfree(format);

	return result;
}<|MERGE_RESOLUTION|>--- conflicted
+++ resolved
@@ -921,12 +921,8 @@
 	{"sssss", 5, DCH_SSSS, true, FROM_CHAR_DATE_NONE},	/* s */
 	{"ssss", 4, DCH_SSSS, true, FROM_CHAR_DATE_NONE},
 	{"ss", 2, DCH_SS, true, FROM_CHAR_DATE_NONE},
-<<<<<<< HEAD
 	{"syyyy", 5, DCH_SYYYY, true, FROM_CHAR_DATE_GREGORIAN},
-	{"tzh", 3, DCH_TZH, false, FROM_CHAR_DATE_NONE},    /* t */
-=======
 	{"tzh", 3, DCH_TZH, false, FROM_CHAR_DATE_NONE},	/* t */
->>>>>>> b3983888
 	{"tzm", 3, DCH_TZM, true, FROM_CHAR_DATE_NONE},
 	{"tz", 2, DCH_tz, false, FROM_CHAR_DATE_NONE},
 	{"us", 2, DCH_US, true, FROM_CHAR_DATE_NONE},	/* u */
