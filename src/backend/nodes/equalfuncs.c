--- conflicted
+++ resolved
@@ -4005,51 +4005,9 @@
 		case T_PublicationTable:
 			retval = _equalPublicationTable(a, b);
 			break;
-<<<<<<< HEAD
 		case T_VarStmt:
 			retval = _equalVarStmt(a, b);
 			break;
-		case T_JsonKeyValue:
-			retval = _equalJsonKeyValue(a, b);
-			break;
-		case T_JsonObjectConstructor:
-			retval = _equalJsonObjectConstructor(a, b);
-			break;
-		case T_JsonAggConstructor:
-			retval = _equalJsonAggConstructor(a, b);
-			break;
-		case T_JsonObjectAgg:
-			retval = _equalJsonObjectAgg(a, b);
-			break;
-		case T_JsonOutput:
-			retval = _equalJsonOutput(a, b);
-			break;
-		case T_JsonArrayConstructor:
-			retval = _equalJsonArrayConstructor(a, b);
-			break;
-		case T_JsonArrayQueryConstructor:
-			retval = _equalJsonArrayQueryConstructor(a, b);
-			break;
-		case T_JsonArrayAgg:
-			retval = _equalJsonArrayAgg(a, b);
-			break;
-		case T_JsonFuncExpr:
-			retval = _equalJsonFuncExpr(a, b);
-			break;
-		case T_JsonCommon:
-			retval = _equalJsonCommon(a, b);
-			break;
-		case T_JsonArgument:
-			retval = _equalJsonArgument(a, b);
-			break;
-		case T_JsonTable:
-			retval = _equalJsonTable(a, b);
-			break;
-		case T_JsonTableColumn:
-			retval = _equalJsonTableColumn(a, b);
-			break;
-=======
->>>>>>> c5dc80c1
 
 		default:
 			elog(ERROR, "unrecognized node type: %d",
