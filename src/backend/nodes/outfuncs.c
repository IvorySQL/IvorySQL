/*-------------------------------------------------------------------------
 *
 * outfuncs.c
 *	  Output functions for Postgres tree nodes.
 *
 * Portions Copyright (c) 1996-2022, PostgreSQL Global Development Group
 * Portions Copyright (c) 1994, Regents of the University of California
 *
 *
 * IDENTIFICATION
 *	  src/backend/nodes/outfuncs.c
 *
 * NOTES
 *	  Every node type that can appear in stored rules' parsetrees *must*
 *	  have an output function defined here (as well as an input function
 *	  in readfuncs.c).  In addition, plan nodes should have input and
 *	  output functions so that they can be sent to parallel workers.
 *
 *	  For use in debugging, we also provide output functions for nodes
 *	  that appear in raw parsetrees and planner Paths.  These node types
 *	  need not have input functions.  Output support for raw parsetrees
 *	  is somewhat incomplete, too; in particular, utility statements are
 *	  almost entirely unsupported.  We try to support everything that can
 *	  appear in a raw SELECT, though.
 *
 *-------------------------------------------------------------------------
 */
#include "postgres.h"

#include <ctype.h>

#include "lib/stringinfo.h"
#include "miscadmin.h"
#include "nodes/extensible.h"
#include "nodes/pathnodes.h"
#include "nodes/plannodes.h"
#include "utils/datum.h"
#include "utils/rel.h"

static void outChar(StringInfo str, char c);


/*
 * Macros to simplify output of different kinds of fields.  Use these
 * wherever possible to reduce the chance for silly typos.  Note that these
 * hard-wire conventions about the names of the local variables in an Out
 * routine.
 */

/* Write the label for the node type */
#define WRITE_NODE_TYPE(nodelabel) \
	appendStringInfoString(str, nodelabel)

/* Write an integer field (anything written as ":fldname %d") */
#define WRITE_INT_FIELD(fldname) \
	appendStringInfo(str, " :" CppAsString(fldname) " %d", node->fldname)

/* Write an unsigned integer field (anything written as ":fldname %u") */
#define WRITE_UINT_FIELD(fldname) \
	appendStringInfo(str, " :" CppAsString(fldname) " %u", node->fldname)

/* Write an unsigned integer field (anything written with UINT64_FORMAT) */
#define WRITE_UINT64_FIELD(fldname) \
	appendStringInfo(str, " :" CppAsString(fldname) " " UINT64_FORMAT, \
					 node->fldname)

/* Write an OID field (don't hard-wire assumption that OID is same as uint) */
#define WRITE_OID_FIELD(fldname) \
	appendStringInfo(str, " :" CppAsString(fldname) " %u", node->fldname)

/* Write a long-integer field */
#define WRITE_LONG_FIELD(fldname) \
	appendStringInfo(str, " :" CppAsString(fldname) " %ld", node->fldname)

/* Write a char field (ie, one ascii character) */
#define WRITE_CHAR_FIELD(fldname) \
	(appendStringInfo(str, " :" CppAsString(fldname) " "), \
	 outChar(str, node->fldname))

/* Write an enumerated-type field as an integer code */
#define WRITE_ENUM_FIELD(fldname, enumtype) \
	appendStringInfo(str, " :" CppAsString(fldname) " %d", \
					 (int) node->fldname)

/* Write a float field --- caller must give format to define precision */
#define WRITE_FLOAT_FIELD(fldname,format) \
	appendStringInfo(str, " :" CppAsString(fldname) " " format, node->fldname)

/* Write a boolean field */
#define WRITE_BOOL_FIELD(fldname) \
	appendStringInfo(str, " :" CppAsString(fldname) " %s", \
					 booltostr(node->fldname))

/* Write a character-string (possibly NULL) field */
#define WRITE_STRING_FIELD(fldname) \
	(appendStringInfoString(str, " :" CppAsString(fldname) " "), \
	 outToken(str, node->fldname))

/* Write a parse location field (actually same as INT case) */
#define WRITE_LOCATION_FIELD(fldname) \
	appendStringInfo(str, " :" CppAsString(fldname) " %d", node->fldname)

/* Write a Node field */
#define WRITE_NODE_FIELD(fldname) \
	(appendStringInfoString(str, " :" CppAsString(fldname) " "), \
	 outNode(str, node->fldname))

/* Write a bitmapset field */
#define WRITE_BITMAPSET_FIELD(fldname) \
	(appendStringInfoString(str, " :" CppAsString(fldname) " "), \
	 outBitmapset(str, node->fldname))

#define WRITE_ATTRNUMBER_ARRAY(fldname, len) \
	do { \
		appendStringInfoString(str, " :" CppAsString(fldname) " "); \
		for (int i = 0; i < len; i++) \
			appendStringInfo(str, " %d", node->fldname[i]); \
	} while(0)

#define WRITE_OID_ARRAY(fldname, len) \
	do { \
		appendStringInfoString(str, " :" CppAsString(fldname) " "); \
		for (int i = 0; i < len; i++) \
			appendStringInfo(str, " %u", node->fldname[i]); \
	} while(0)

#define WRITE_INDEX_ARRAY(fldname, len) \
	do { \
		appendStringInfoString(str, " :" CppAsString(fldname) " "); \
		for (int i = 0; i < len; i++) \
			appendStringInfo(str, " %u", node->fldname[i]); \
	} while(0)

#define WRITE_INT_ARRAY(fldname, len) \
	do { \
		appendStringInfoString(str, " :" CppAsString(fldname) " "); \
		for (int i = 0; i < len; i++) \
			appendStringInfo(str, " %d", node->fldname[i]); \
	} while(0)

#define WRITE_BOOL_ARRAY(fldname, len) \
	do { \
		appendStringInfoString(str, " :" CppAsString(fldname) " "); \
		for (int i = 0; i < len; i++) \
			appendStringInfo(str, " %s", booltostr(node->fldname[i])); \
	} while(0)


#define booltostr(x)  ((x) ? "true" : "false")


/*
 * outToken
 *	  Convert an ordinary string (eg, an identifier) into a form that
 *	  will be decoded back to a plain token by read.c's functions.
 *
 *	  If a null or empty string is given, it is encoded as "<>".
 */
void
outToken(StringInfo str, const char *s)
{
	if (s == NULL || *s == '\0')
	{
		appendStringInfoString(str, "<>");
		return;
	}

	/*
	 * Look for characters or patterns that are treated specially by read.c
	 * (either in pg_strtok() or in nodeRead()), and therefore need a
	 * protective backslash.
	 */
	/* These characters only need to be quoted at the start of the string */
	if (*s == '<' ||
		*s == '"' ||
		isdigit((unsigned char) *s) ||
		((*s == '+' || *s == '-') &&
		 (isdigit((unsigned char) s[1]) || s[1] == '.')))
		appendStringInfoChar(str, '\\');
	while (*s)
	{
		/* These chars must be backslashed anywhere in the string */
		if (*s == ' ' || *s == '\n' || *s == '\t' ||
			*s == '(' || *s == ')' || *s == '{' || *s == '}' ||
			*s == '\\')
			appendStringInfoChar(str, '\\');
		appendStringInfoChar(str, *s++);
	}
}

/*
 * Convert one char.  Goes through outToken() so that special characters are
 * escaped.
 */
static void
outChar(StringInfo str, char c)
{
	char		in[2];

	in[0] = c;
	in[1] = '\0';

	outToken(str, in);
}

static void
_outList(StringInfo str, const List *node)
{
	const ListCell *lc;

	appendStringInfoChar(str, '(');

	if (IsA(node, IntList))
		appendStringInfoChar(str, 'i');
	else if (IsA(node, OidList))
		appendStringInfoChar(str, 'o');

	foreach(lc, node)
	{
		/*
		 * For the sake of backward compatibility, we emit a slightly
		 * different whitespace format for lists of nodes vs. other types of
		 * lists. XXX: is this necessary?
		 */
		if (IsA(node, List))
		{
			outNode(str, lfirst(lc));
			if (lnext(node, lc))
				appendStringInfoChar(str, ' ');
		}
		else if (IsA(node, IntList))
			appendStringInfo(str, " %d", lfirst_int(lc));
		else if (IsA(node, OidList))
			appendStringInfo(str, " %u", lfirst_oid(lc));
		else
			elog(ERROR, "unrecognized list node type: %d",
				 (int) node->type);
	}

	appendStringInfoChar(str, ')');
}

/*
 * outBitmapset -
 *	   converts a bitmap set of integers
 *
 * Note: the output format is "(b int int ...)", similar to an integer List.
 */
void
outBitmapset(StringInfo str, const Bitmapset *bms)
{
	int			x;

	appendStringInfoChar(str, '(');
	appendStringInfoChar(str, 'b');
	x = -1;
	while ((x = bms_next_member(bms, x)) >= 0)
		appendStringInfo(str, " %d", x);
	appendStringInfoChar(str, ')');
}

/*
 * Print the value of a Datum given its type.
 */
void
outDatum(StringInfo str, Datum value, int typlen, bool typbyval)
{
	Size		length,
				i;
	char	   *s;

	length = datumGetSize(value, typbyval, typlen);

	if (typbyval)
	{
		s = (char *) (&value);
		appendStringInfo(str, "%u [ ", (unsigned int) length);
		for (i = 0; i < (Size) sizeof(Datum); i++)
			appendStringInfo(str, "%d ", (int) (s[i]));
		appendStringInfoChar(str, ']');
	}
	else
	{
		s = (char *) DatumGetPointer(value);
		if (!PointerIsValid(s))
			appendStringInfoString(str, "0 [ ]");
		else
		{
			appendStringInfo(str, "%u [ ", (unsigned int) length);
			for (i = 0; i < length; i++)
				appendStringInfo(str, "%d ", (int) (s[i]));
			appendStringInfoChar(str, ']');
		}
	}
}


/*
 *	Stuff from plannodes.h
 */

static void
_outPlannedStmt(StringInfo str, const PlannedStmt *node)
{
	WRITE_NODE_TYPE("PLANNEDSTMT");

	WRITE_ENUM_FIELD(commandType, CmdType);
	WRITE_UINT64_FIELD(queryId);
	WRITE_BOOL_FIELD(hasReturning);
	WRITE_BOOL_FIELD(hasModifyingCTE);
	WRITE_BOOL_FIELD(canSetTag);
	WRITE_BOOL_FIELD(transientPlan);
	WRITE_BOOL_FIELD(dependsOnRole);
	WRITE_BOOL_FIELD(parallelModeNeeded);
	WRITE_INT_FIELD(jitFlags);
	WRITE_NODE_FIELD(planTree);
	WRITE_NODE_FIELD(rtable);
	WRITE_NODE_FIELD(resultRelations);
	WRITE_NODE_FIELD(appendRelations);
	WRITE_NODE_FIELD(subplans);
	WRITE_BITMAPSET_FIELD(rewindPlanIDs);
	WRITE_NODE_FIELD(rowMarks);
	WRITE_NODE_FIELD(relationOids);
	WRITE_NODE_FIELD(invalItems);
	WRITE_NODE_FIELD(paramExecTypes);
	WRITE_NODE_FIELD(utilityStmt);
	WRITE_LOCATION_FIELD(stmt_location);
	WRITE_INT_FIELD(stmt_len);
}

/*
 * print the basic stuff of all nodes that inherit from Plan
 */
static void
_outPlanInfo(StringInfo str, const Plan *node)
{
	WRITE_FLOAT_FIELD(startup_cost, "%.2f");
	WRITE_FLOAT_FIELD(total_cost, "%.2f");
	WRITE_FLOAT_FIELD(plan_rows, "%.0f");
	WRITE_INT_FIELD(plan_width);
	WRITE_BOOL_FIELD(parallel_aware);
	WRITE_BOOL_FIELD(parallel_safe);
	WRITE_BOOL_FIELD(async_capable);
	WRITE_INT_FIELD(plan_node_id);
	WRITE_NODE_FIELD(targetlist);
	WRITE_NODE_FIELD(qual);
	WRITE_NODE_FIELD(lefttree);
	WRITE_NODE_FIELD(righttree);
	WRITE_NODE_FIELD(initPlan);
	WRITE_BITMAPSET_FIELD(extParam);
	WRITE_BITMAPSET_FIELD(allParam);
}

/*
 * print the basic stuff of all nodes that inherit from Scan
 */
static void
_outScanInfo(StringInfo str, const Scan *node)
{
	_outPlanInfo(str, (const Plan *) node);

	WRITE_UINT_FIELD(scanrelid);
}

/*
 * print the basic stuff of all nodes that inherit from Join
 */
static void
_outJoinPlanInfo(StringInfo str, const Join *node)
{
	_outPlanInfo(str, (const Plan *) node);

	WRITE_ENUM_FIELD(jointype, JoinType);
	WRITE_BOOL_FIELD(inner_unique);
	WRITE_NODE_FIELD(joinqual);
}


static void
_outPlan(StringInfo str, const Plan *node)
{
	WRITE_NODE_TYPE("PLAN");

	_outPlanInfo(str, (const Plan *) node);
}

static void
_outResult(StringInfo str, const Result *node)
{
	WRITE_NODE_TYPE("RESULT");

	_outPlanInfo(str, (const Plan *) node);

	WRITE_NODE_FIELD(resconstantqual);
}

static void
_outProjectSet(StringInfo str, const ProjectSet *node)
{
	WRITE_NODE_TYPE("PROJECTSET");

	_outPlanInfo(str, (const Plan *) node);
}

static void
_outModifyTable(StringInfo str, const ModifyTable *node)
{
	WRITE_NODE_TYPE("MODIFYTABLE");

	_outPlanInfo(str, (const Plan *) node);

	WRITE_ENUM_FIELD(operation, CmdType);
	WRITE_BOOL_FIELD(canSetTag);
	WRITE_UINT_FIELD(nominalRelation);
	WRITE_UINT_FIELD(rootRelation);
	WRITE_BOOL_FIELD(partColsUpdated);
	WRITE_NODE_FIELD(resultRelations);
	WRITE_NODE_FIELD(updateColnosLists);
	WRITE_NODE_FIELD(withCheckOptionLists);
	WRITE_NODE_FIELD(returningLists);
	WRITE_NODE_FIELD(fdwPrivLists);
	WRITE_BITMAPSET_FIELD(fdwDirectModifyPlans);
	WRITE_NODE_FIELD(rowMarks);
	WRITE_INT_FIELD(epqParam);
	WRITE_ENUM_FIELD(onConflictAction, OnConflictAction);
	WRITE_NODE_FIELD(arbiterIndexes);
	WRITE_NODE_FIELD(onConflictSet);
	WRITE_NODE_FIELD(onConflictCols);
	WRITE_NODE_FIELD(onConflictWhere);
	WRITE_UINT_FIELD(exclRelRTI);
	WRITE_NODE_FIELD(exclRelTlist);
	WRITE_NODE_FIELD(mergeActionLists);
}

static void
_outAppend(StringInfo str, const Append *node)
{
	WRITE_NODE_TYPE("APPEND");

	_outPlanInfo(str, (const Plan *) node);

	WRITE_BITMAPSET_FIELD(apprelids);
	WRITE_NODE_FIELD(appendplans);
	WRITE_INT_FIELD(nasyncplans);
	WRITE_INT_FIELD(first_partial_plan);
	WRITE_NODE_FIELD(part_prune_info);
}

static void
_outMergeAppend(StringInfo str, const MergeAppend *node)
{
	WRITE_NODE_TYPE("MERGEAPPEND");

	_outPlanInfo(str, (const Plan *) node);

	WRITE_BITMAPSET_FIELD(apprelids);
	WRITE_NODE_FIELD(mergeplans);
	WRITE_INT_FIELD(numCols);
	WRITE_ATTRNUMBER_ARRAY(sortColIdx, node->numCols);
	WRITE_OID_ARRAY(sortOperators, node->numCols);
	WRITE_OID_ARRAY(collations, node->numCols);
	WRITE_BOOL_ARRAY(nullsFirst, node->numCols);
	WRITE_NODE_FIELD(part_prune_info);
}

static void
_outRecursiveUnion(StringInfo str, const RecursiveUnion *node)
{
	WRITE_NODE_TYPE("RECURSIVEUNION");

	_outPlanInfo(str, (const Plan *) node);

	WRITE_INT_FIELD(wtParam);
	WRITE_INT_FIELD(numCols);
	WRITE_ATTRNUMBER_ARRAY(dupColIdx, node->numCols);
	WRITE_OID_ARRAY(dupOperators, node->numCols);
	WRITE_OID_ARRAY(dupCollations, node->numCols);
	WRITE_LONG_FIELD(numGroups);
}

static void
_outBitmapAnd(StringInfo str, const BitmapAnd *node)
{
	WRITE_NODE_TYPE("BITMAPAND");

	_outPlanInfo(str, (const Plan *) node);

	WRITE_NODE_FIELD(bitmapplans);
}

static void
_outBitmapOr(StringInfo str, const BitmapOr *node)
{
	WRITE_NODE_TYPE("BITMAPOR");

	_outPlanInfo(str, (const Plan *) node);

	WRITE_BOOL_FIELD(isshared);
	WRITE_NODE_FIELD(bitmapplans);
}

static void
_outGather(StringInfo str, const Gather *node)
{
	WRITE_NODE_TYPE("GATHER");

	_outPlanInfo(str, (const Plan *) node);

	WRITE_INT_FIELD(num_workers);
	WRITE_INT_FIELD(rescan_param);
	WRITE_BOOL_FIELD(single_copy);
	WRITE_BOOL_FIELD(invisible);
	WRITE_BITMAPSET_FIELD(initParam);
}

static void
_outGatherMerge(StringInfo str, const GatherMerge *node)
{
	WRITE_NODE_TYPE("GATHERMERGE");

	_outPlanInfo(str, (const Plan *) node);

	WRITE_INT_FIELD(num_workers);
	WRITE_INT_FIELD(rescan_param);
	WRITE_INT_FIELD(numCols);
	WRITE_ATTRNUMBER_ARRAY(sortColIdx, node->numCols);
	WRITE_OID_ARRAY(sortOperators, node->numCols);
	WRITE_OID_ARRAY(collations, node->numCols);
	WRITE_BOOL_ARRAY(nullsFirst, node->numCols);
	WRITE_BITMAPSET_FIELD(initParam);
}

static void
_outScan(StringInfo str, const Scan *node)
{
	WRITE_NODE_TYPE("SCAN");

	_outScanInfo(str, node);
}

static void
_outSeqScan(StringInfo str, const SeqScan *node)
{
	WRITE_NODE_TYPE("SEQSCAN");

	_outScanInfo(str, (const Scan *) node);
}

static void
_outSampleScan(StringInfo str, const SampleScan *node)
{
	WRITE_NODE_TYPE("SAMPLESCAN");

	_outScanInfo(str, (const Scan *) node);

	WRITE_NODE_FIELD(tablesample);
}

static void
_outIndexScan(StringInfo str, const IndexScan *node)
{
	WRITE_NODE_TYPE("INDEXSCAN");

	_outScanInfo(str, (const Scan *) node);

	WRITE_OID_FIELD(indexid);
	WRITE_NODE_FIELD(indexqual);
	WRITE_NODE_FIELD(indexqualorig);
	WRITE_NODE_FIELD(indexorderby);
	WRITE_NODE_FIELD(indexorderbyorig);
	WRITE_NODE_FIELD(indexorderbyops);
	WRITE_ENUM_FIELD(indexorderdir, ScanDirection);
}

static void
_outIndexOnlyScan(StringInfo str, const IndexOnlyScan *node)
{
	WRITE_NODE_TYPE("INDEXONLYSCAN");

	_outScanInfo(str, (const Scan *) node);

	WRITE_OID_FIELD(indexid);
	WRITE_NODE_FIELD(indexqual);
	WRITE_NODE_FIELD(recheckqual);
	WRITE_NODE_FIELD(indexorderby);
	WRITE_NODE_FIELD(indextlist);
	WRITE_ENUM_FIELD(indexorderdir, ScanDirection);
}

static void
_outBitmapIndexScan(StringInfo str, const BitmapIndexScan *node)
{
	WRITE_NODE_TYPE("BITMAPINDEXSCAN");

	_outScanInfo(str, (const Scan *) node);

	WRITE_OID_FIELD(indexid);
	WRITE_BOOL_FIELD(isshared);
	WRITE_NODE_FIELD(indexqual);
	WRITE_NODE_FIELD(indexqualorig);
}

static void
_outBitmapHeapScan(StringInfo str, const BitmapHeapScan *node)
{
	WRITE_NODE_TYPE("BITMAPHEAPSCAN");

	_outScanInfo(str, (const Scan *) node);

	WRITE_NODE_FIELD(bitmapqualorig);
}

static void
_outTidScan(StringInfo str, const TidScan *node)
{
	WRITE_NODE_TYPE("TIDSCAN");

	_outScanInfo(str, (const Scan *) node);

	WRITE_NODE_FIELD(tidquals);
}

static void
_outTidRangeScan(StringInfo str, const TidRangeScan *node)
{
	WRITE_NODE_TYPE("TIDRANGESCAN");

	_outScanInfo(str, (const Scan *) node);

	WRITE_NODE_FIELD(tidrangequals);
}

static void
_outSubqueryScan(StringInfo str, const SubqueryScan *node)
{
	WRITE_NODE_TYPE("SUBQUERYSCAN");

	_outScanInfo(str, (const Scan *) node);

	WRITE_NODE_FIELD(subplan);
	WRITE_ENUM_FIELD(scanstatus, SubqueryScanStatus);
}

static void
_outFunctionScan(StringInfo str, const FunctionScan *node)
{
	WRITE_NODE_TYPE("FUNCTIONSCAN");

	_outScanInfo(str, (const Scan *) node);

	WRITE_NODE_FIELD(functions);
	WRITE_BOOL_FIELD(funcordinality);
}

static void
_outTableFuncScan(StringInfo str, const TableFuncScan *node)
{
	WRITE_NODE_TYPE("TABLEFUNCSCAN");

	_outScanInfo(str, (const Scan *) node);

	WRITE_NODE_FIELD(tablefunc);
}

static void
_outValuesScan(StringInfo str, const ValuesScan *node)
{
	WRITE_NODE_TYPE("VALUESSCAN");

	_outScanInfo(str, (const Scan *) node);

	WRITE_NODE_FIELD(values_lists);
}

static void
_outCteScan(StringInfo str, const CteScan *node)
{
	WRITE_NODE_TYPE("CTESCAN");

	_outScanInfo(str, (const Scan *) node);

	WRITE_INT_FIELD(ctePlanId);
	WRITE_INT_FIELD(cteParam);
}

static void
_outNamedTuplestoreScan(StringInfo str, const NamedTuplestoreScan *node)
{
	WRITE_NODE_TYPE("NAMEDTUPLESTORESCAN");

	_outScanInfo(str, (const Scan *) node);

	WRITE_STRING_FIELD(enrname);
}

static void
_outWorkTableScan(StringInfo str, const WorkTableScan *node)
{
	WRITE_NODE_TYPE("WORKTABLESCAN");

	_outScanInfo(str, (const Scan *) node);

	WRITE_INT_FIELD(wtParam);
}

static void
_outForeignScan(StringInfo str, const ForeignScan *node)
{
	WRITE_NODE_TYPE("FOREIGNSCAN");

	_outScanInfo(str, (const Scan *) node);

	WRITE_ENUM_FIELD(operation, CmdType);
	WRITE_UINT_FIELD(resultRelation);
	WRITE_OID_FIELD(fs_server);
	WRITE_NODE_FIELD(fdw_exprs);
	WRITE_NODE_FIELD(fdw_private);
	WRITE_NODE_FIELD(fdw_scan_tlist);
	WRITE_NODE_FIELD(fdw_recheck_quals);
	WRITE_BITMAPSET_FIELD(fs_relids);
	WRITE_BOOL_FIELD(fsSystemCol);
}

static void
_outCustomScan(StringInfo str, const CustomScan *node)
{
	WRITE_NODE_TYPE("CUSTOMSCAN");

	_outScanInfo(str, (const Scan *) node);

	WRITE_UINT_FIELD(flags);
	WRITE_NODE_FIELD(custom_plans);
	WRITE_NODE_FIELD(custom_exprs);
	WRITE_NODE_FIELD(custom_private);
	WRITE_NODE_FIELD(custom_scan_tlist);
	WRITE_BITMAPSET_FIELD(custom_relids);
	/* CustomName is a key to lookup CustomScanMethods */
	appendStringInfoString(str, " :methods ");
	outToken(str, node->methods->CustomName);
}

static void
_outJoin(StringInfo str, const Join *node)
{
	WRITE_NODE_TYPE("JOIN");

	_outJoinPlanInfo(str, (const Join *) node);
}

static void
_outNestLoop(StringInfo str, const NestLoop *node)
{
	WRITE_NODE_TYPE("NESTLOOP");

	_outJoinPlanInfo(str, (const Join *) node);

	WRITE_NODE_FIELD(nestParams);
}

static void
_outMergeJoin(StringInfo str, const MergeJoin *node)
{
	int			numCols;

	WRITE_NODE_TYPE("MERGEJOIN");

	_outJoinPlanInfo(str, (const Join *) node);

	WRITE_BOOL_FIELD(skip_mark_restore);
	WRITE_NODE_FIELD(mergeclauses);

	numCols = list_length(node->mergeclauses);

	WRITE_OID_ARRAY(mergeFamilies, numCols);
	WRITE_OID_ARRAY(mergeCollations, numCols);
	WRITE_INT_ARRAY(mergeStrategies, numCols);
	WRITE_BOOL_ARRAY(mergeNullsFirst, numCols);
}

static void
_outHashJoin(StringInfo str, const HashJoin *node)
{
	WRITE_NODE_TYPE("HASHJOIN");

	_outJoinPlanInfo(str, (const Join *) node);

	WRITE_NODE_FIELD(hashclauses);
	WRITE_NODE_FIELD(hashoperators);
	WRITE_NODE_FIELD(hashcollations);
	WRITE_NODE_FIELD(hashkeys);
}

static void
_outAgg(StringInfo str, const Agg *node)
{
	WRITE_NODE_TYPE("AGG");

	_outPlanInfo(str, (const Plan *) node);

	WRITE_ENUM_FIELD(aggstrategy, AggStrategy);
	WRITE_ENUM_FIELD(aggsplit, AggSplit);
	WRITE_INT_FIELD(numCols);
	WRITE_ATTRNUMBER_ARRAY(grpColIdx, node->numCols);
	WRITE_OID_ARRAY(grpOperators, node->numCols);
	WRITE_OID_ARRAY(grpCollations, node->numCols);
	WRITE_LONG_FIELD(numGroups);
	WRITE_UINT64_FIELD(transitionSpace);
	WRITE_BITMAPSET_FIELD(aggParams);
	WRITE_NODE_FIELD(groupingSets);
	WRITE_NODE_FIELD(chain);
}

static void
_outWindowAgg(StringInfo str, const WindowAgg *node)
{
	WRITE_NODE_TYPE("WINDOWAGG");

	_outPlanInfo(str, (const Plan *) node);

	WRITE_UINT_FIELD(winref);
	WRITE_INT_FIELD(partNumCols);
	WRITE_ATTRNUMBER_ARRAY(partColIdx, node->partNumCols);
	WRITE_OID_ARRAY(partOperators, node->partNumCols);
	WRITE_OID_ARRAY(partCollations, node->partNumCols);
	WRITE_INT_FIELD(ordNumCols);
	WRITE_ATTRNUMBER_ARRAY(ordColIdx, node->ordNumCols);
	WRITE_OID_ARRAY(ordOperators, node->ordNumCols);
	WRITE_OID_ARRAY(ordCollations, node->ordNumCols);
	WRITE_INT_FIELD(frameOptions);
	WRITE_NODE_FIELD(startOffset);
	WRITE_NODE_FIELD(endOffset);
	WRITE_NODE_FIELD(runCondition);
	WRITE_NODE_FIELD(runConditionOrig);
	WRITE_OID_FIELD(startInRangeFunc);
	WRITE_OID_FIELD(endInRangeFunc);
	WRITE_OID_FIELD(inRangeColl);
	WRITE_BOOL_FIELD(inRangeAsc);
	WRITE_BOOL_FIELD(inRangeNullsFirst);
	WRITE_BOOL_FIELD(topWindow);
}

static void
_outGroup(StringInfo str, const Group *node)
{
	WRITE_NODE_TYPE("GROUP");

	_outPlanInfo(str, (const Plan *) node);

	WRITE_INT_FIELD(numCols);
	WRITE_ATTRNUMBER_ARRAY(grpColIdx, node->numCols);
	WRITE_OID_ARRAY(grpOperators, node->numCols);
	WRITE_OID_ARRAY(grpCollations, node->numCols);
}

static void
_outMaterial(StringInfo str, const Material *node)
{
	WRITE_NODE_TYPE("MATERIAL");

	_outPlanInfo(str, (const Plan *) node);
}

static void
_outMemoize(StringInfo str, const Memoize *node)
{
	WRITE_NODE_TYPE("MEMOIZE");

	_outPlanInfo(str, (const Plan *) node);

	WRITE_INT_FIELD(numKeys);
	WRITE_OID_ARRAY(hashOperators, node->numKeys);
	WRITE_OID_ARRAY(collations, node->numKeys);
	WRITE_NODE_FIELD(param_exprs);
	WRITE_BOOL_FIELD(singlerow);
	WRITE_BOOL_FIELD(binary_mode);
	WRITE_UINT_FIELD(est_entries);
	WRITE_BITMAPSET_FIELD(keyparamids);
}

static void
_outSortInfo(StringInfo str, const Sort *node)
{
	_outPlanInfo(str, (const Plan *) node);

	WRITE_INT_FIELD(numCols);
	WRITE_ATTRNUMBER_ARRAY(sortColIdx, node->numCols);
	WRITE_OID_ARRAY(sortOperators, node->numCols);
	WRITE_OID_ARRAY(collations, node->numCols);
	WRITE_BOOL_ARRAY(nullsFirst, node->numCols);
}

static void
_outSort(StringInfo str, const Sort *node)
{
	WRITE_NODE_TYPE("SORT");

	_outSortInfo(str, node);
}

static void
_outIncrementalSort(StringInfo str, const IncrementalSort *node)
{
	WRITE_NODE_TYPE("INCREMENTALSORT");

	_outSortInfo(str, (const Sort *) node);

	WRITE_INT_FIELD(nPresortedCols);
}

static void
_outUnique(StringInfo str, const Unique *node)
{
	WRITE_NODE_TYPE("UNIQUE");

	_outPlanInfo(str, (const Plan *) node);

	WRITE_INT_FIELD(numCols);
	WRITE_ATTRNUMBER_ARRAY(uniqColIdx, node->numCols);
	WRITE_OID_ARRAY(uniqOperators, node->numCols);
	WRITE_OID_ARRAY(uniqCollations, node->numCols);
}

static void
_outHash(StringInfo str, const Hash *node)
{
	WRITE_NODE_TYPE("HASH");

	_outPlanInfo(str, (const Plan *) node);

	WRITE_NODE_FIELD(hashkeys);
	WRITE_OID_FIELD(skewTable);
	WRITE_INT_FIELD(skewColumn);
	WRITE_BOOL_FIELD(skewInherit);
	WRITE_FLOAT_FIELD(rows_total, "%.0f");
}

static void
_outSetOp(StringInfo str, const SetOp *node)
{
	WRITE_NODE_TYPE("SETOP");

	_outPlanInfo(str, (const Plan *) node);

	WRITE_ENUM_FIELD(cmd, SetOpCmd);
	WRITE_ENUM_FIELD(strategy, SetOpStrategy);
	WRITE_INT_FIELD(numCols);
	WRITE_ATTRNUMBER_ARRAY(dupColIdx, node->numCols);
	WRITE_OID_ARRAY(dupOperators, node->numCols);
	WRITE_OID_ARRAY(dupCollations, node->numCols);
	WRITE_INT_FIELD(flagColIdx);
	WRITE_INT_FIELD(firstFlag);
	WRITE_LONG_FIELD(numGroups);
}

static void
_outLockRows(StringInfo str, const LockRows *node)
{
	WRITE_NODE_TYPE("LOCKROWS");

	_outPlanInfo(str, (const Plan *) node);

	WRITE_NODE_FIELD(rowMarks);
	WRITE_INT_FIELD(epqParam);
}

static void
_outLimit(StringInfo str, const Limit *node)
{
	WRITE_NODE_TYPE("LIMIT");

	_outPlanInfo(str, (const Plan *) node);

	WRITE_NODE_FIELD(limitOffset);
	WRITE_NODE_FIELD(limitCount);
	WRITE_ENUM_FIELD(limitOption, LimitOption);
	WRITE_INT_FIELD(uniqNumCols);
	WRITE_ATTRNUMBER_ARRAY(uniqColIdx, node->uniqNumCols);
	WRITE_OID_ARRAY(uniqOperators, node->uniqNumCols);
	WRITE_OID_ARRAY(uniqCollations, node->uniqNumCols);
}

static void
_outNestLoopParam(StringInfo str, const NestLoopParam *node)
{
	WRITE_NODE_TYPE("NESTLOOPPARAM");

	WRITE_INT_FIELD(paramno);
	WRITE_NODE_FIELD(paramval);
}

static void
_outPlanRowMark(StringInfo str, const PlanRowMark *node)
{
	WRITE_NODE_TYPE("PLANROWMARK");

	WRITE_UINT_FIELD(rti);
	WRITE_UINT_FIELD(prti);
	WRITE_UINT_FIELD(rowmarkId);
	WRITE_ENUM_FIELD(markType, RowMarkType);
	WRITE_INT_FIELD(allMarkTypes);
	WRITE_ENUM_FIELD(strength, LockClauseStrength);
	WRITE_ENUM_FIELD(waitPolicy, LockWaitPolicy);
	WRITE_BOOL_FIELD(isParent);
}

static void
_outPartitionPruneInfo(StringInfo str, const PartitionPruneInfo *node)
{
	WRITE_NODE_TYPE("PARTITIONPRUNEINFO");

	WRITE_NODE_FIELD(prune_infos);
	WRITE_BITMAPSET_FIELD(other_subplans);
}

static void
_outPartitionedRelPruneInfo(StringInfo str, const PartitionedRelPruneInfo *node)
{
	WRITE_NODE_TYPE("PARTITIONEDRELPRUNEINFO");

	WRITE_UINT_FIELD(rtindex);
	WRITE_BITMAPSET_FIELD(present_parts);
	WRITE_INT_FIELD(nparts);
	WRITE_INT_ARRAY(subplan_map, node->nparts);
	WRITE_INT_ARRAY(subpart_map, node->nparts);
	WRITE_OID_ARRAY(relid_map, node->nparts);
	WRITE_NODE_FIELD(initial_pruning_steps);
	WRITE_NODE_FIELD(exec_pruning_steps);
	WRITE_BITMAPSET_FIELD(execparamids);
}

static void
_outPartitionPruneStepOp(StringInfo str, const PartitionPruneStepOp *node)
{
	WRITE_NODE_TYPE("PARTITIONPRUNESTEPOP");

	WRITE_INT_FIELD(step.step_id);
	WRITE_INT_FIELD(opstrategy);
	WRITE_NODE_FIELD(exprs);
	WRITE_NODE_FIELD(cmpfns);
	WRITE_BITMAPSET_FIELD(nullkeys);
}

static void
_outPartitionPruneStepCombine(StringInfo str, const PartitionPruneStepCombine *node)
{
	WRITE_NODE_TYPE("PARTITIONPRUNESTEPCOMBINE");

	WRITE_INT_FIELD(step.step_id);
	WRITE_ENUM_FIELD(combineOp, PartitionPruneCombineOp);
	WRITE_NODE_FIELD(source_stepids);
}

static void
_outPlanInvalItem(StringInfo str, const PlanInvalItem *node)
{
	WRITE_NODE_TYPE("PLANINVALITEM");

	WRITE_INT_FIELD(cacheId);
	WRITE_UINT_FIELD(hashValue);
}

/*****************************************************************************
 *
 *	Stuff from primnodes.h.
 *
 *****************************************************************************/

static void
_outAlias(StringInfo str, const Alias *node)
{
	WRITE_NODE_TYPE("ALIAS");

	WRITE_STRING_FIELD(aliasname);
	WRITE_NODE_FIELD(colnames);
}

static void
_outRangeVar(StringInfo str, const RangeVar *node)
{
	WRITE_NODE_TYPE("RANGEVAR");

	/*
	 * we deliberately ignore catalogname here, since it is presently not
	 * semantically meaningful
	 */
	WRITE_STRING_FIELD(schemaname);
	WRITE_STRING_FIELD(relname);
	WRITE_BOOL_FIELD(inh);
	WRITE_CHAR_FIELD(relpersistence);
	WRITE_NODE_FIELD(alias);
	WRITE_LOCATION_FIELD(location);
}

static void
_outTableFunc(StringInfo str, const TableFunc *node)
{
	WRITE_NODE_TYPE("TABLEFUNC");

	WRITE_ENUM_FIELD(functype, TableFuncType);
	WRITE_NODE_FIELD(ns_uris);
	WRITE_NODE_FIELD(ns_names);
	WRITE_NODE_FIELD(docexpr);
	WRITE_NODE_FIELD(rowexpr);
	WRITE_NODE_FIELD(colnames);
	WRITE_NODE_FIELD(coltypes);
	WRITE_NODE_FIELD(coltypmods);
	WRITE_NODE_FIELD(colcollations);
	WRITE_NODE_FIELD(colexprs);
	WRITE_NODE_FIELD(coldefexprs);
	WRITE_NODE_FIELD(colvalexprs);
	WRITE_BITMAPSET_FIELD(notnulls);
	WRITE_NODE_FIELD(plan);
	WRITE_INT_FIELD(ordinalitycol);
	WRITE_LOCATION_FIELD(location);
}

static void
_outIntoClause(StringInfo str, const IntoClause *node)
{
	WRITE_NODE_TYPE("INTOCLAUSE");

	WRITE_NODE_FIELD(rel);
	WRITE_NODE_FIELD(colNames);
	WRITE_STRING_FIELD(accessMethod);
	WRITE_NODE_FIELD(options);
	WRITE_ENUM_FIELD(onCommit, OnCommitAction);
	WRITE_STRING_FIELD(tableSpaceName);
	WRITE_NODE_FIELD(viewQuery);
	WRITE_BOOL_FIELD(skipData);
}

static void
_outVar(StringInfo str, const Var *node)
{
	WRITE_NODE_TYPE("VAR");

	WRITE_INT_FIELD(varno);
	WRITE_INT_FIELD(varattno);
	WRITE_OID_FIELD(vartype);
	WRITE_INT_FIELD(vartypmod);
	WRITE_OID_FIELD(varcollid);
	WRITE_UINT_FIELD(varlevelsup);
	WRITE_UINT_FIELD(varnosyn);
	WRITE_INT_FIELD(varattnosyn);
	WRITE_LOCATION_FIELD(location);
}

static void
_outConst(StringInfo str, const Const *node)
{
	WRITE_NODE_TYPE("CONST");

	WRITE_OID_FIELD(consttype);
	WRITE_INT_FIELD(consttypmod);
	WRITE_OID_FIELD(constcollid);
	WRITE_INT_FIELD(constlen);
	WRITE_BOOL_FIELD(constbyval);
	WRITE_BOOL_FIELD(constisnull);
	WRITE_LOCATION_FIELD(location);

	appendStringInfoString(str, " :constvalue ");
	if (node->constisnull)
		appendStringInfoString(str, "<>");
	else
		outDatum(str, node->constvalue, node->constlen, node->constbyval);
}

static void
_outParam(StringInfo str, const Param *node)
{
	WRITE_NODE_TYPE("PARAM");

	WRITE_ENUM_FIELD(paramkind, ParamKind);
	WRITE_INT_FIELD(paramid);
	WRITE_OID_FIELD(paramtype);
	WRITE_INT_FIELD(paramtypmod);
	WRITE_OID_FIELD(paramcollid);
	WRITE_LOCATION_FIELD(location);
}

static void
_outAggref(StringInfo str, const Aggref *node)
{
	WRITE_NODE_TYPE("AGGREF");

	WRITE_OID_FIELD(aggfnoid);
	WRITE_OID_FIELD(aggtype);
	WRITE_OID_FIELD(aggcollid);
	WRITE_OID_FIELD(inputcollid);
	WRITE_OID_FIELD(aggtranstype);
	WRITE_NODE_FIELD(aggargtypes);
	WRITE_NODE_FIELD(aggdirectargs);
	WRITE_NODE_FIELD(args);
	WRITE_NODE_FIELD(aggorder);
	WRITE_NODE_FIELD(aggdistinct);
	WRITE_NODE_FIELD(aggfilter);
	WRITE_BOOL_FIELD(aggstar);
	WRITE_BOOL_FIELD(aggvariadic);
	WRITE_CHAR_FIELD(aggkind);
	WRITE_UINT_FIELD(agglevelsup);
	WRITE_ENUM_FIELD(aggsplit, AggSplit);
	WRITE_INT_FIELD(aggno);
	WRITE_INT_FIELD(aggtransno);
	WRITE_LOCATION_FIELD(location);
}

static void
_outGroupingFunc(StringInfo str, const GroupingFunc *node)
{
	WRITE_NODE_TYPE("GROUPINGFUNC");

	WRITE_NODE_FIELD(args);
	WRITE_NODE_FIELD(refs);
	WRITE_NODE_FIELD(cols);
	WRITE_UINT_FIELD(agglevelsup);
	WRITE_LOCATION_FIELD(location);
}

static void
_outWindowFunc(StringInfo str, const WindowFunc *node)
{
	WRITE_NODE_TYPE("WINDOWFUNC");

	WRITE_OID_FIELD(winfnoid);
	WRITE_OID_FIELD(wintype);
	WRITE_OID_FIELD(wincollid);
	WRITE_OID_FIELD(inputcollid);
	WRITE_NODE_FIELD(args);
	WRITE_NODE_FIELD(aggfilter);
	WRITE_UINT_FIELD(winref);
	WRITE_BOOL_FIELD(winstar);
	WRITE_BOOL_FIELD(winagg);
	WRITE_LOCATION_FIELD(location);
}

static void
_outSubscriptingRef(StringInfo str, const SubscriptingRef *node)
{
	WRITE_NODE_TYPE("SUBSCRIPTINGREF");

	WRITE_OID_FIELD(refcontainertype);
	WRITE_OID_FIELD(refelemtype);
	WRITE_OID_FIELD(refrestype);
	WRITE_INT_FIELD(reftypmod);
	WRITE_OID_FIELD(refcollid);
	WRITE_NODE_FIELD(refupperindexpr);
	WRITE_NODE_FIELD(reflowerindexpr);
	WRITE_NODE_FIELD(refexpr);
	WRITE_NODE_FIELD(refassgnexpr);
}

static void
_outFuncExpr(StringInfo str, const FuncExpr *node)
{
	WRITE_NODE_TYPE("FUNCEXPR");

	WRITE_OID_FIELD(funcid);
	WRITE_OID_FIELD(funcresulttype);
	WRITE_BOOL_FIELD(funcretset);
	WRITE_BOOL_FIELD(funcvariadic);
	WRITE_ENUM_FIELD(funcformat, CoercionForm);
	WRITE_OID_FIELD(funccollid);
	WRITE_OID_FIELD(inputcollid);
	WRITE_NODE_FIELD(args);
	WRITE_LOCATION_FIELD(location);
}

static void
_outNamedArgExpr(StringInfo str, const NamedArgExpr *node)
{
	WRITE_NODE_TYPE("NAMEDARGEXPR");

	WRITE_NODE_FIELD(arg);
	WRITE_STRING_FIELD(name);
	WRITE_INT_FIELD(argnumber);
	WRITE_LOCATION_FIELD(location);
}

static void
_outOpExpr(StringInfo str, const OpExpr *node)
{
	WRITE_NODE_TYPE("OPEXPR");

	WRITE_OID_FIELD(opno);
	WRITE_OID_FIELD(opfuncid);
	WRITE_OID_FIELD(opresulttype);
	WRITE_BOOL_FIELD(opretset);
	WRITE_OID_FIELD(opcollid);
	WRITE_OID_FIELD(inputcollid);
	WRITE_NODE_FIELD(args);
	WRITE_LOCATION_FIELD(location);
}

static void
_outDistinctExpr(StringInfo str, const DistinctExpr *node)
{
	WRITE_NODE_TYPE("DISTINCTEXPR");

	WRITE_OID_FIELD(opno);
	WRITE_OID_FIELD(opfuncid);
	WRITE_OID_FIELD(opresulttype);
	WRITE_BOOL_FIELD(opretset);
	WRITE_OID_FIELD(opcollid);
	WRITE_OID_FIELD(inputcollid);
	WRITE_NODE_FIELD(args);
	WRITE_LOCATION_FIELD(location);
}

static void
_outNullIfExpr(StringInfo str, const NullIfExpr *node)
{
	WRITE_NODE_TYPE("NULLIFEXPR");

	WRITE_OID_FIELD(opno);
	WRITE_OID_FIELD(opfuncid);
	WRITE_OID_FIELD(opresulttype);
	WRITE_BOOL_FIELD(opretset);
	WRITE_OID_FIELD(opcollid);
	WRITE_OID_FIELD(inputcollid);
	WRITE_NODE_FIELD(args);
	WRITE_LOCATION_FIELD(location);
}

static void
_outScalarArrayOpExpr(StringInfo str, const ScalarArrayOpExpr *node)
{
	WRITE_NODE_TYPE("SCALARARRAYOPEXPR");

	WRITE_OID_FIELD(opno);
	WRITE_OID_FIELD(opfuncid);
	WRITE_OID_FIELD(hashfuncid);
	WRITE_OID_FIELD(negfuncid);
	WRITE_BOOL_FIELD(useOr);
	WRITE_OID_FIELD(inputcollid);
	WRITE_NODE_FIELD(args);
	WRITE_LOCATION_FIELD(location);
}

static void
_outBoolExpr(StringInfo str, const BoolExpr *node)
{
	char	   *opstr = NULL;

	WRITE_NODE_TYPE("BOOLEXPR");

	/* do-it-yourself enum representation */
	switch (node->boolop)
	{
		case AND_EXPR:
			opstr = "and";
			break;
		case OR_EXPR:
			opstr = "or";
			break;
		case NOT_EXPR:
			opstr = "not";
			break;
	}
	appendStringInfoString(str, " :boolop ");
	outToken(str, opstr);

	WRITE_NODE_FIELD(args);
	WRITE_LOCATION_FIELD(location);
}

static void
_outSubLink(StringInfo str, const SubLink *node)
{
	WRITE_NODE_TYPE("SUBLINK");

	WRITE_ENUM_FIELD(subLinkType, SubLinkType);
	WRITE_INT_FIELD(subLinkId);
	WRITE_NODE_FIELD(testexpr);
	WRITE_NODE_FIELD(operName);
	WRITE_NODE_FIELD(subselect);
	WRITE_LOCATION_FIELD(location);
}

static void
_outSubPlan(StringInfo str, const SubPlan *node)
{
	WRITE_NODE_TYPE("SUBPLAN");

	WRITE_ENUM_FIELD(subLinkType, SubLinkType);
	WRITE_NODE_FIELD(testexpr);
	WRITE_NODE_FIELD(paramIds);
	WRITE_INT_FIELD(plan_id);
	WRITE_STRING_FIELD(plan_name);
	WRITE_OID_FIELD(firstColType);
	WRITE_INT_FIELD(firstColTypmod);
	WRITE_OID_FIELD(firstColCollation);
	WRITE_BOOL_FIELD(useHashTable);
	WRITE_BOOL_FIELD(unknownEqFalse);
	WRITE_BOOL_FIELD(parallel_safe);
	WRITE_NODE_FIELD(setParam);
	WRITE_NODE_FIELD(parParam);
	WRITE_NODE_FIELD(args);
	WRITE_FLOAT_FIELD(startup_cost, "%.2f");
	WRITE_FLOAT_FIELD(per_call_cost, "%.2f");
}

static void
_outAlternativeSubPlan(StringInfo str, const AlternativeSubPlan *node)
{
	WRITE_NODE_TYPE("ALTERNATIVESUBPLAN");

	WRITE_NODE_FIELD(subplans);
}

static void
_outFieldSelect(StringInfo str, const FieldSelect *node)
{
	WRITE_NODE_TYPE("FIELDSELECT");

	WRITE_NODE_FIELD(arg);
	WRITE_INT_FIELD(fieldnum);
	WRITE_OID_FIELD(resulttype);
	WRITE_INT_FIELD(resulttypmod);
	WRITE_OID_FIELD(resultcollid);
}

static void
_outFieldStore(StringInfo str, const FieldStore *node)
{
	WRITE_NODE_TYPE("FIELDSTORE");

	WRITE_NODE_FIELD(arg);
	WRITE_NODE_FIELD(newvals);
	WRITE_NODE_FIELD(fieldnums);
	WRITE_OID_FIELD(resulttype);
}

static void
_outRelabelType(StringInfo str, const RelabelType *node)
{
	WRITE_NODE_TYPE("RELABELTYPE");

	WRITE_NODE_FIELD(arg);
	WRITE_OID_FIELD(resulttype);
	WRITE_INT_FIELD(resulttypmod);
	WRITE_OID_FIELD(resultcollid);
	WRITE_ENUM_FIELD(relabelformat, CoercionForm);
	WRITE_LOCATION_FIELD(location);
}

static void
_outCoerceViaIO(StringInfo str, const CoerceViaIO *node)
{
	WRITE_NODE_TYPE("COERCEVIAIO");

	WRITE_NODE_FIELD(arg);
	WRITE_OID_FIELD(resulttype);
	WRITE_OID_FIELD(resultcollid);
	WRITE_ENUM_FIELD(coerceformat, CoercionForm);
	WRITE_LOCATION_FIELD(location);
}

static void
_outArrayCoerceExpr(StringInfo str, const ArrayCoerceExpr *node)
{
	WRITE_NODE_TYPE("ARRAYCOERCEEXPR");

	WRITE_NODE_FIELD(arg);
	WRITE_NODE_FIELD(elemexpr);
	WRITE_OID_FIELD(resulttype);
	WRITE_INT_FIELD(resulttypmod);
	WRITE_OID_FIELD(resultcollid);
	WRITE_ENUM_FIELD(coerceformat, CoercionForm);
	WRITE_LOCATION_FIELD(location);
}

static void
_outConvertRowtypeExpr(StringInfo str, const ConvertRowtypeExpr *node)
{
	WRITE_NODE_TYPE("CONVERTROWTYPEEXPR");

	WRITE_NODE_FIELD(arg);
	WRITE_OID_FIELD(resulttype);
	WRITE_ENUM_FIELD(convertformat, CoercionForm);
	WRITE_LOCATION_FIELD(location);
}

static void
_outCollateExpr(StringInfo str, const CollateExpr *node)
{
	WRITE_NODE_TYPE("COLLATEEXPR");

	WRITE_NODE_FIELD(arg);
	WRITE_OID_FIELD(collOid);
	WRITE_LOCATION_FIELD(location);
}

static void
_outCaseExpr(StringInfo str, const CaseExpr *node)
{
	WRITE_NODE_TYPE("CASEEXPR");

	WRITE_OID_FIELD(casetype);
	WRITE_OID_FIELD(casecollid);
	WRITE_NODE_FIELD(arg);
	WRITE_NODE_FIELD(args);
	WRITE_NODE_FIELD(defresult);
	WRITE_LOCATION_FIELD(location);
}

static void
_outCaseWhen(StringInfo str, const CaseWhen *node)
{
	WRITE_NODE_TYPE("CASEWHEN");

	WRITE_NODE_FIELD(expr);
	WRITE_NODE_FIELD(result);
	WRITE_LOCATION_FIELD(location);
}

static void
_outCaseTestExpr(StringInfo str, const CaseTestExpr *node)
{
	WRITE_NODE_TYPE("CASETESTEXPR");

	WRITE_OID_FIELD(typeId);
	WRITE_INT_FIELD(typeMod);
	WRITE_OID_FIELD(collation);
}

static void
_outArrayExpr(StringInfo str, const ArrayExpr *node)
{
	WRITE_NODE_TYPE("ARRAYEXPR");

	WRITE_OID_FIELD(array_typeid);
	WRITE_OID_FIELD(array_collid);
	WRITE_OID_FIELD(element_typeid);
	WRITE_NODE_FIELD(elements);
	WRITE_BOOL_FIELD(multidims);
	WRITE_LOCATION_FIELD(location);
}

static void
_outRowExpr(StringInfo str, const RowExpr *node)
{
	WRITE_NODE_TYPE("ROWEXPR");

	WRITE_NODE_FIELD(args);
	WRITE_OID_FIELD(row_typeid);
	WRITE_ENUM_FIELD(row_format, CoercionForm);
	WRITE_NODE_FIELD(colnames);
	WRITE_LOCATION_FIELD(location);
}

static void
_outRowCompareExpr(StringInfo str, const RowCompareExpr *node)
{
	WRITE_NODE_TYPE("ROWCOMPAREEXPR");

	WRITE_ENUM_FIELD(rctype, RowCompareType);
	WRITE_NODE_FIELD(opnos);
	WRITE_NODE_FIELD(opfamilies);
	WRITE_NODE_FIELD(inputcollids);
	WRITE_NODE_FIELD(largs);
	WRITE_NODE_FIELD(rargs);
}

static void
_outCoalesceExpr(StringInfo str, const CoalesceExpr *node)
{
	WRITE_NODE_TYPE("COALESCEEXPR");

	WRITE_OID_FIELD(coalescetype);
	WRITE_OID_FIELD(coalescecollid);
	WRITE_NODE_FIELD(args);
	WRITE_LOCATION_FIELD(location);
}

static void
_outMinMaxExpr(StringInfo str, const MinMaxExpr *node)
{
	WRITE_NODE_TYPE("MINMAXEXPR");

	WRITE_OID_FIELD(minmaxtype);
	WRITE_OID_FIELD(minmaxcollid);
	WRITE_OID_FIELD(inputcollid);
	WRITE_ENUM_FIELD(op, MinMaxOp);
	WRITE_NODE_FIELD(args);
	WRITE_LOCATION_FIELD(location);
}

static void
_outSQLValueFunction(StringInfo str, const SQLValueFunction *node)
{
	WRITE_NODE_TYPE("SQLVALUEFUNCTION");

	WRITE_ENUM_FIELD(op, SQLValueFunctionOp);
	WRITE_OID_FIELD(type);
	WRITE_INT_FIELD(typmod);
	WRITE_LOCATION_FIELD(location);
}

static void
_outXmlExpr(StringInfo str, const XmlExpr *node)
{
	WRITE_NODE_TYPE("XMLEXPR");

	WRITE_ENUM_FIELD(op, XmlExprOp);
	WRITE_STRING_FIELD(name);
	WRITE_NODE_FIELD(named_args);
	WRITE_NODE_FIELD(arg_names);
	WRITE_NODE_FIELD(args);
	WRITE_ENUM_FIELD(xmloption, XmlOptionType);
	WRITE_OID_FIELD(type);
	WRITE_INT_FIELD(typmod);
	WRITE_LOCATION_FIELD(location);
}

static void
_outNullTest(StringInfo str, const NullTest *node)
{
	WRITE_NODE_TYPE("NULLTEST");

	WRITE_NODE_FIELD(arg);
	WRITE_ENUM_FIELD(nulltesttype, NullTestType);
	WRITE_BOOL_FIELD(argisrow);
	WRITE_LOCATION_FIELD(location);
}

static void
_outBooleanTest(StringInfo str, const BooleanTest *node)
{
	WRITE_NODE_TYPE("BOOLEANTEST");

	WRITE_NODE_FIELD(arg);
	WRITE_ENUM_FIELD(booltesttype, BoolTestType);
	WRITE_LOCATION_FIELD(location);
}

static void
_outCoerceToDomain(StringInfo str, const CoerceToDomain *node)
{
	WRITE_NODE_TYPE("COERCETODOMAIN");

	WRITE_NODE_FIELD(arg);
	WRITE_OID_FIELD(resulttype);
	WRITE_INT_FIELD(resulttypmod);
	WRITE_OID_FIELD(resultcollid);
	WRITE_ENUM_FIELD(coercionformat, CoercionForm);
	WRITE_LOCATION_FIELD(location);
}

static void
_outCoerceToDomainValue(StringInfo str, const CoerceToDomainValue *node)
{
	WRITE_NODE_TYPE("COERCETODOMAINVALUE");

	WRITE_OID_FIELD(typeId);
	WRITE_INT_FIELD(typeMod);
	WRITE_OID_FIELD(collation);
	WRITE_LOCATION_FIELD(location);
}

static void
_outSetToDefault(StringInfo str, const SetToDefault *node)
{
	WRITE_NODE_TYPE("SETTODEFAULT");

	WRITE_OID_FIELD(typeId);
	WRITE_INT_FIELD(typeMod);
	WRITE_OID_FIELD(collation);
	WRITE_LOCATION_FIELD(location);
}

static void
_outCurrentOfExpr(StringInfo str, const CurrentOfExpr *node)
{
	WRITE_NODE_TYPE("CURRENTOFEXPR");

	WRITE_UINT_FIELD(cvarno);
	WRITE_STRING_FIELD(cursor_name);
	WRITE_INT_FIELD(cursor_param);
}

static void
_outNextValueExpr(StringInfo str, const NextValueExpr *node)
{
	WRITE_NODE_TYPE("NEXTVALUEEXPR");

	WRITE_OID_FIELD(seqid);
	WRITE_OID_FIELD(typeId);
}

static void
_outInferenceElem(StringInfo str, const InferenceElem *node)
{
	WRITE_NODE_TYPE("INFERENCEELEM");

	WRITE_NODE_FIELD(expr);
	WRITE_OID_FIELD(infercollid);
	WRITE_OID_FIELD(inferopclass);
}

static void
_outTargetEntry(StringInfo str, const TargetEntry *node)
{
	WRITE_NODE_TYPE("TARGETENTRY");

	WRITE_NODE_FIELD(expr);
	WRITE_INT_FIELD(resno);
	WRITE_STRING_FIELD(resname);
	WRITE_UINT_FIELD(ressortgroupref);
	WRITE_OID_FIELD(resorigtbl);
	WRITE_INT_FIELD(resorigcol);
	WRITE_BOOL_FIELD(resjunk);
}

static void
_outRangeTblRef(StringInfo str, const RangeTblRef *node)
{
	WRITE_NODE_TYPE("RANGETBLREF");

	WRITE_INT_FIELD(rtindex);
}

static void
_outJoinExpr(StringInfo str, const JoinExpr *node)
{
	WRITE_NODE_TYPE("JOINEXPR");

	WRITE_ENUM_FIELD(jointype, JoinType);
	WRITE_BOOL_FIELD(isNatural);
	WRITE_NODE_FIELD(larg);
	WRITE_NODE_FIELD(rarg);
	WRITE_NODE_FIELD(usingClause);
	WRITE_NODE_FIELD(join_using_alias);
	WRITE_NODE_FIELD(quals);
	WRITE_NODE_FIELD(alias);
	WRITE_INT_FIELD(rtindex);
}

static void
_outFromExpr(StringInfo str, const FromExpr *node)
{
	WRITE_NODE_TYPE("FROMEXPR");

	WRITE_NODE_FIELD(fromlist);
	WRITE_NODE_FIELD(quals);
}

static void
_outOnConflictExpr(StringInfo str, const OnConflictExpr *node)
{
	WRITE_NODE_TYPE("ONCONFLICTEXPR");

	WRITE_ENUM_FIELD(action, OnConflictAction);
	WRITE_NODE_FIELD(arbiterElems);
	WRITE_NODE_FIELD(arbiterWhere);
	WRITE_OID_FIELD(constraint);
	WRITE_NODE_FIELD(onConflictSet);
	WRITE_NODE_FIELD(onConflictWhere);
	WRITE_INT_FIELD(exclRelIndex);
	WRITE_NODE_FIELD(exclRelTlist);
}

static void
_outJsonFormat(StringInfo str, const JsonFormat *node)
{
	WRITE_NODE_TYPE("JSONFORMAT");

	WRITE_ENUM_FIELD(format_type, JsonFormatType);
	WRITE_ENUM_FIELD(encoding, JsonEncoding);
	WRITE_LOCATION_FIELD(location);
}

static void
_outJsonReturning(StringInfo str, const JsonReturning *node)
{
	WRITE_NODE_TYPE("JSONRETURNING");

	WRITE_NODE_FIELD(format);
	WRITE_OID_FIELD(typid);
	WRITE_INT_FIELD(typmod);
}

static void
_outJsonValueExpr(StringInfo str, const JsonValueExpr *node)
{
	WRITE_NODE_TYPE("JSONVALUEEXPR");

	WRITE_NODE_FIELD(raw_expr);
	WRITE_NODE_FIELD(formatted_expr);
	WRITE_NODE_FIELD(format);
}

static void
_outJsonConstructorExpr(StringInfo str, const JsonConstructorExpr *node)
{
	WRITE_NODE_TYPE("JSONCTOREXPR");

	WRITE_NODE_FIELD(args);
	WRITE_NODE_FIELD(func);
	WRITE_NODE_FIELD(coercion);
	WRITE_INT_FIELD(type);
	WRITE_NODE_FIELD(returning);
	WRITE_BOOL_FIELD(unique);
	WRITE_BOOL_FIELD(absent_on_null);
	WRITE_LOCATION_FIELD(location);
}

static void
_outJsonIsPredicate(StringInfo str, const JsonIsPredicate *node)
{
	WRITE_NODE_TYPE("JSONISPREDICATE");

	WRITE_NODE_FIELD(expr);
	WRITE_ENUM_FIELD(value_type, JsonValueType);
	WRITE_BOOL_FIELD(unique_keys);
	WRITE_LOCATION_FIELD(location);
}

static void
_outJsonBehavior(StringInfo str, const JsonBehavior *node)
{
	WRITE_NODE_TYPE("JSONBEHAVIOR");

	WRITE_ENUM_FIELD(btype, JsonBehaviorType);
	WRITE_NODE_FIELD(default_expr);
}

static void
_outJsonExpr(StringInfo str, const JsonExpr *node)
{
	WRITE_NODE_TYPE("JSONEXPR");

	WRITE_ENUM_FIELD(op, JsonExprOp);
	WRITE_NODE_FIELD(formatted_expr);
	WRITE_NODE_FIELD(result_coercion);
	WRITE_NODE_FIELD(format);
	WRITE_NODE_FIELD(path_spec);
	WRITE_NODE_FIELD(passing_values);
	WRITE_NODE_FIELD(passing_names);
	WRITE_NODE_FIELD(returning);
	WRITE_NODE_FIELD(on_error);
	WRITE_NODE_FIELD(on_empty);
	WRITE_NODE_FIELD(coercions);
	WRITE_ENUM_FIELD(wrapper, JsonWrapper);
	WRITE_BOOL_FIELD(omit_quotes);
	WRITE_LOCATION_FIELD(location);
}

static void
_outJsonCoercion(StringInfo str, const JsonCoercion *node)
{
	WRITE_NODE_TYPE("JSONCOERCION");

	WRITE_NODE_FIELD(expr);
	WRITE_BOOL_FIELD(via_populate);
	WRITE_BOOL_FIELD(via_io);
	WRITE_OID_FIELD(collation);
}

static void
_outJsonItemCoercions(StringInfo str, const JsonItemCoercions *node)
{
	WRITE_NODE_TYPE("JSONITEMCOERCIONS");

	WRITE_NODE_FIELD(null);
	WRITE_NODE_FIELD(string);
	WRITE_NODE_FIELD(numeric);
	WRITE_NODE_FIELD(boolean);
	WRITE_NODE_FIELD(date);
	WRITE_NODE_FIELD(time);
	WRITE_NODE_FIELD(timetz);
	WRITE_NODE_FIELD(timestamp);
	WRITE_NODE_FIELD(timestamptz);
	WRITE_NODE_FIELD(composite);
}

static void
_outJsonTableParent(StringInfo str, const JsonTableParent *node)
{
	WRITE_NODE_TYPE("JSONTABPNODE");

	WRITE_NODE_FIELD(path);
	WRITE_STRING_FIELD(name);
	WRITE_NODE_FIELD(child);
	WRITE_BOOL_FIELD(outerJoin);
	WRITE_INT_FIELD(colMin);
	WRITE_INT_FIELD(colMax);
}

static void
_outJsonTableSibling(StringInfo str, const JsonTableSibling *node)
{
	WRITE_NODE_TYPE("JSONTABSNODE");

	WRITE_NODE_FIELD(larg);
	WRITE_NODE_FIELD(rarg);
	WRITE_BOOL_FIELD(cross);
}

/*****************************************************************************
 *
 *	Stuff from pathnodes.h.
 *
 *****************************************************************************/

/*
 * print the basic stuff of all nodes that inherit from Path
 *
 * Note we do NOT print the parent, else we'd be in infinite recursion.
 * We can print the parent's relids for identification purposes, though.
 * We print the pathtarget only if it's not the default one for the rel.
 * We also do not print the whole of param_info, since it's printed by
 * _outRelOptInfo; it's sufficient and less cluttering to print just the
 * required outer relids.
 */
static void
_outPathInfo(StringInfo str, const Path *node)
{
	WRITE_ENUM_FIELD(pathtype, NodeTag);
	appendStringInfoString(str, " :parent_relids ");
	outBitmapset(str, node->parent->relids);
	if (node->pathtarget != node->parent->reltarget)
		WRITE_NODE_FIELD(pathtarget);
	appendStringInfoString(str, " :required_outer ");
	if (node->param_info)
		outBitmapset(str, node->param_info->ppi_req_outer);
	else
		outBitmapset(str, NULL);
	WRITE_BOOL_FIELD(parallel_aware);
	WRITE_BOOL_FIELD(parallel_safe);
	WRITE_INT_FIELD(parallel_workers);
	WRITE_FLOAT_FIELD(rows, "%.0f");
	WRITE_FLOAT_FIELD(startup_cost, "%.2f");
	WRITE_FLOAT_FIELD(total_cost, "%.2f");
	WRITE_NODE_FIELD(pathkeys);
}

/*
 * print the basic stuff of all nodes that inherit from JoinPath
 */
static void
_outJoinPathInfo(StringInfo str, const JoinPath *node)
{
	_outPathInfo(str, (const Path *) node);

	WRITE_ENUM_FIELD(jointype, JoinType);
	WRITE_BOOL_FIELD(inner_unique);
	WRITE_NODE_FIELD(outerjoinpath);
	WRITE_NODE_FIELD(innerjoinpath);
	WRITE_NODE_FIELD(joinrestrictinfo);
}

static void
_outPath(StringInfo str, const Path *node)
{
	WRITE_NODE_TYPE("PATH");

	_outPathInfo(str, (const Path *) node);
}

static void
_outIndexPath(StringInfo str, const IndexPath *node)
{
	WRITE_NODE_TYPE("INDEXPATH");

	_outPathInfo(str, (const Path *) node);

	WRITE_NODE_FIELD(indexinfo);
	WRITE_NODE_FIELD(indexclauses);
	WRITE_NODE_FIELD(indexorderbys);
	WRITE_NODE_FIELD(indexorderbycols);
	WRITE_ENUM_FIELD(indexscandir, ScanDirection);
	WRITE_FLOAT_FIELD(indextotalcost, "%.2f");
	WRITE_FLOAT_FIELD(indexselectivity, "%.4f");
}

static void
_outBitmapHeapPath(StringInfo str, const BitmapHeapPath *node)
{
	WRITE_NODE_TYPE("BITMAPHEAPPATH");

	_outPathInfo(str, (const Path *) node);

	WRITE_NODE_FIELD(bitmapqual);
}

static void
_outBitmapAndPath(StringInfo str, const BitmapAndPath *node)
{
	WRITE_NODE_TYPE("BITMAPANDPATH");

	_outPathInfo(str, (const Path *) node);

	WRITE_NODE_FIELD(bitmapquals);
	WRITE_FLOAT_FIELD(bitmapselectivity, "%.4f");
}

static void
_outBitmapOrPath(StringInfo str, const BitmapOrPath *node)
{
	WRITE_NODE_TYPE("BITMAPORPATH");

	_outPathInfo(str, (const Path *) node);

	WRITE_NODE_FIELD(bitmapquals);
	WRITE_FLOAT_FIELD(bitmapselectivity, "%.4f");
}

static void
_outTidPath(StringInfo str, const TidPath *node)
{
	WRITE_NODE_TYPE("TIDPATH");

	_outPathInfo(str, (const Path *) node);

	WRITE_NODE_FIELD(tidquals);
}

static void
_outTidRangePath(StringInfo str, const TidRangePath *node)
{
	WRITE_NODE_TYPE("TIDRANGEPATH");

	_outPathInfo(str, (const Path *) node);

	WRITE_NODE_FIELD(tidrangequals);
}

static void
_outSubqueryScanPath(StringInfo str, const SubqueryScanPath *node)
{
	WRITE_NODE_TYPE("SUBQUERYSCANPATH");

	_outPathInfo(str, (const Path *) node);

	WRITE_NODE_FIELD(subpath);
}

static void
_outForeignPath(StringInfo str, const ForeignPath *node)
{
	WRITE_NODE_TYPE("FOREIGNPATH");

	_outPathInfo(str, (const Path *) node);

	WRITE_NODE_FIELD(fdw_outerpath);
	WRITE_NODE_FIELD(fdw_private);
}

static void
_outCustomPath(StringInfo str, const CustomPath *node)
{
	WRITE_NODE_TYPE("CUSTOMPATH");

	_outPathInfo(str, (const Path *) node);

	WRITE_UINT_FIELD(flags);
	WRITE_NODE_FIELD(custom_paths);
	WRITE_NODE_FIELD(custom_private);
	appendStringInfoString(str, " :methods ");
	outToken(str, node->methods->CustomName);
}

static void
_outAppendPath(StringInfo str, const AppendPath *node)
{
	WRITE_NODE_TYPE("APPENDPATH");

	_outPathInfo(str, (const Path *) node);

	WRITE_NODE_FIELD(subpaths);
	WRITE_INT_FIELD(first_partial_path);
	WRITE_FLOAT_FIELD(limit_tuples, "%.0f");
}

static void
_outMergeAppendPath(StringInfo str, const MergeAppendPath *node)
{
	WRITE_NODE_TYPE("MERGEAPPENDPATH");

	_outPathInfo(str, (const Path *) node);

	WRITE_NODE_FIELD(subpaths);
	WRITE_FLOAT_FIELD(limit_tuples, "%.0f");
}

static void
_outGroupResultPath(StringInfo str, const GroupResultPath *node)
{
	WRITE_NODE_TYPE("GROUPRESULTPATH");

	_outPathInfo(str, (const Path *) node);

	WRITE_NODE_FIELD(quals);
}

static void
_outMaterialPath(StringInfo str, const MaterialPath *node)
{
	WRITE_NODE_TYPE("MATERIALPATH");

	_outPathInfo(str, (const Path *) node);

	WRITE_NODE_FIELD(subpath);
}

static void
_outMemoizePath(StringInfo str, const MemoizePath *node)
{
	WRITE_NODE_TYPE("MEMOIZEPATH");

	_outPathInfo(str, (const Path *) node);

	WRITE_NODE_FIELD(subpath);
	WRITE_NODE_FIELD(hash_operators);
	WRITE_NODE_FIELD(param_exprs);
	WRITE_BOOL_FIELD(singlerow);
	WRITE_BOOL_FIELD(binary_mode);
	WRITE_FLOAT_FIELD(calls, "%.0f");
	WRITE_UINT_FIELD(est_entries);
}

static void
_outUniquePath(StringInfo str, const UniquePath *node)
{
	WRITE_NODE_TYPE("UNIQUEPATH");

	_outPathInfo(str, (const Path *) node);

	WRITE_NODE_FIELD(subpath);
	WRITE_ENUM_FIELD(umethod, UniquePathMethod);
	WRITE_NODE_FIELD(in_operators);
	WRITE_NODE_FIELD(uniq_exprs);
}

static void
_outGatherPath(StringInfo str, const GatherPath *node)
{
	WRITE_NODE_TYPE("GATHERPATH");

	_outPathInfo(str, (const Path *) node);

	WRITE_NODE_FIELD(subpath);
	WRITE_BOOL_FIELD(single_copy);
	WRITE_INT_FIELD(num_workers);
}

static void
_outProjectionPath(StringInfo str, const ProjectionPath *node)
{
	WRITE_NODE_TYPE("PROJECTIONPATH");

	_outPathInfo(str, (const Path *) node);

	WRITE_NODE_FIELD(subpath);
	WRITE_BOOL_FIELD(dummypp);
}

static void
_outProjectSetPath(StringInfo str, const ProjectSetPath *node)
{
	WRITE_NODE_TYPE("PROJECTSETPATH");

	_outPathInfo(str, (const Path *) node);

	WRITE_NODE_FIELD(subpath);
}

static void
_outSortPathInfo(StringInfo str, const SortPath *node)
{
	_outPathInfo(str, (const Path *) node);

	WRITE_NODE_FIELD(subpath);
}

static void
_outSortPath(StringInfo str, const SortPath *node)
{
	WRITE_NODE_TYPE("SORTPATH");

	_outSortPathInfo(str, node);
}

static void
_outIncrementalSortPath(StringInfo str, const IncrementalSortPath *node)
{
	WRITE_NODE_TYPE("INCREMENTALSORTPATH");

	_outSortPathInfo(str, (const SortPath *) node);

	WRITE_INT_FIELD(nPresortedCols);
}

static void
_outGroupPath(StringInfo str, const GroupPath *node)
{
	WRITE_NODE_TYPE("GROUPPATH");

	_outPathInfo(str, (const Path *) node);

	WRITE_NODE_FIELD(subpath);
	WRITE_NODE_FIELD(groupClause);
	WRITE_NODE_FIELD(qual);
}

static void
_outUpperUniquePath(StringInfo str, const UpperUniquePath *node)
{
	WRITE_NODE_TYPE("UPPERUNIQUEPATH");

	_outPathInfo(str, (const Path *) node);

	WRITE_NODE_FIELD(subpath);
	WRITE_INT_FIELD(numkeys);
}

static void
_outAggPath(StringInfo str, const AggPath *node)
{
	WRITE_NODE_TYPE("AGGPATH");

	_outPathInfo(str, (const Path *) node);

	WRITE_NODE_FIELD(subpath);
	WRITE_ENUM_FIELD(aggstrategy, AggStrategy);
	WRITE_ENUM_FIELD(aggsplit, AggSplit);
	WRITE_FLOAT_FIELD(numGroups, "%.0f");
	WRITE_UINT64_FIELD(transitionSpace);
	WRITE_NODE_FIELD(groupClause);
	WRITE_NODE_FIELD(qual);
}

static void
_outRollupData(StringInfo str, const RollupData *node)
{
	WRITE_NODE_TYPE("ROLLUP");

	WRITE_NODE_FIELD(groupClause);
	WRITE_NODE_FIELD(gsets);
	WRITE_NODE_FIELD(gsets_data);
	WRITE_FLOAT_FIELD(numGroups, "%.0f");
	WRITE_BOOL_FIELD(hashable);
	WRITE_BOOL_FIELD(is_hashed);
}

static void
_outGroupingSetData(StringInfo str, const GroupingSetData *node)
{
	WRITE_NODE_TYPE("GSDATA");

	WRITE_NODE_FIELD(set);
	WRITE_FLOAT_FIELD(numGroups, "%.0f");
}

static void
_outGroupingSetsPath(StringInfo str, const GroupingSetsPath *node)
{
	WRITE_NODE_TYPE("GROUPINGSETSPATH");

	_outPathInfo(str, (const Path *) node);

	WRITE_NODE_FIELD(subpath);
	WRITE_ENUM_FIELD(aggstrategy, AggStrategy);
	WRITE_NODE_FIELD(rollups);
	WRITE_NODE_FIELD(qual);
	WRITE_UINT64_FIELD(transitionSpace);
}

static void
_outMinMaxAggPath(StringInfo str, const MinMaxAggPath *node)
{
	WRITE_NODE_TYPE("MINMAXAGGPATH");

	_outPathInfo(str, (const Path *) node);

	WRITE_NODE_FIELD(mmaggregates);
	WRITE_NODE_FIELD(quals);
}

static void
_outWindowAggPath(StringInfo str, const WindowAggPath *node)
{
	WRITE_NODE_TYPE("WINDOWAGGPATH");

	_outPathInfo(str, (const Path *) node);

	WRITE_NODE_FIELD(subpath);
	WRITE_NODE_FIELD(winclause);
	WRITE_NODE_FIELD(qual);
	WRITE_BOOL_FIELD(topwindow);
}

static void
_outSetOpPath(StringInfo str, const SetOpPath *node)
{
	WRITE_NODE_TYPE("SETOPPATH");

	_outPathInfo(str, (const Path *) node);

	WRITE_NODE_FIELD(subpath);
	WRITE_ENUM_FIELD(cmd, SetOpCmd);
	WRITE_ENUM_FIELD(strategy, SetOpStrategy);
	WRITE_NODE_FIELD(distinctList);
	WRITE_INT_FIELD(flagColIdx);
	WRITE_INT_FIELD(firstFlag);
	WRITE_FLOAT_FIELD(numGroups, "%.0f");
}

static void
_outRecursiveUnionPath(StringInfo str, const RecursiveUnionPath *node)
{
	WRITE_NODE_TYPE("RECURSIVEUNIONPATH");

	_outPathInfo(str, (const Path *) node);

	WRITE_NODE_FIELD(leftpath);
	WRITE_NODE_FIELD(rightpath);
	WRITE_NODE_FIELD(distinctList);
	WRITE_INT_FIELD(wtParam);
	WRITE_FLOAT_FIELD(numGroups, "%.0f");
}

static void
_outLockRowsPath(StringInfo str, const LockRowsPath *node)
{
	WRITE_NODE_TYPE("LOCKROWSPATH");

	_outPathInfo(str, (const Path *) node);

	WRITE_NODE_FIELD(subpath);
	WRITE_NODE_FIELD(rowMarks);
	WRITE_INT_FIELD(epqParam);
}

static void
_outModifyTablePath(StringInfo str, const ModifyTablePath *node)
{
	WRITE_NODE_TYPE("MODIFYTABLEPATH");

	_outPathInfo(str, (const Path *) node);

	WRITE_NODE_FIELD(subpath);
	WRITE_ENUM_FIELD(operation, CmdType);
	WRITE_BOOL_FIELD(canSetTag);
	WRITE_UINT_FIELD(nominalRelation);
	WRITE_UINT_FIELD(rootRelation);
	WRITE_BOOL_FIELD(partColsUpdated);
	WRITE_NODE_FIELD(resultRelations);
	WRITE_NODE_FIELD(updateColnosLists);
	WRITE_NODE_FIELD(withCheckOptionLists);
	WRITE_NODE_FIELD(returningLists);
	WRITE_NODE_FIELD(rowMarks);
	WRITE_NODE_FIELD(onconflict);
	WRITE_INT_FIELD(epqParam);
	WRITE_NODE_FIELD(mergeActionLists);
}

static void
_outLimitPath(StringInfo str, const LimitPath *node)
{
	WRITE_NODE_TYPE("LIMITPATH");

	_outPathInfo(str, (const Path *) node);

	WRITE_NODE_FIELD(subpath);
	WRITE_NODE_FIELD(limitOffset);
	WRITE_NODE_FIELD(limitCount);
	WRITE_ENUM_FIELD(limitOption, LimitOption);
}

static void
_outGatherMergePath(StringInfo str, const GatherMergePath *node)
{
	WRITE_NODE_TYPE("GATHERMERGEPATH");

	_outPathInfo(str, (const Path *) node);

	WRITE_NODE_FIELD(subpath);
	WRITE_INT_FIELD(num_workers);
}

static void
_outNestPath(StringInfo str, const NestPath *node)
{
	WRITE_NODE_TYPE("NESTPATH");

	_outJoinPathInfo(str, (const JoinPath *) node);
}

static void
_outMergePath(StringInfo str, const MergePath *node)
{
	WRITE_NODE_TYPE("MERGEPATH");

	_outJoinPathInfo(str, (const JoinPath *) node);

	WRITE_NODE_FIELD(path_mergeclauses);
	WRITE_NODE_FIELD(outersortkeys);
	WRITE_NODE_FIELD(innersortkeys);
	WRITE_BOOL_FIELD(skip_mark_restore);
	WRITE_BOOL_FIELD(materialize_inner);
}

static void
_outHashPath(StringInfo str, const HashPath *node)
{
	WRITE_NODE_TYPE("HASHPATH");

	_outJoinPathInfo(str, (const JoinPath *) node);

	WRITE_NODE_FIELD(path_hashclauses);
	WRITE_INT_FIELD(num_batches);
	WRITE_FLOAT_FIELD(inner_rows_total, "%.0f");
}

static void
_outPlannerGlobal(StringInfo str, const PlannerGlobal *node)
{
	WRITE_NODE_TYPE("PLANNERGLOBAL");

	/* NB: this isn't a complete set of fields */
	WRITE_NODE_FIELD(subplans);
	WRITE_BITMAPSET_FIELD(rewindPlanIDs);
	WRITE_NODE_FIELD(finalrtable);
	WRITE_NODE_FIELD(finalrowmarks);
	WRITE_NODE_FIELD(resultRelations);
	WRITE_NODE_FIELD(appendRelations);
	WRITE_NODE_FIELD(relationOids);
	WRITE_NODE_FIELD(invalItems);
	WRITE_NODE_FIELD(paramExecTypes);
	WRITE_UINT_FIELD(lastPHId);
	WRITE_UINT_FIELD(lastRowMarkId);
	WRITE_INT_FIELD(lastPlanNodeId);
	WRITE_BOOL_FIELD(transientPlan);
	WRITE_BOOL_FIELD(dependsOnRole);
	WRITE_BOOL_FIELD(parallelModeOK);
	WRITE_BOOL_FIELD(parallelModeNeeded);
	WRITE_CHAR_FIELD(maxParallelHazard);
}

static void
_outPlannerInfo(StringInfo str, const PlannerInfo *node)
{
	WRITE_NODE_TYPE("PLANNERINFO");

	/* NB: this isn't a complete set of fields */
	WRITE_NODE_FIELD(parse);
	WRITE_NODE_FIELD(glob);
	WRITE_UINT_FIELD(query_level);
	WRITE_NODE_FIELD(plan_params);
	WRITE_BITMAPSET_FIELD(outer_params);
	WRITE_BITMAPSET_FIELD(all_baserels);
	WRITE_BITMAPSET_FIELD(nullable_baserels);
	WRITE_NODE_FIELD(join_rel_list);
	WRITE_INT_FIELD(join_cur_level);
	WRITE_NODE_FIELD(init_plans);
	WRITE_NODE_FIELD(cte_plan_ids);
	WRITE_NODE_FIELD(multiexpr_params);
	WRITE_NODE_FIELD(eq_classes);
	WRITE_BOOL_FIELD(ec_merging_done);
	WRITE_NODE_FIELD(canon_pathkeys);
	WRITE_NODE_FIELD(left_join_clauses);
	WRITE_NODE_FIELD(right_join_clauses);
	WRITE_NODE_FIELD(full_join_clauses);
	WRITE_NODE_FIELD(join_info_list);
	WRITE_BITMAPSET_FIELD(all_result_relids);
	WRITE_BITMAPSET_FIELD(leaf_result_relids);
	WRITE_NODE_FIELD(append_rel_list);
	WRITE_NODE_FIELD(row_identity_vars);
	WRITE_NODE_FIELD(rowMarks);
	WRITE_NODE_FIELD(placeholder_list);
	WRITE_NODE_FIELD(fkey_list);
	WRITE_NODE_FIELD(query_pathkeys);
	WRITE_NODE_FIELD(group_pathkeys);
	WRITE_NODE_FIELD(window_pathkeys);
	WRITE_NODE_FIELD(distinct_pathkeys);
	WRITE_NODE_FIELD(sort_pathkeys);
	WRITE_NODE_FIELD(processed_tlist);
	WRITE_NODE_FIELD(update_colnos);
	WRITE_NODE_FIELD(minmax_aggs);
	WRITE_FLOAT_FIELD(total_table_pages, "%.0f");
	WRITE_FLOAT_FIELD(tuple_fraction, "%.4f");
	WRITE_FLOAT_FIELD(limit_tuples, "%.0f");
	WRITE_UINT_FIELD(qual_security_level);
	WRITE_BOOL_FIELD(hasJoinRTEs);
	WRITE_BOOL_FIELD(hasLateralRTEs);
	WRITE_BOOL_FIELD(hasHavingQual);
	WRITE_BOOL_FIELD(hasPseudoConstantQuals);
	WRITE_BOOL_FIELD(hasAlternativeSubPlans);
	WRITE_BOOL_FIELD(hasRecursion);
	WRITE_INT_FIELD(wt_param_id);
	WRITE_BITMAPSET_FIELD(curOuterRels);
	WRITE_NODE_FIELD(curOuterParams);
	WRITE_BOOL_FIELD(partColsUpdated);
}

static void
_outRelOptInfo(StringInfo str, const RelOptInfo *node)
{
	WRITE_NODE_TYPE("RELOPTINFO");

	/* NB: this isn't a complete set of fields */
	WRITE_ENUM_FIELD(reloptkind, RelOptKind);
	WRITE_BITMAPSET_FIELD(relids);
	WRITE_FLOAT_FIELD(rows, "%.0f");
	WRITE_BOOL_FIELD(consider_startup);
	WRITE_BOOL_FIELD(consider_param_startup);
	WRITE_BOOL_FIELD(consider_parallel);
	WRITE_NODE_FIELD(reltarget);
	WRITE_NODE_FIELD(pathlist);
	WRITE_NODE_FIELD(ppilist);
	WRITE_NODE_FIELD(partial_pathlist);
	WRITE_NODE_FIELD(cheapest_startup_path);
	WRITE_NODE_FIELD(cheapest_total_path);
	WRITE_NODE_FIELD(cheapest_unique_path);
	WRITE_NODE_FIELD(cheapest_parameterized_paths);
	WRITE_BITMAPSET_FIELD(direct_lateral_relids);
	WRITE_BITMAPSET_FIELD(lateral_relids);
	WRITE_UINT_FIELD(relid);
	WRITE_OID_FIELD(reltablespace);
	WRITE_ENUM_FIELD(rtekind, RTEKind);
	WRITE_INT_FIELD(min_attr);
	WRITE_INT_FIELD(max_attr);
	WRITE_NODE_FIELD(lateral_vars);
	WRITE_BITMAPSET_FIELD(lateral_referencers);
	WRITE_NODE_FIELD(indexlist);
	WRITE_NODE_FIELD(statlist);
	WRITE_UINT_FIELD(pages);
	WRITE_FLOAT_FIELD(tuples, "%.0f");
	WRITE_FLOAT_FIELD(allvisfrac, "%.6f");
	WRITE_BITMAPSET_FIELD(eclass_indexes);
	WRITE_NODE_FIELD(subroot);
	WRITE_NODE_FIELD(subplan_params);
	WRITE_INT_FIELD(rel_parallel_workers);
	WRITE_UINT_FIELD(amflags);
	WRITE_OID_FIELD(serverid);
	WRITE_OID_FIELD(userid);
	WRITE_BOOL_FIELD(useridiscurrent);
	/* we don't try to print fdwroutine or fdw_private */
	/* can't print unique_for_rels/non_unique_for_rels; BMSes aren't Nodes */
	WRITE_NODE_FIELD(baserestrictinfo);
	WRITE_UINT_FIELD(baserestrict_min_security);
	WRITE_NODE_FIELD(joininfo);
	WRITE_BOOL_FIELD(has_eclass_joins);
	WRITE_BOOL_FIELD(consider_partitionwise_join);
	WRITE_BITMAPSET_FIELD(top_parent_relids);
	WRITE_BOOL_FIELD(partbounds_merged);
	WRITE_BITMAPSET_FIELD(live_parts);
	WRITE_BITMAPSET_FIELD(all_partrels);
}

static void
_outIndexOptInfo(StringInfo str, const IndexOptInfo *node)
{
	WRITE_NODE_TYPE("INDEXOPTINFO");

	/* NB: this isn't a complete set of fields */
	WRITE_OID_FIELD(indexoid);
	/* Do NOT print rel field, else infinite recursion */
	WRITE_UINT_FIELD(pages);
	WRITE_FLOAT_FIELD(tuples, "%.0f");
	WRITE_INT_FIELD(tree_height);
	WRITE_INT_FIELD(ncolumns);
	/* array fields aren't really worth the trouble to print */
	WRITE_OID_FIELD(relam);
	/* indexprs is redundant since we print indextlist */
	WRITE_NODE_FIELD(indpred);
	WRITE_NODE_FIELD(indextlist);
	WRITE_NODE_FIELD(indrestrictinfo);
	WRITE_BOOL_FIELD(predOK);
	WRITE_BOOL_FIELD(unique);
	WRITE_BOOL_FIELD(immediate);
	WRITE_BOOL_FIELD(hypothetical);
	/* we don't bother with fields copied from the index AM's API struct */
}

static void
_outForeignKeyOptInfo(StringInfo str, const ForeignKeyOptInfo *node)
{
	int			i;

	WRITE_NODE_TYPE("FOREIGNKEYOPTINFO");

	WRITE_UINT_FIELD(con_relid);
	WRITE_UINT_FIELD(ref_relid);
	WRITE_INT_FIELD(nkeys);
	WRITE_ATTRNUMBER_ARRAY(conkey, node->nkeys);
	WRITE_ATTRNUMBER_ARRAY(confkey, node->nkeys);
	WRITE_OID_ARRAY(conpfeqop, node->nkeys);
	WRITE_INT_FIELD(nmatched_ec);
	WRITE_INT_FIELD(nconst_ec);
	WRITE_INT_FIELD(nmatched_rcols);
	WRITE_INT_FIELD(nmatched_ri);
	/* for compactness, just print the number of matches per column: */
	appendStringInfoString(str, " :eclass");
	for (i = 0; i < node->nkeys; i++)
		appendStringInfo(str, " %d", (node->eclass[i] != NULL));
	appendStringInfoString(str, " :rinfos");
	for (i = 0; i < node->nkeys; i++)
		appendStringInfo(str, " %d", list_length(node->rinfos[i]));
}

static void
_outStatisticExtInfo(StringInfo str, const StatisticExtInfo *node)
{
	WRITE_NODE_TYPE("STATISTICEXTINFO");

	/* NB: this isn't a complete set of fields */
	WRITE_OID_FIELD(statOid);
	/* don't write rel, leads to infinite recursion in plan tree dump */
	WRITE_CHAR_FIELD(kind);
	WRITE_BITMAPSET_FIELD(keys);
}

static void
_outEquivalenceClass(StringInfo str, const EquivalenceClass *node)
{
	/*
	 * To simplify reading, we just chase up to the topmost merged EC and
	 * print that, without bothering to show the merge-ees separately.
	 */
	while (node->ec_merged)
		node = node->ec_merged;

	WRITE_NODE_TYPE("EQUIVALENCECLASS");

	WRITE_NODE_FIELD(ec_opfamilies);
	WRITE_OID_FIELD(ec_collation);
	WRITE_NODE_FIELD(ec_members);
	WRITE_NODE_FIELD(ec_sources);
	WRITE_NODE_FIELD(ec_derives);
	WRITE_BITMAPSET_FIELD(ec_relids);
	WRITE_BOOL_FIELD(ec_has_const);
	WRITE_BOOL_FIELD(ec_has_volatile);
	WRITE_BOOL_FIELD(ec_below_outer_join);
	WRITE_BOOL_FIELD(ec_broken);
	WRITE_UINT_FIELD(ec_sortref);
	WRITE_UINT_FIELD(ec_min_security);
	WRITE_UINT_FIELD(ec_max_security);
}

static void
_outEquivalenceMember(StringInfo str, const EquivalenceMember *node)
{
	WRITE_NODE_TYPE("EQUIVALENCEMEMBER");

	WRITE_NODE_FIELD(em_expr);
	WRITE_BITMAPSET_FIELD(em_relids);
	WRITE_BITMAPSET_FIELD(em_nullable_relids);
	WRITE_BOOL_FIELD(em_is_const);
	WRITE_BOOL_FIELD(em_is_child);
	WRITE_OID_FIELD(em_datatype);
}

static void
_outPathKey(StringInfo str, const PathKey *node)
{
	WRITE_NODE_TYPE("PATHKEY");

	WRITE_NODE_FIELD(pk_eclass);
	WRITE_OID_FIELD(pk_opfamily);
	WRITE_INT_FIELD(pk_strategy);
	WRITE_BOOL_FIELD(pk_nulls_first);
}

static void
_outPathTarget(StringInfo str, const PathTarget *node)
{
	WRITE_NODE_TYPE("PATHTARGET");

	WRITE_NODE_FIELD(exprs);
	WRITE_INDEX_ARRAY(sortgrouprefs, list_length(node->exprs));
	WRITE_FLOAT_FIELD(cost.startup, "%.2f");
	WRITE_FLOAT_FIELD(cost.per_tuple, "%.2f");
	WRITE_INT_FIELD(width);
	WRITE_ENUM_FIELD(has_volatile_expr, VolatileFunctionStatus);
}

static void
_outParamPathInfo(StringInfo str, const ParamPathInfo *node)
{
	WRITE_NODE_TYPE("PARAMPATHINFO");

	WRITE_BITMAPSET_FIELD(ppi_req_outer);
	WRITE_FLOAT_FIELD(ppi_rows, "%.0f");
	WRITE_NODE_FIELD(ppi_clauses);
}

static void
_outRestrictInfo(StringInfo str, const RestrictInfo *node)
{
	WRITE_NODE_TYPE("RESTRICTINFO");

	/* NB: this isn't a complete set of fields */
	WRITE_NODE_FIELD(clause);
	WRITE_BOOL_FIELD(is_pushed_down);
	WRITE_BOOL_FIELD(outerjoin_delayed);
	WRITE_BOOL_FIELD(can_join);
	WRITE_BOOL_FIELD(pseudoconstant);
	WRITE_BOOL_FIELD(leakproof);
	WRITE_ENUM_FIELD(has_volatile, VolatileFunctionStatus);
	WRITE_UINT_FIELD(security_level);
	WRITE_BITMAPSET_FIELD(clause_relids);
	WRITE_BITMAPSET_FIELD(required_relids);
	WRITE_BITMAPSET_FIELD(outer_relids);
	WRITE_BITMAPSET_FIELD(nullable_relids);
	WRITE_BITMAPSET_FIELD(left_relids);
	WRITE_BITMAPSET_FIELD(right_relids);
	WRITE_NODE_FIELD(orclause);
	/* don't write parent_ec, leads to infinite recursion in plan tree dump */
	WRITE_FLOAT_FIELD(norm_selec, "%.4f");
	WRITE_FLOAT_FIELD(outer_selec, "%.4f");
	WRITE_NODE_FIELD(mergeopfamilies);
	/* don't write left_ec, leads to infinite recursion in plan tree dump */
	/* don't write right_ec, leads to infinite recursion in plan tree dump */
	WRITE_NODE_FIELD(left_em);
	WRITE_NODE_FIELD(right_em);
	WRITE_BOOL_FIELD(outer_is_left);
	WRITE_OID_FIELD(hashjoinoperator);
	WRITE_OID_FIELD(left_hasheqoperator);
	WRITE_OID_FIELD(right_hasheqoperator);
}

static void
_outIndexClause(StringInfo str, const IndexClause *node)
{
	WRITE_NODE_TYPE("INDEXCLAUSE");

	WRITE_NODE_FIELD(rinfo);
	WRITE_NODE_FIELD(indexquals);
	WRITE_BOOL_FIELD(lossy);
	WRITE_INT_FIELD(indexcol);
	WRITE_NODE_FIELD(indexcols);
}

static void
_outPlaceHolderVar(StringInfo str, const PlaceHolderVar *node)
{
	WRITE_NODE_TYPE("PLACEHOLDERVAR");

	WRITE_NODE_FIELD(phexpr);
	WRITE_BITMAPSET_FIELD(phrels);
	WRITE_UINT_FIELD(phid);
	WRITE_UINT_FIELD(phlevelsup);
}

static void
_outSpecialJoinInfo(StringInfo str, const SpecialJoinInfo *node)
{
	WRITE_NODE_TYPE("SPECIALJOININFO");

	WRITE_BITMAPSET_FIELD(min_lefthand);
	WRITE_BITMAPSET_FIELD(min_righthand);
	WRITE_BITMAPSET_FIELD(syn_lefthand);
	WRITE_BITMAPSET_FIELD(syn_righthand);
	WRITE_ENUM_FIELD(jointype, JoinType);
	WRITE_BOOL_FIELD(lhs_strict);
	WRITE_BOOL_FIELD(delay_upper_joins);
	WRITE_BOOL_FIELD(semi_can_btree);
	WRITE_BOOL_FIELD(semi_can_hash);
	WRITE_NODE_FIELD(semi_operators);
	WRITE_NODE_FIELD(semi_rhs_exprs);
}

static void
_outAppendRelInfo(StringInfo str, const AppendRelInfo *node)
{
	WRITE_NODE_TYPE("APPENDRELINFO");

	WRITE_UINT_FIELD(parent_relid);
	WRITE_UINT_FIELD(child_relid);
	WRITE_OID_FIELD(parent_reltype);
	WRITE_OID_FIELD(child_reltype);
	WRITE_NODE_FIELD(translated_vars);
	WRITE_INT_FIELD(num_child_cols);
	WRITE_ATTRNUMBER_ARRAY(parent_colnos, node->num_child_cols);
	WRITE_OID_FIELD(parent_reloid);
}

static void
_outRowIdentityVarInfo(StringInfo str, const RowIdentityVarInfo *node)
{
	WRITE_NODE_TYPE("ROWIDENTITYVARINFO");

	WRITE_NODE_FIELD(rowidvar);
	WRITE_INT_FIELD(rowidwidth);
	WRITE_STRING_FIELD(rowidname);
	WRITE_BITMAPSET_FIELD(rowidrels);
}

static void
_outPlaceHolderInfo(StringInfo str, const PlaceHolderInfo *node)
{
	WRITE_NODE_TYPE("PLACEHOLDERINFO");

	WRITE_UINT_FIELD(phid);
	WRITE_NODE_FIELD(ph_var);
	WRITE_BITMAPSET_FIELD(ph_eval_at);
	WRITE_BITMAPSET_FIELD(ph_lateral);
	WRITE_BITMAPSET_FIELD(ph_needed);
	WRITE_INT_FIELD(ph_width);
}

static void
_outMinMaxAggInfo(StringInfo str, const MinMaxAggInfo *node)
{
	WRITE_NODE_TYPE("MINMAXAGGINFO");

	WRITE_OID_FIELD(aggfnoid);
	WRITE_OID_FIELD(aggsortop);
	WRITE_NODE_FIELD(target);
	/* We intentionally omit subroot --- too large, not interesting enough */
	WRITE_NODE_FIELD(path);
	WRITE_FLOAT_FIELD(pathcost, "%.2f");
	WRITE_NODE_FIELD(param);
}

static void
_outPlannerParamItem(StringInfo str, const PlannerParamItem *node)
{
	WRITE_NODE_TYPE("PLANNERPARAMITEM");

	WRITE_NODE_FIELD(item);
	WRITE_INT_FIELD(paramId);
}

/*****************************************************************************
 *
 *	Stuff from extensible.h
 *
 *****************************************************************************/

static void
_outExtensibleNode(StringInfo str, const ExtensibleNode *node)
{
	const ExtensibleNodeMethods *methods;

	methods = GetExtensibleNodeMethods(node->extnodename, false);

	WRITE_NODE_TYPE("EXTENSIBLENODE");

	WRITE_STRING_FIELD(extnodename);

	/* serialize the private fields */
	methods->nodeOut(str, node);
}

/*****************************************************************************
 *
 *	Stuff from parsenodes.h.
 *
 *****************************************************************************/

/*
 * print the basic stuff of all nodes that inherit from CreateStmt
 */
static void
_outCreateStmtInfo(StringInfo str, const CreateStmt *node)
{
	WRITE_NODE_FIELD(relation);
	WRITE_NODE_FIELD(tableElts);
	WRITE_NODE_FIELD(inhRelations);
	WRITE_NODE_FIELD(partspec);
	WRITE_NODE_FIELD(partbound);
	WRITE_NODE_FIELD(ofTypename);
	WRITE_NODE_FIELD(constraints);
	WRITE_NODE_FIELD(options);
	WRITE_ENUM_FIELD(oncommit, OnCommitAction);
	WRITE_STRING_FIELD(tablespacename);
	WRITE_STRING_FIELD(accessMethod);
	WRITE_BOOL_FIELD(if_not_exists);
}

static void
_outCreateStmt(StringInfo str, const CreateStmt *node)
{
	WRITE_NODE_TYPE("CREATESTMT");

	_outCreateStmtInfo(str, (const CreateStmt *) node);
}

static void
_outCreateForeignTableStmt(StringInfo str, const CreateForeignTableStmt *node)
{
	WRITE_NODE_TYPE("CREATEFOREIGNTABLESTMT");

	_outCreateStmtInfo(str, (const CreateStmt *) node);

	WRITE_STRING_FIELD(servername);
	WRITE_NODE_FIELD(options);
}

static void
_outImportForeignSchemaStmt(StringInfo str, const ImportForeignSchemaStmt *node)
{
	WRITE_NODE_TYPE("IMPORTFOREIGNSCHEMASTMT");

	WRITE_STRING_FIELD(server_name);
	WRITE_STRING_FIELD(remote_schema);
	WRITE_STRING_FIELD(local_schema);
	WRITE_ENUM_FIELD(list_type, ImportForeignSchemaType);
	WRITE_NODE_FIELD(table_list);
	WRITE_NODE_FIELD(options);
}

static void
_outIndexStmt(StringInfo str, const IndexStmt *node)
{
	WRITE_NODE_TYPE("INDEXSTMT");

	WRITE_STRING_FIELD(idxname);
	WRITE_NODE_FIELD(relation);
	WRITE_STRING_FIELD(accessMethod);
	WRITE_STRING_FIELD(tableSpace);
	WRITE_NODE_FIELD(indexParams);
	WRITE_NODE_FIELD(indexIncludingParams);
	WRITE_NODE_FIELD(options);
	WRITE_NODE_FIELD(whereClause);
	WRITE_NODE_FIELD(excludeOpNames);
	WRITE_STRING_FIELD(idxcomment);
	WRITE_OID_FIELD(indexOid);
	WRITE_OID_FIELD(oldNode);
	WRITE_UINT_FIELD(oldCreateSubid);
	WRITE_UINT_FIELD(oldFirstRelfilenodeSubid);
	WRITE_BOOL_FIELD(unique);
	WRITE_BOOL_FIELD(nulls_not_distinct);
	WRITE_BOOL_FIELD(primary);
	WRITE_BOOL_FIELD(isconstraint);
	WRITE_BOOL_FIELD(deferrable);
	WRITE_BOOL_FIELD(initdeferred);
	WRITE_BOOL_FIELD(transformed);
	WRITE_BOOL_FIELD(concurrent);
	WRITE_BOOL_FIELD(if_not_exists);
	WRITE_BOOL_FIELD(reset_default_tblspc);
}

static void
_outCreateStatsStmt(StringInfo str, const CreateStatsStmt *node)
{
	WRITE_NODE_TYPE("CREATESTATSSTMT");

	WRITE_NODE_FIELD(defnames);
	WRITE_NODE_FIELD(stat_types);
	WRITE_NODE_FIELD(exprs);
	WRITE_NODE_FIELD(relations);
	WRITE_STRING_FIELD(stxcomment);
	WRITE_BOOL_FIELD(transformed);
	WRITE_BOOL_FIELD(if_not_exists);
}

static void
_outAlterStatsStmt(StringInfo str, const AlterStatsStmt *node)
{
	WRITE_NODE_TYPE("ALTERSTATSSTMT");

	WRITE_NODE_FIELD(defnames);
	WRITE_INT_FIELD(stxstattarget);
	WRITE_BOOL_FIELD(missing_ok);
}

static void
_outNotifyStmt(StringInfo str, const NotifyStmt *node)
{
	WRITE_NODE_TYPE("NOTIFYSTMT");

	WRITE_STRING_FIELD(conditionname);
	WRITE_STRING_FIELD(payload);
}

static void
_outDeclareCursorStmt(StringInfo str, const DeclareCursorStmt *node)
{
	WRITE_NODE_TYPE("DECLARECURSORSTMT");

	WRITE_STRING_FIELD(portalname);
	WRITE_BOOL_FIELD(pct_type);
	WRITE_INT_FIELD(options);
	WRITE_NODE_FIELD(query);
	WRITE_NODE_FIELD(params);
}

static void
_outSelectStmt(StringInfo str, const SelectStmt *node)
{
	WRITE_NODE_TYPE("SELECT");

	WRITE_NODE_FIELD(distinctClause);
	WRITE_NODE_FIELD(intoClause);
	WRITE_NODE_FIELD(targetList);
	WRITE_NODE_FIELD(fromClause);
	WRITE_NODE_FIELD(whereClause);
	WRITE_NODE_FIELD(groupClause);
	WRITE_BOOL_FIELD(groupDistinct);
	WRITE_NODE_FIELD(havingClause);
	WRITE_NODE_FIELD(windowClause);
	WRITE_NODE_FIELD(valuesLists);
	WRITE_NODE_FIELD(sortClause);
	WRITE_NODE_FIELD(limitOffset);
	WRITE_NODE_FIELD(limitCount);
	WRITE_ENUM_FIELD(limitOption, LimitOption);
	WRITE_NODE_FIELD(lockingClause);
	WRITE_NODE_FIELD(withClause);
	WRITE_NODE_FIELD(hierarClause);
	WRITE_ENUM_FIELD(op, SetOperation);
	WRITE_BOOL_FIELD(all);
	WRITE_NODE_FIELD(larg);
	WRITE_NODE_FIELD(rarg);
}

static void
_outReturnStmt(StringInfo str, const ReturnStmt *node)
{
	WRITE_NODE_TYPE("RETURN");

	WRITE_NODE_FIELD(returnval);
}

static void
_outPLAssignStmt(StringInfo str, const PLAssignStmt *node)
{
	WRITE_NODE_TYPE("PLASSIGN");

	WRITE_STRING_FIELD(name);
	WRITE_NODE_FIELD(indirection);
	WRITE_INT_FIELD(nnames);
	WRITE_NODE_FIELD(val);
	WRITE_LOCATION_FIELD(location);
}

static void
_outFuncCall(StringInfo str, const FuncCall *node)
{
	WRITE_NODE_TYPE("FUNCCALL");

	WRITE_NODE_FIELD(funcname);
	WRITE_NODE_FIELD(args);
	WRITE_NODE_FIELD(agg_order);
	WRITE_NODE_FIELD(agg_filter);
	WRITE_NODE_FIELD(over);
	WRITE_BOOL_FIELD(agg_within_group);
	WRITE_BOOL_FIELD(agg_star);
	WRITE_BOOL_FIELD(agg_distinct);
	WRITE_BOOL_FIELD(func_variadic);
	WRITE_ENUM_FIELD(funcformat, CoercionForm);
	WRITE_LOCATION_FIELD(location);
}

static void
_outDefElem(StringInfo str, const DefElem *node)
{
	WRITE_NODE_TYPE("DEFELEM");

	WRITE_STRING_FIELD(defnamespace);
	WRITE_STRING_FIELD(defname);
	WRITE_NODE_FIELD(arg);
	WRITE_ENUM_FIELD(defaction, DefElemAction);
	WRITE_LOCATION_FIELD(location);
}

static void
_outTableLikeClause(StringInfo str, const TableLikeClause *node)
{
	WRITE_NODE_TYPE("TABLELIKECLAUSE");

	WRITE_NODE_FIELD(relation);
	WRITE_UINT_FIELD(options);
	WRITE_OID_FIELD(relationOid);
}

static void
_outLockingClause(StringInfo str, const LockingClause *node)
{
	WRITE_NODE_TYPE("LOCKINGCLAUSE");

	WRITE_NODE_FIELD(lockedRels);
	WRITE_ENUM_FIELD(strength, LockClauseStrength);
	WRITE_ENUM_FIELD(waitPolicy, LockWaitPolicy);
}

static void
_outXmlSerialize(StringInfo str, const XmlSerialize *node)
{
	WRITE_NODE_TYPE("XMLSERIALIZE");

	WRITE_ENUM_FIELD(xmloption, XmlOptionType);
	WRITE_NODE_FIELD(expr);
	WRITE_NODE_FIELD(typeName);
	WRITE_LOCATION_FIELD(location);
}

static void
_outTriggerTransition(StringInfo str, const TriggerTransition *node)
{
	WRITE_NODE_TYPE("TRIGGERTRANSITION");

	WRITE_STRING_FIELD(name);
	WRITE_BOOL_FIELD(isNew);
	WRITE_BOOL_FIELD(isTable);
}

static void
_outColumnDef(StringInfo str, const ColumnDef *node)
{
	WRITE_NODE_TYPE("COLUMNDEF");

	WRITE_STRING_FIELD(colname);
	WRITE_NODE_FIELD(typeName);
	WRITE_STRING_FIELD(compression);
	WRITE_INT_FIELD(inhcount);
	WRITE_BOOL_FIELD(is_local);
	WRITE_BOOL_FIELD(is_not_null);
	WRITE_BOOL_FIELD(is_from_type);
	WRITE_CHAR_FIELD(storage);
	WRITE_NODE_FIELD(raw_default);
	WRITE_NODE_FIELD(cooked_default);
	WRITE_CHAR_FIELD(identity);
	WRITE_NODE_FIELD(identitySequence);
	WRITE_CHAR_FIELD(generated);
	WRITE_NODE_FIELD(collClause);
	WRITE_OID_FIELD(collOid);
	WRITE_NODE_FIELD(constraints);
	WRITE_NODE_FIELD(fdwoptions);
	WRITE_LOCATION_FIELD(location);
}

static void
_outTypeName(StringInfo str, const TypeName *node)
{
	WRITE_NODE_TYPE("TYPENAME");

	WRITE_NODE_FIELD(names);
	WRITE_OID_FIELD(typeOid);
	WRITE_BOOL_FIELD(setof);
	WRITE_BOOL_FIELD(pct_type);
	WRITE_NODE_FIELD(typmods);
	WRITE_INT_FIELD(typemod);
	WRITE_NODE_FIELD(arrayBounds);
	WRITE_LOCATION_FIELD(location);
}

static void
_outTypeCast(StringInfo str, const TypeCast *node)
{
	WRITE_NODE_TYPE("TYPECAST");

	WRITE_NODE_FIELD(arg);
	WRITE_NODE_FIELD(typeName);
	WRITE_LOCATION_FIELD(location);
}

static void
_outCollateClause(StringInfo str, const CollateClause *node)
{
	WRITE_NODE_TYPE("COLLATECLAUSE");

	WRITE_NODE_FIELD(arg);
	WRITE_NODE_FIELD(collname);
	WRITE_LOCATION_FIELD(location);
}

static void
_outIndexElem(StringInfo str, const IndexElem *node)
{
	WRITE_NODE_TYPE("INDEXELEM");

	WRITE_STRING_FIELD(name);
	WRITE_NODE_FIELD(expr);
	WRITE_STRING_FIELD(indexcolname);
	WRITE_NODE_FIELD(collation);
	WRITE_NODE_FIELD(opclass);
	WRITE_NODE_FIELD(opclassopts);
	WRITE_ENUM_FIELD(ordering, SortByDir);
	WRITE_ENUM_FIELD(nulls_ordering, SortByNulls);
}

static void
_outStatsElem(StringInfo str, const StatsElem *node)
{
	WRITE_NODE_TYPE("STATSELEM");

	WRITE_STRING_FIELD(name);
	WRITE_NODE_FIELD(expr);
}

static void
_outQuery(StringInfo str, const Query *node)
{
	WRITE_NODE_TYPE("QUERY");

	WRITE_ENUM_FIELD(commandType, CmdType);
	WRITE_ENUM_FIELD(querySource, QuerySource);
	/* we intentionally do not print the queryId field */
	WRITE_BOOL_FIELD(canSetTag);

	/*
	 * Hack to work around missing outfuncs routines for a lot of the
	 * utility-statement node types.  (The only one we actually *need* for
	 * rules support is NotifyStmt.)  Someday we ought to support 'em all, but
	 * for the meantime do this to avoid getting lots of warnings when running
	 * with debug_print_parse on.
	 */
	if (node->utilityStmt)
	{
		switch (nodeTag(node->utilityStmt))
		{
			case T_CreateStmt:
			case T_IndexStmt:
			case T_NotifyStmt:
			case T_DeclareCursorStmt:
				WRITE_NODE_FIELD(utilityStmt);
				break;
			default:
				appendStringInfoString(str, " :utilityStmt ?");
				break;
		}
	}
	else
		appendStringInfoString(str, " :utilityStmt <>");

	WRITE_INT_FIELD(resultRelation);
	WRITE_BOOL_FIELD(hasAggs);
	WRITE_BOOL_FIELD(hasWindowFuncs);
	WRITE_BOOL_FIELD(hasTargetSRFs);
	WRITE_BOOL_FIELD(hasSubLinks);
	WRITE_BOOL_FIELD(hasDistinctOn);
	WRITE_BOOL_FIELD(hasRecursive);
	WRITE_BOOL_FIELD(hasModifyingCTE);
	WRITE_BOOL_FIELD(hasForUpdate);
	WRITE_BOOL_FIELD(hasRowSecurity);
	WRITE_BOOL_FIELD(isReturn);
	WRITE_NODE_FIELD(cteList);
	WRITE_NODE_FIELD(rtable);
	WRITE_NODE_FIELD(jointree);
	WRITE_NODE_FIELD(targetList);
	WRITE_ENUM_FIELD(override, OverridingKind);
	WRITE_NODE_FIELD(onConflict);
	WRITE_NODE_FIELD(returningList);
	WRITE_NODE_FIELD(groupClause);
	WRITE_BOOL_FIELD(groupDistinct);
	WRITE_NODE_FIELD(groupingSets);
	WRITE_NODE_FIELD(havingQual);
	WRITE_NODE_FIELD(windowClause);
	WRITE_NODE_FIELD(distinctClause);
	WRITE_NODE_FIELD(sortClause);
	WRITE_NODE_FIELD(limitOffset);
	WRITE_NODE_FIELD(limitCount);
	WRITE_ENUM_FIELD(limitOption, LimitOption);
	WRITE_NODE_FIELD(rowMarks);
	WRITE_NODE_FIELD(setOperations);
	WRITE_NODE_FIELD(constraintDeps);
	WRITE_NODE_FIELD(withCheckOptions);
	WRITE_NODE_FIELD(mergeActionList);
	WRITE_BOOL_FIELD(mergeUseOuterJoin);
	WRITE_LOCATION_FIELD(stmt_location);
	WRITE_INT_FIELD(stmt_len);
}

static void
_outWithCheckOption(StringInfo str, const WithCheckOption *node)
{
	WRITE_NODE_TYPE("WITHCHECKOPTION");

	WRITE_ENUM_FIELD(kind, WCOKind);
	WRITE_STRING_FIELD(relname);
	WRITE_STRING_FIELD(polname);
	WRITE_NODE_FIELD(qual);
	WRITE_BOOL_FIELD(cascaded);
}

static void
_outSortGroupClause(StringInfo str, const SortGroupClause *node)
{
	WRITE_NODE_TYPE("SORTGROUPCLAUSE");

	WRITE_UINT_FIELD(tleSortGroupRef);
	WRITE_OID_FIELD(eqop);
	WRITE_OID_FIELD(sortop);
	WRITE_BOOL_FIELD(nulls_first);
	WRITE_BOOL_FIELD(hashable);
}

static void
_outGroupingSet(StringInfo str, const GroupingSet *node)
{
	WRITE_NODE_TYPE("GROUPINGSET");

	WRITE_ENUM_FIELD(kind, GroupingSetKind);
	WRITE_NODE_FIELD(content);
	WRITE_LOCATION_FIELD(location);
}

static void
_outWindowClause(StringInfo str, const WindowClause *node)
{
	WRITE_NODE_TYPE("WINDOWCLAUSE");

	WRITE_STRING_FIELD(name);
	WRITE_STRING_FIELD(refname);
	WRITE_NODE_FIELD(partitionClause);
	WRITE_NODE_FIELD(orderClause);
	WRITE_INT_FIELD(frameOptions);
	WRITE_NODE_FIELD(startOffset);
	WRITE_NODE_FIELD(endOffset);
	WRITE_NODE_FIELD(runCondition);
	WRITE_OID_FIELD(startInRangeFunc);
	WRITE_OID_FIELD(endInRangeFunc);
	WRITE_OID_FIELD(inRangeColl);
	WRITE_BOOL_FIELD(inRangeAsc);
	WRITE_BOOL_FIELD(inRangeNullsFirst);
	WRITE_UINT_FIELD(winref);
	WRITE_BOOL_FIELD(copiedOrder);
}

static void
_outRowMarkClause(StringInfo str, const RowMarkClause *node)
{
	WRITE_NODE_TYPE("ROWMARKCLAUSE");

	WRITE_UINT_FIELD(rti);
	WRITE_ENUM_FIELD(strength, LockClauseStrength);
	WRITE_ENUM_FIELD(waitPolicy, LockWaitPolicy);
	WRITE_BOOL_FIELD(pushedDown);
}

static void
_outWithClause(StringInfo str, const WithClause *node)
{
	WRITE_NODE_TYPE("WITHCLAUSE");

	WRITE_NODE_FIELD(ctes);
	WRITE_BOOL_FIELD(recursive);
	WRITE_LOCATION_FIELD(location);
}

static void
_outCTESearchClause(StringInfo str, const CTESearchClause *node)
{
	WRITE_NODE_TYPE("CTESEARCHCLAUSE");

	WRITE_NODE_FIELD(search_col_list);
	WRITE_BOOL_FIELD(search_breadth_first);
	WRITE_STRING_FIELD(search_seq_column);
	WRITE_LOCATION_FIELD(location);
}

static void
_outCTECycleClause(StringInfo str, const CTECycleClause *node)
{
	WRITE_NODE_TYPE("CTECYCLECLAUSE");

	WRITE_NODE_FIELD(cycle_col_list);
	WRITE_STRING_FIELD(cycle_mark_column);
	WRITE_NODE_FIELD(cycle_mark_value);
	WRITE_NODE_FIELD(cycle_mark_default);
	WRITE_STRING_FIELD(cycle_path_column);
	WRITE_LOCATION_FIELD(location);
	WRITE_OID_FIELD(cycle_mark_type);
	WRITE_INT_FIELD(cycle_mark_typmod);
	WRITE_OID_FIELD(cycle_mark_collation);
	WRITE_OID_FIELD(cycle_mark_neop);
}

static void
_outHierarClause(StringInfo str, const HierarClause *node)
{
	WRITE_NODE_TYPE("HIERARCLAUSE");

	WRITE_NODE_FIELD(connectBy);
	WRITE_NODE_FIELD(startWith);
}

static void
_outConnectByClause(StringInfo str, const ConnectBy *node)
{
	WRITE_NODE_TYPE("CONNECTBY");

	WRITE_NODE_FIELD(condition);
	WRITE_NODE_FIELD(startWith);
	WRITE_BOOL_FIELD(nocycle);
	WRITE_INT_FIELD(prior);
}

static void
_outStartWithClause(StringInfo str, const StartWith *node)
{
	WRITE_NODE_TYPE("STARTWITH");

	WRITE_NODE_FIELD(condition);
}

static void
_outCommonTableExpr(StringInfo str, const CommonTableExpr *node)
{
	WRITE_NODE_TYPE("COMMONTABLEEXPR");

	WRITE_STRING_FIELD(ctename);
	WRITE_NODE_FIELD(aliascolnames);
	WRITE_ENUM_FIELD(ctematerialized, CTEMaterialize);
	WRITE_NODE_FIELD(ctequery);
	WRITE_NODE_FIELD(search_clause);
	WRITE_NODE_FIELD(cycle_clause);
	WRITE_LOCATION_FIELD(location);
	WRITE_BOOL_FIELD(cterecursive);
	WRITE_INT_FIELD(cterefcount);
	WRITE_NODE_FIELD(ctecolnames);
	WRITE_NODE_FIELD(ctecoltypes);
	WRITE_NODE_FIELD(ctecoltypmods);
	WRITE_NODE_FIELD(ctecolcollations);
}

static void
_outMergeWhenClause(StringInfo str, const MergeWhenClause *node)
{
	WRITE_NODE_TYPE("MERGEWHENCLAUSE");

	WRITE_BOOL_FIELD(matched);
	WRITE_ENUM_FIELD(commandType, CmdType);
	WRITE_ENUM_FIELD(override, OverridingKind);
	WRITE_NODE_FIELD(condition);
	WRITE_NODE_FIELD(targetList);
	WRITE_NODE_FIELD(values);
}

static void
_outMergeAction(StringInfo str, const MergeAction *node)
{
	WRITE_NODE_TYPE("MERGEACTION");

	WRITE_BOOL_FIELD(matched);
	WRITE_ENUM_FIELD(commandType, CmdType);
	WRITE_ENUM_FIELD(override, OverridingKind);
	WRITE_NODE_FIELD(qual);
	WRITE_NODE_FIELD(targetList);
	WRITE_NODE_FIELD(updateColnos);
}

static void
_outSetOperationStmt(StringInfo str, const SetOperationStmt *node)
{
	WRITE_NODE_TYPE("SETOPERATIONSTMT");

	WRITE_ENUM_FIELD(op, SetOperation);
	WRITE_BOOL_FIELD(all);
	WRITE_NODE_FIELD(larg);
	WRITE_NODE_FIELD(rarg);
	WRITE_NODE_FIELD(colTypes);
	WRITE_NODE_FIELD(colTypmods);
	WRITE_NODE_FIELD(colCollations);
	WRITE_NODE_FIELD(groupClauses);
}

static void
_outRangeTblEntry(StringInfo str, const RangeTblEntry *node)
{
	WRITE_NODE_TYPE("RANGETBLENTRY");

	/* put alias + eref first to make dump more legible */
	WRITE_NODE_FIELD(alias);
	WRITE_NODE_FIELD(eref);
	WRITE_ENUM_FIELD(rtekind, RTEKind);

	switch (node->rtekind)
	{
		case RTE_RELATION:
			WRITE_OID_FIELD(relid);
			WRITE_CHAR_FIELD(relkind);
			WRITE_INT_FIELD(rellockmode);
			WRITE_NODE_FIELD(tablesample);
			break;
		case RTE_SUBQUERY:
			WRITE_NODE_FIELD(subquery);
			WRITE_BOOL_FIELD(security_barrier);
			break;
		case RTE_JOIN:
			WRITE_ENUM_FIELD(jointype, JoinType);
			WRITE_INT_FIELD(joinmergedcols);
			WRITE_NODE_FIELD(joinaliasvars);
			WRITE_NODE_FIELD(joinleftcols);
			WRITE_NODE_FIELD(joinrightcols);
			WRITE_NODE_FIELD(join_using_alias);
			break;
		case RTE_FUNCTION:
			WRITE_NODE_FIELD(functions);
			WRITE_BOOL_FIELD(funcordinality);
			break;
		case RTE_TABLEFUNC:
			WRITE_NODE_FIELD(tablefunc);
			break;
		case RTE_VALUES:
			WRITE_NODE_FIELD(values_lists);
			WRITE_NODE_FIELD(coltypes);
			WRITE_NODE_FIELD(coltypmods);
			WRITE_NODE_FIELD(colcollations);
			break;
		case RTE_CTE:
			WRITE_STRING_FIELD(ctename);
			WRITE_UINT_FIELD(ctelevelsup);
			WRITE_BOOL_FIELD(self_reference);
			WRITE_NODE_FIELD(coltypes);
			WRITE_NODE_FIELD(coltypmods);
			WRITE_NODE_FIELD(colcollations);
			break;
		case RTE_NAMEDTUPLESTORE:
			WRITE_STRING_FIELD(enrname);
			WRITE_FLOAT_FIELD(enrtuples, "%.0f");
			WRITE_OID_FIELD(relid);
			WRITE_NODE_FIELD(coltypes);
			WRITE_NODE_FIELD(coltypmods);
			WRITE_NODE_FIELD(colcollations);
			break;
		case RTE_RESULT:
			/* no extra fields */
			break;
		default:
			elog(ERROR, "unrecognized RTE kind: %d", (int) node->rtekind);
			break;
	}

	WRITE_BOOL_FIELD(lateral);
	WRITE_BOOL_FIELD(inh);
	WRITE_BOOL_FIELD(inFromCl);
	WRITE_UINT_FIELD(requiredPerms);
	WRITE_OID_FIELD(checkAsUser);
	WRITE_BITMAPSET_FIELD(selectedCols);
	WRITE_BITMAPSET_FIELD(insertedCols);
	WRITE_BITMAPSET_FIELD(updatedCols);
	WRITE_BITMAPSET_FIELD(extraUpdatedCols);
	WRITE_NODE_FIELD(securityQuals);
}

static void
_outRangeTblFunction(StringInfo str, const RangeTblFunction *node)
{
	WRITE_NODE_TYPE("RANGETBLFUNCTION");

	WRITE_NODE_FIELD(funcexpr);
	WRITE_INT_FIELD(funccolcount);
	WRITE_NODE_FIELD(funccolnames);
	WRITE_NODE_FIELD(funccoltypes);
	WRITE_NODE_FIELD(funccoltypmods);
	WRITE_NODE_FIELD(funccolcollations);
	WRITE_BITMAPSET_FIELD(funcparams);
}

static void
_outTableSampleClause(StringInfo str, const TableSampleClause *node)
{
	WRITE_NODE_TYPE("TABLESAMPLECLAUSE");

	WRITE_OID_FIELD(tsmhandler);
	WRITE_NODE_FIELD(args);
	WRITE_NODE_FIELD(repeatable);
}

static void
_outA_Expr(StringInfo str, const A_Expr *node)
{
	WRITE_NODE_TYPE("AEXPR");

	switch (node->kind)
	{
		case AEXPR_OP:
			appendStringInfoChar(str, ' ');
			WRITE_NODE_FIELD(name);
			break;
		case AEXPR_OP_ANY:
			appendStringInfoChar(str, ' ');
			WRITE_NODE_FIELD(name);
			appendStringInfoString(str, " ANY ");
			break;
		case AEXPR_OP_ALL:
			appendStringInfoChar(str, ' ');
			WRITE_NODE_FIELD(name);
			appendStringInfoString(str, " ALL ");
			break;
		case AEXPR_DISTINCT:
			appendStringInfoString(str, " DISTINCT ");
			WRITE_NODE_FIELD(name);
			break;
		case AEXPR_NOT_DISTINCT:
			appendStringInfoString(str, " NOT_DISTINCT ");
			WRITE_NODE_FIELD(name);
			break;
		case AEXPR_NULLIF:
			appendStringInfoString(str, " NULLIF ");
			WRITE_NODE_FIELD(name);
			break;
		case AEXPR_IN:
			appendStringInfoString(str, " IN ");
			WRITE_NODE_FIELD(name);
			break;
		case AEXPR_LIKE:
			appendStringInfoString(str, " LIKE ");
			WRITE_NODE_FIELD(name);
			break;
		case AEXPR_ILIKE:
			appendStringInfoString(str, " ILIKE ");
			WRITE_NODE_FIELD(name);
			break;
		case AEXPR_SIMILAR:
			appendStringInfoString(str, " SIMILAR ");
			WRITE_NODE_FIELD(name);
			break;
		case AEXPR_BETWEEN:
			appendStringInfoString(str, " BETWEEN ");
			WRITE_NODE_FIELD(name);
			break;
		case AEXPR_NOT_BETWEEN:
			appendStringInfoString(str, " NOT_BETWEEN ");
			WRITE_NODE_FIELD(name);
			break;
		case AEXPR_BETWEEN_SYM:
			appendStringInfoString(str, " BETWEEN_SYM ");
			WRITE_NODE_FIELD(name);
			break;
		case AEXPR_NOT_BETWEEN_SYM:
			appendStringInfoString(str, " NOT_BETWEEN_SYM ");
			WRITE_NODE_FIELD(name);
			break;
		default:
			appendStringInfoString(str, " ??");
			break;
	}

	WRITE_NODE_FIELD(lexpr);
	WRITE_NODE_FIELD(rexpr);
	WRITE_LOCATION_FIELD(location);
}

static void
_outInteger(StringInfo str, const Integer *node)
{
	appendStringInfo(str, "%d", node->ival);
}

static void
_outFloat(StringInfo str, const Float *node)
{
	/*
	 * We assume the value is a valid numeric literal and so does not
	 * need quoting.
	 */
	appendStringInfoString(str, node->fval);
}

static void
_outBoolean(StringInfo str, const Boolean *node)
{
	appendStringInfoString(str, node->boolval ? "true" : "false");
}

static void
_outString(StringInfo str, const String *node)
{
	/*
	 * We use outToken to provide escaping of the string's content,
	 * but we don't want it to do anything with an empty string.
	 */
	appendStringInfoChar(str, '"');
	if (node->sval[0] != '\0')
		outToken(str, node->sval);
	appendStringInfoChar(str, '"');
}

static void
_outBitString(StringInfo str, const BitString *node)
{
	/* internal representation already has leading 'b' */
	appendStringInfoString(str, node->bsval);
}

static void
_outColumnRef(StringInfo str, const ColumnRef *node)
{
	WRITE_NODE_TYPE("COLUMNREF");

	WRITE_NODE_FIELD(fields);
	WRITE_LOCATION_FIELD(location);
}

static void
_outParamRef(StringInfo str, const ParamRef *node)
{
	WRITE_NODE_TYPE("PARAMREF");

	WRITE_INT_FIELD(number);
	WRITE_LOCATION_FIELD(location);
}

/*
 * Node types found in raw parse trees (supported for debug purposes)
 */

static void
_outRawStmt(StringInfo str, const RawStmt *node)
{
	WRITE_NODE_TYPE("RAWSTMT");

	WRITE_NODE_FIELD(stmt);
	WRITE_LOCATION_FIELD(stmt_location);
	WRITE_INT_FIELD(stmt_len);
}

static void
_outA_Const(StringInfo str, const A_Const *node)
{
	WRITE_NODE_TYPE("A_CONST");

	if (node->isnull)
		appendStringInfoString(str, "NULL");
	else
	{
		appendStringInfoString(str, " :val ");
		outNode(str, &node->val);
	}
	WRITE_LOCATION_FIELD(location);
}

static void
_outA_Star(StringInfo str, const A_Star *node)
{
	WRITE_NODE_TYPE("A_STAR");
}

static void
_outA_Indices(StringInfo str, const A_Indices *node)
{
	WRITE_NODE_TYPE("A_INDICES");

	WRITE_BOOL_FIELD(is_slice);
	WRITE_NODE_FIELD(lidx);
	WRITE_NODE_FIELD(uidx);
}

static void
_outA_Indirection(StringInfo str, const A_Indirection *node)
{
	WRITE_NODE_TYPE("A_INDIRECTION");

	WRITE_NODE_FIELD(arg);
	WRITE_NODE_FIELD(indirection);
}

static void
_outA_ArrayExpr(StringInfo str, const A_ArrayExpr *node)
{
	WRITE_NODE_TYPE("A_ARRAYEXPR");

	WRITE_NODE_FIELD(elements);
	WRITE_LOCATION_FIELD(location);
}

static void
_outResTarget(StringInfo str, const ResTarget *node)
{
	WRITE_NODE_TYPE("RESTARGET");

	WRITE_STRING_FIELD(name);
	WRITE_NODE_FIELD(indirection);
	WRITE_NODE_FIELD(val);
	WRITE_LOCATION_FIELD(location);
}

static void
_outMultiAssignRef(StringInfo str, const MultiAssignRef *node)
{
	WRITE_NODE_TYPE("MULTIASSIGNREF");

	WRITE_NODE_FIELD(source);
	WRITE_INT_FIELD(colno);
	WRITE_INT_FIELD(ncolumns);
}

static void
_outSortBy(StringInfo str, const SortBy *node)
{
	WRITE_NODE_TYPE("SORTBY");

	WRITE_NODE_FIELD(node);
	WRITE_ENUM_FIELD(sortby_dir, SortByDir);
	WRITE_ENUM_FIELD(sortby_nulls, SortByNulls);
	WRITE_NODE_FIELD(useOp);
	WRITE_LOCATION_FIELD(location);
}

static void
_outWindowDef(StringInfo str, const WindowDef *node)
{
	WRITE_NODE_TYPE("WINDOWDEF");

	WRITE_STRING_FIELD(name);
	WRITE_STRING_FIELD(refname);
	WRITE_NODE_FIELD(partitionClause);
	WRITE_NODE_FIELD(orderClause);
	WRITE_INT_FIELD(frameOptions);
	WRITE_NODE_FIELD(startOffset);
	WRITE_NODE_FIELD(endOffset);
	WRITE_LOCATION_FIELD(location);
}

static void
_outRangeSubselect(StringInfo str, const RangeSubselect *node)
{
	WRITE_NODE_TYPE("RANGESUBSELECT");

	WRITE_BOOL_FIELD(lateral);
	WRITE_NODE_FIELD(subquery);
	WRITE_NODE_FIELD(alias);
}

static void
_outRangeFunction(StringInfo str, const RangeFunction *node)
{
	WRITE_NODE_TYPE("RANGEFUNCTION");

	WRITE_BOOL_FIELD(lateral);
	WRITE_BOOL_FIELD(ordinality);
	WRITE_BOOL_FIELD(is_rowsfrom);
	WRITE_NODE_FIELD(functions);
	WRITE_NODE_FIELD(alias);
	WRITE_NODE_FIELD(coldeflist);
}

static void
_outRangeTableSample(StringInfo str, const RangeTableSample *node)
{
	WRITE_NODE_TYPE("RANGETABLESAMPLE");

	WRITE_NODE_FIELD(relation);
	WRITE_NODE_FIELD(method);
	WRITE_NODE_FIELD(args);
	WRITE_NODE_FIELD(repeatable);
	WRITE_LOCATION_FIELD(location);
}

static void
_outRangeTableFunc(StringInfo str, const RangeTableFunc *node)
{
	WRITE_NODE_TYPE("RANGETABLEFUNC");

	WRITE_BOOL_FIELD(lateral);
	WRITE_NODE_FIELD(docexpr);
	WRITE_NODE_FIELD(rowexpr);
	WRITE_NODE_FIELD(namespaces);
	WRITE_NODE_FIELD(columns);
	WRITE_NODE_FIELD(alias);
	WRITE_LOCATION_FIELD(location);
}

static void
_outRangeTableFuncCol(StringInfo str, const RangeTableFuncCol *node)
{
	WRITE_NODE_TYPE("RANGETABLEFUNCCOL");

	WRITE_STRING_FIELD(colname);
	WRITE_NODE_FIELD(typeName);
	WRITE_BOOL_FIELD(for_ordinality);
	WRITE_BOOL_FIELD(is_not_null);
	WRITE_NODE_FIELD(colexpr);
	WRITE_NODE_FIELD(coldefexpr);
	WRITE_LOCATION_FIELD(location);
}

static void
_outConstraint(StringInfo str, const Constraint *node)
{
	WRITE_NODE_TYPE("CONSTRAINT");

	WRITE_STRING_FIELD(conname);
	WRITE_BOOL_FIELD(deferrable);
	WRITE_BOOL_FIELD(initdeferred);
	WRITE_LOCATION_FIELD(location);

	appendStringInfoString(str, " :contype ");
	switch (node->contype)
	{
		case CONSTR_NULL:
			appendStringInfoString(str, "NULL");
			break;

		case CONSTR_NOTNULL:
			appendStringInfoString(str, "NOT_NULL");
			break;

		case CONSTR_DEFAULT:
			appendStringInfoString(str, "DEFAULT");
			WRITE_NODE_FIELD(raw_expr);
			WRITE_STRING_FIELD(cooked_expr);
			break;

		case CONSTR_IDENTITY:
			appendStringInfoString(str, "IDENTITY");
			WRITE_NODE_FIELD(raw_expr);
			WRITE_STRING_FIELD(cooked_expr);
			WRITE_CHAR_FIELD(generated_when);
			break;

		case CONSTR_GENERATED:
			appendStringInfoString(str, "GENERATED");
			WRITE_NODE_FIELD(raw_expr);
			WRITE_STRING_FIELD(cooked_expr);
			WRITE_CHAR_FIELD(generated_when);
			break;

		case CONSTR_CHECK:
			appendStringInfoString(str, "CHECK");
			WRITE_BOOL_FIELD(is_no_inherit);
			WRITE_NODE_FIELD(raw_expr);
			WRITE_STRING_FIELD(cooked_expr);
			break;

		case CONSTR_PRIMARY:
			appendStringInfoString(str, "PRIMARY_KEY");
			WRITE_NODE_FIELD(keys);
			WRITE_NODE_FIELD(including);
			WRITE_NODE_FIELD(options);
			WRITE_STRING_FIELD(indexname);
			WRITE_STRING_FIELD(indexspace);
			WRITE_BOOL_FIELD(reset_default_tblspc);
			/* access_method and where_clause not currently used */
			break;

		case CONSTR_UNIQUE:
			appendStringInfoString(str, "UNIQUE");
			WRITE_BOOL_FIELD(nulls_not_distinct);
			WRITE_NODE_FIELD(keys);
			WRITE_NODE_FIELD(including);
			WRITE_NODE_FIELD(options);
			WRITE_STRING_FIELD(indexname);
			WRITE_STRING_FIELD(indexspace);
			WRITE_BOOL_FIELD(reset_default_tblspc);
			/* access_method and where_clause not currently used */
			break;

		case CONSTR_EXCLUSION:
			appendStringInfoString(str, "EXCLUSION");
			WRITE_NODE_FIELD(exclusions);
			WRITE_NODE_FIELD(including);
			WRITE_NODE_FIELD(options);
			WRITE_STRING_FIELD(indexname);
			WRITE_STRING_FIELD(indexspace);
			WRITE_BOOL_FIELD(reset_default_tblspc);
			WRITE_STRING_FIELD(access_method);
			WRITE_NODE_FIELD(where_clause);
			break;

		case CONSTR_FOREIGN:
			appendStringInfoString(str, "FOREIGN_KEY");
			WRITE_NODE_FIELD(pktable);
			WRITE_NODE_FIELD(fk_attrs);
			WRITE_NODE_FIELD(pk_attrs);
			WRITE_CHAR_FIELD(fk_matchtype);
			WRITE_CHAR_FIELD(fk_upd_action);
			WRITE_CHAR_FIELD(fk_del_action);
			WRITE_NODE_FIELD(fk_del_set_cols);
			WRITE_NODE_FIELD(old_conpfeqop);
			WRITE_OID_FIELD(old_pktable_oid);
			WRITE_BOOL_FIELD(skip_validation);
			WRITE_BOOL_FIELD(initially_valid);
			break;

		case CONSTR_ATTR_DEFERRABLE:
			appendStringInfoString(str, "ATTR_DEFERRABLE");
			break;

		case CONSTR_ATTR_NOT_DEFERRABLE:
			appendStringInfoString(str, "ATTR_NOT_DEFERRABLE");
			break;

		case CONSTR_ATTR_DEFERRED:
			appendStringInfoString(str, "ATTR_DEFERRED");
			break;

		case CONSTR_ATTR_IMMEDIATE:
			appendStringInfoString(str, "ATTR_IMMEDIATE");
			break;

		default:
			appendStringInfo(str, "<unrecognized_constraint %d>",
							 (int) node->contype);
			break;
	}
}

static void
_outForeignKeyCacheInfo(StringInfo str, const ForeignKeyCacheInfo *node)
{
	WRITE_NODE_TYPE("FOREIGNKEYCACHEINFO");

	WRITE_OID_FIELD(conoid);
	WRITE_OID_FIELD(conrelid);
	WRITE_OID_FIELD(confrelid);
	WRITE_INT_FIELD(nkeys);
	WRITE_ATTRNUMBER_ARRAY(conkey, node->nkeys);
	WRITE_ATTRNUMBER_ARRAY(confkey, node->nkeys);
	WRITE_OID_ARRAY(conpfeqop, node->nkeys);
}

static void
_outPartitionElem(StringInfo str, const PartitionElem *node)
{
	WRITE_NODE_TYPE("PARTITIONELEM");

	WRITE_STRING_FIELD(name);
	WRITE_NODE_FIELD(expr);
	WRITE_NODE_FIELD(collation);
	WRITE_NODE_FIELD(opclass);
	WRITE_LOCATION_FIELD(location);
}

static void
_outPartitionSpec(StringInfo str, const PartitionSpec *node)
{
	WRITE_NODE_TYPE("PARTITIONSPEC");

	WRITE_STRING_FIELD(strategy);
	WRITE_NODE_FIELD(partParams);
	WRITE_LOCATION_FIELD(location);
}

static void
_outPartitionBoundSpec(StringInfo str, const PartitionBoundSpec *node)
{
	WRITE_NODE_TYPE("PARTITIONBOUNDSPEC");

	WRITE_CHAR_FIELD(strategy);
	WRITE_BOOL_FIELD(is_default);
	WRITE_INT_FIELD(modulus);
	WRITE_INT_FIELD(remainder);
	WRITE_NODE_FIELD(listdatums);
	WRITE_NODE_FIELD(lowerdatums);
	WRITE_NODE_FIELD(upperdatums);
	WRITE_LOCATION_FIELD(location);
}

static void
_outPartitionRangeDatum(StringInfo str, const PartitionRangeDatum *node)
{
	WRITE_NODE_TYPE("PARTITIONRANGEDATUM");

	WRITE_ENUM_FIELD(kind, PartitionRangeDatumKind);
	WRITE_NODE_FIELD(value);
	WRITE_LOCATION_FIELD(location);
}

static void
_outVarStmt(StringInfo str, const VarStmt *node)
{
	WRITE_NODE_TYPE("VARSTMT");

	WRITE_STRING_FIELD(varname);
	WRITE_NODE_FIELD(varType);
	WRITE_NODE_FIELD(defexpr);
}

static void
_outPriorClause(StringInfo str, const PriorClause *node)
{
	WRITE_NODE_TYPE("PRIORCLAUSE");

	WRITE_NODE_FIELD(expr);
	WRITE_LOCATION_FIELD(location);
}

static void
_outSysConnectPath(StringInfo str, const SysConnectPath *node)
{
	WRITE_NODE_TYPE("SYSCONNECTPATH");

	WRITE_NODE_FIELD(expr);
	WRITE_NODE_FIELD(chr);
	WRITE_LOCATION_FIELD(location);
}

static void
_outConnectRoot(StringInfo str, const ConnectRoot *node)
{
	WRITE_NODE_TYPE("CONNECTROOT");

	WRITE_NODE_FIELD(expr);
	WRITE_LOCATION_FIELD(location);
}

/*
 * outNode -
 *	  converts a Node into ascii string and append it to 'str'
 */
void
outNode(StringInfo str, const void *obj)
{
	/* Guard against stack overflow due to overly complex expressions */
	check_stack_depth();

	if (obj == NULL)
		appendStringInfoString(str, "<>");
	else if (IsA(obj, List) || IsA(obj, IntList) || IsA(obj, OidList))
		_outList(str, obj);
	/* nodeRead does not want to see { } around these! */
	else if (IsA(obj, Integer))
		_outInteger(str, (Integer *) obj);
	else if (IsA(obj, Float))
		_outFloat(str, (Float *) obj);
	else if (IsA(obj, Boolean))
		_outBoolean(str, (Boolean *) obj);
	else if (IsA(obj, String))
		_outString(str, (String *) obj);
	else if (IsA(obj, BitString))
		_outBitString(str, (BitString *) obj);
	else
	{
		appendStringInfoChar(str, '{');
		switch (nodeTag(obj))
		{
			case T_PlannedStmt:
				_outPlannedStmt(str, obj);
				break;
			case T_Plan:
				_outPlan(str, obj);
				break;
			case T_Result:
				_outResult(str, obj);
				break;
			case T_ProjectSet:
				_outProjectSet(str, obj);
				break;
			case T_ModifyTable:
				_outModifyTable(str, obj);
				break;
			case T_Append:
				_outAppend(str, obj);
				break;
			case T_MergeAppend:
				_outMergeAppend(str, obj);
				break;
			case T_RecursiveUnion:
				_outRecursiveUnion(str, obj);
				break;
			case T_BitmapAnd:
				_outBitmapAnd(str, obj);
				break;
			case T_BitmapOr:
				_outBitmapOr(str, obj);
				break;
			case T_Gather:
				_outGather(str, obj);
				break;
			case T_GatherMerge:
				_outGatherMerge(str, obj);
				break;
			case T_Scan:
				_outScan(str, obj);
				break;
			case T_SeqScan:
				_outSeqScan(str, obj);
				break;
			case T_SampleScan:
				_outSampleScan(str, obj);
				break;
			case T_IndexScan:
				_outIndexScan(str, obj);
				break;
			case T_IndexOnlyScan:
				_outIndexOnlyScan(str, obj);
				break;
			case T_BitmapIndexScan:
				_outBitmapIndexScan(str, obj);
				break;
			case T_BitmapHeapScan:
				_outBitmapHeapScan(str, obj);
				break;
			case T_TidScan:
				_outTidScan(str, obj);
				break;
			case T_TidRangeScan:
				_outTidRangeScan(str, obj);
				break;
			case T_SubqueryScan:
				_outSubqueryScan(str, obj);
				break;
			case T_FunctionScan:
				_outFunctionScan(str, obj);
				break;
			case T_TableFuncScan:
				_outTableFuncScan(str, obj);
				break;
			case T_ValuesScan:
				_outValuesScan(str, obj);
				break;
			case T_CteScan:
				_outCteScan(str, obj);
				break;
			case T_NamedTuplestoreScan:
				_outNamedTuplestoreScan(str, obj);
				break;
			case T_WorkTableScan:
				_outWorkTableScan(str, obj);
				break;
			case T_ForeignScan:
				_outForeignScan(str, obj);
				break;
			case T_CustomScan:
				_outCustomScan(str, obj);
				break;
			case T_Join:
				_outJoin(str, obj);
				break;
			case T_NestLoop:
				_outNestLoop(str, obj);
				break;
			case T_MergeJoin:
				_outMergeJoin(str, obj);
				break;
			case T_HashJoin:
				_outHashJoin(str, obj);
				break;
			case T_Agg:
				_outAgg(str, obj);
				break;
			case T_WindowAgg:
				_outWindowAgg(str, obj);
				break;
			case T_Group:
				_outGroup(str, obj);
				break;
			case T_Material:
				_outMaterial(str, obj);
				break;
			case T_Memoize:
				_outMemoize(str, obj);
				break;
			case T_Sort:
				_outSort(str, obj);
				break;
			case T_IncrementalSort:
				_outIncrementalSort(str, obj);
				break;
			case T_Unique:
				_outUnique(str, obj);
				break;
			case T_Hash:
				_outHash(str, obj);
				break;
			case T_SetOp:
				_outSetOp(str, obj);
				break;
			case T_LockRows:
				_outLockRows(str, obj);
				break;
			case T_Limit:
				_outLimit(str, obj);
				break;
			case T_NestLoopParam:
				_outNestLoopParam(str, obj);
				break;
			case T_PlanRowMark:
				_outPlanRowMark(str, obj);
				break;
			case T_PartitionPruneInfo:
				_outPartitionPruneInfo(str, obj);
				break;
			case T_PartitionedRelPruneInfo:
				_outPartitionedRelPruneInfo(str, obj);
				break;
			case T_PartitionPruneStepOp:
				_outPartitionPruneStepOp(str, obj);
				break;
			case T_PartitionPruneStepCombine:
				_outPartitionPruneStepCombine(str, obj);
				break;
			case T_PlanInvalItem:
				_outPlanInvalItem(str, obj);
				break;
			case T_Alias:
				_outAlias(str, obj);
				break;
			case T_RangeVar:
				_outRangeVar(str, obj);
				break;
			case T_TableFunc:
				_outTableFunc(str, obj);
				break;
			case T_IntoClause:
				_outIntoClause(str, obj);
				break;
			case T_Var:
				_outVar(str, obj);
				break;
			case T_Const:
				_outConst(str, obj);
				break;
			case T_Param:
				_outParam(str, obj);
				break;
			case T_Aggref:
				_outAggref(str, obj);
				break;
			case T_GroupingFunc:
				_outGroupingFunc(str, obj);
				break;
			case T_WindowFunc:
				_outWindowFunc(str, obj);
				break;
			case T_SubscriptingRef:
				_outSubscriptingRef(str, obj);
				break;
			case T_FuncExpr:
				_outFuncExpr(str, obj);
				break;
			case T_NamedArgExpr:
				_outNamedArgExpr(str, obj);
				break;
			case T_OpExpr:
				_outOpExpr(str, obj);
				break;
			case T_DistinctExpr:
				_outDistinctExpr(str, obj);
				break;
			case T_NullIfExpr:
				_outNullIfExpr(str, obj);
				break;
			case T_ScalarArrayOpExpr:
				_outScalarArrayOpExpr(str, obj);
				break;
			case T_BoolExpr:
				_outBoolExpr(str, obj);
				break;
			case T_SubLink:
				_outSubLink(str, obj);
				break;
			case T_SubPlan:
				_outSubPlan(str, obj);
				break;
			case T_AlternativeSubPlan:
				_outAlternativeSubPlan(str, obj);
				break;
			case T_FieldSelect:
				_outFieldSelect(str, obj);
				break;
			case T_FieldStore:
				_outFieldStore(str, obj);
				break;
			case T_RelabelType:
				_outRelabelType(str, obj);
				break;
			case T_CoerceViaIO:
				_outCoerceViaIO(str, obj);
				break;
			case T_ArrayCoerceExpr:
				_outArrayCoerceExpr(str, obj);
				break;
			case T_ConvertRowtypeExpr:
				_outConvertRowtypeExpr(str, obj);
				break;
			case T_CollateExpr:
				_outCollateExpr(str, obj);
				break;
			case T_CaseExpr:
				_outCaseExpr(str, obj);
				break;
			case T_CaseWhen:
				_outCaseWhen(str, obj);
				break;
			case T_CaseTestExpr:
				_outCaseTestExpr(str, obj);
				break;
			case T_ArrayExpr:
				_outArrayExpr(str, obj);
				break;
			case T_RowExpr:
				_outRowExpr(str, obj);
				break;
			case T_RowCompareExpr:
				_outRowCompareExpr(str, obj);
				break;
			case T_CoalesceExpr:
				_outCoalesceExpr(str, obj);
				break;
			case T_MinMaxExpr:
				_outMinMaxExpr(str, obj);
				break;
			case T_SQLValueFunction:
				_outSQLValueFunction(str, obj);
				break;
			case T_XmlExpr:
				_outXmlExpr(str, obj);
				break;
			case T_NullTest:
				_outNullTest(str, obj);
				break;
			case T_BooleanTest:
				_outBooleanTest(str, obj);
				break;
			case T_CoerceToDomain:
				_outCoerceToDomain(str, obj);
				break;
			case T_CoerceToDomainValue:
				_outCoerceToDomainValue(str, obj);
				break;
			case T_SetToDefault:
				_outSetToDefault(str, obj);
				break;
			case T_CurrentOfExpr:
				_outCurrentOfExpr(str, obj);
				break;
			case T_NextValueExpr:
				_outNextValueExpr(str, obj);
				break;
			case T_InferenceElem:
				_outInferenceElem(str, obj);
				break;
			case T_TargetEntry:
				_outTargetEntry(str, obj);
				break;
			case T_RangeTblRef:
				_outRangeTblRef(str, obj);
				break;
			case T_JoinExpr:
				_outJoinExpr(str, obj);
				break;
			case T_FromExpr:
				_outFromExpr(str, obj);
				break;
			case T_OnConflictExpr:
				_outOnConflictExpr(str, obj);
				break;
			case T_Path:
				_outPath(str, obj);
				break;
			case T_IndexPath:
				_outIndexPath(str, obj);
				break;
			case T_BitmapHeapPath:
				_outBitmapHeapPath(str, obj);
				break;
			case T_BitmapAndPath:
				_outBitmapAndPath(str, obj);
				break;
			case T_BitmapOrPath:
				_outBitmapOrPath(str, obj);
				break;
			case T_TidPath:
				_outTidPath(str, obj);
				break;
			case T_TidRangePath:
				_outTidRangePath(str, obj);
				break;
			case T_SubqueryScanPath:
				_outSubqueryScanPath(str, obj);
				break;
			case T_ForeignPath:
				_outForeignPath(str, obj);
				break;
			case T_CustomPath:
				_outCustomPath(str, obj);
				break;
			case T_AppendPath:
				_outAppendPath(str, obj);
				break;
			case T_MergeAppendPath:
				_outMergeAppendPath(str, obj);
				break;
			case T_GroupResultPath:
				_outGroupResultPath(str, obj);
				break;
			case T_MaterialPath:
				_outMaterialPath(str, obj);
				break;
			case T_MemoizePath:
				_outMemoizePath(str, obj);
				break;
			case T_UniquePath:
				_outUniquePath(str, obj);
				break;
			case T_GatherPath:
				_outGatherPath(str, obj);
				break;
			case T_ProjectionPath:
				_outProjectionPath(str, obj);
				break;
			case T_ProjectSetPath:
				_outProjectSetPath(str, obj);
				break;
			case T_SortPath:
				_outSortPath(str, obj);
				break;
			case T_IncrementalSortPath:
				_outIncrementalSortPath(str, obj);
				break;
			case T_GroupPath:
				_outGroupPath(str, obj);
				break;
			case T_UpperUniquePath:
				_outUpperUniquePath(str, obj);
				break;
			case T_AggPath:
				_outAggPath(str, obj);
				break;
			case T_GroupingSetsPath:
				_outGroupingSetsPath(str, obj);
				break;
			case T_MinMaxAggPath:
				_outMinMaxAggPath(str, obj);
				break;
			case T_WindowAggPath:
				_outWindowAggPath(str, obj);
				break;
			case T_SetOpPath:
				_outSetOpPath(str, obj);
				break;
			case T_RecursiveUnionPath:
				_outRecursiveUnionPath(str, obj);
				break;
			case T_LockRowsPath:
				_outLockRowsPath(str, obj);
				break;
			case T_ModifyTablePath:
				_outModifyTablePath(str, obj);
				break;
			case T_LimitPath:
				_outLimitPath(str, obj);
				break;
			case T_GatherMergePath:
				_outGatherMergePath(str, obj);
				break;
			case T_NestPath:
				_outNestPath(str, obj);
				break;
			case T_MergePath:
				_outMergePath(str, obj);
				break;
			case T_HashPath:
				_outHashPath(str, obj);
				break;
			case T_PlannerGlobal:
				_outPlannerGlobal(str, obj);
				break;
			case T_PlannerInfo:
				_outPlannerInfo(str, obj);
				break;
			case T_RelOptInfo:
				_outRelOptInfo(str, obj);
				break;
			case T_IndexOptInfo:
				_outIndexOptInfo(str, obj);
				break;
			case T_ForeignKeyOptInfo:
				_outForeignKeyOptInfo(str, obj);
				break;
			case T_EquivalenceClass:
				_outEquivalenceClass(str, obj);
				break;
			case T_EquivalenceMember:
				_outEquivalenceMember(str, obj);
				break;
			case T_PathKey:
				_outPathKey(str, obj);
				break;
			case T_PathTarget:
				_outPathTarget(str, obj);
				break;
			case T_ParamPathInfo:
				_outParamPathInfo(str, obj);
				break;
			case T_RestrictInfo:
				_outRestrictInfo(str, obj);
				break;
			case T_IndexClause:
				_outIndexClause(str, obj);
				break;
			case T_PlaceHolderVar:
				_outPlaceHolderVar(str, obj);
				break;
			case T_SpecialJoinInfo:
				_outSpecialJoinInfo(str, obj);
				break;
			case T_AppendRelInfo:
				_outAppendRelInfo(str, obj);
				break;
			case T_RowIdentityVarInfo:
				_outRowIdentityVarInfo(str, obj);
				break;
			case T_PlaceHolderInfo:
				_outPlaceHolderInfo(str, obj);
				break;
			case T_MinMaxAggInfo:
				_outMinMaxAggInfo(str, obj);
				break;
			case T_PlannerParamItem:
				_outPlannerParamItem(str, obj);
				break;
			case T_RollupData:
				_outRollupData(str, obj);
				break;
			case T_GroupingSetData:
				_outGroupingSetData(str, obj);
				break;
			case T_StatisticExtInfo:
				_outStatisticExtInfo(str, obj);
				break;
			case T_ExtensibleNode:
				_outExtensibleNode(str, obj);
				break;
			case T_CreateStmt:
				_outCreateStmt(str, obj);
				break;
			case T_CreateForeignTableStmt:
				_outCreateForeignTableStmt(str, obj);
				break;
			case T_ImportForeignSchemaStmt:
				_outImportForeignSchemaStmt(str, obj);
				break;
			case T_IndexStmt:
				_outIndexStmt(str, obj);
				break;
			case T_CreateStatsStmt:
				_outCreateStatsStmt(str, obj);
				break;
			case T_AlterStatsStmt:
				_outAlterStatsStmt(str, obj);
				break;
			case T_NotifyStmt:
				_outNotifyStmt(str, obj);
				break;
			case T_DeclareCursorStmt:
				_outDeclareCursorStmt(str, obj);
				break;
			case T_SelectStmt:
				_outSelectStmt(str, obj);
				break;
			case T_ReturnStmt:
				_outReturnStmt(str, obj);
				break;
			case T_PLAssignStmt:
				_outPLAssignStmt(str, obj);
				break;
			case T_ColumnDef:
				_outColumnDef(str, obj);
				break;
			case T_TypeName:
				_outTypeName(str, obj);
				break;
			case T_TypeCast:
				_outTypeCast(str, obj);
				break;
			case T_CollateClause:
				_outCollateClause(str, obj);
				break;
			case T_IndexElem:
				_outIndexElem(str, obj);
				break;
			case T_StatsElem:
				_outStatsElem(str, obj);
				break;
			case T_Query:
				_outQuery(str, obj);
				break;
			case T_WithCheckOption:
				_outWithCheckOption(str, obj);
				break;
			case T_SortGroupClause:
				_outSortGroupClause(str, obj);
				break;
			case T_GroupingSet:
				_outGroupingSet(str, obj);
				break;
			case T_WindowClause:
				_outWindowClause(str, obj);
				break;
			case T_RowMarkClause:
				_outRowMarkClause(str, obj);
				break;
			case T_WithClause:
				_outWithClause(str, obj);
				break;
			case T_CTESearchClause:
				_outCTESearchClause(str, obj);
				break;
			case T_CTECycleClause:
				_outCTECycleClause(str, obj);
				break;
			case T_CommonTableExpr:
				_outCommonTableExpr(str, obj);
				break;
			case T_MergeWhenClause:
				_outMergeWhenClause(str, obj);
				break;
			case T_MergeAction:
				_outMergeAction(str, obj);
				break;
			case T_SetOperationStmt:
				_outSetOperationStmt(str, obj);
				break;
			case T_RangeTblEntry:
				_outRangeTblEntry(str, obj);
				break;
			case T_RangeTblFunction:
				_outRangeTblFunction(str, obj);
				break;
			case T_TableSampleClause:
				_outTableSampleClause(str, obj);
				break;
			case T_A_Expr:
				_outA_Expr(str, obj);
				break;
			case T_ColumnRef:
				_outColumnRef(str, obj);
				break;
			case T_ParamRef:
				_outParamRef(str, obj);
				break;
			case T_RawStmt:
				_outRawStmt(str, obj);
				break;
			case T_A_Const:
				_outA_Const(str, obj);
				break;
			case T_A_Star:
				_outA_Star(str, obj);
				break;
			case T_A_Indices:
				_outA_Indices(str, obj);
				break;
			case T_A_Indirection:
				_outA_Indirection(str, obj);
				break;
			case T_A_ArrayExpr:
				_outA_ArrayExpr(str, obj);
				break;
			case T_ResTarget:
				_outResTarget(str, obj);
				break;
			case T_MultiAssignRef:
				_outMultiAssignRef(str, obj);
				break;
			case T_SortBy:
				_outSortBy(str, obj);
				break;
			case T_WindowDef:
				_outWindowDef(str, obj);
				break;
			case T_RangeSubselect:
				_outRangeSubselect(str, obj);
				break;
			case T_RangeFunction:
				_outRangeFunction(str, obj);
				break;
			case T_RangeTableSample:
				_outRangeTableSample(str, obj);
				break;
			case T_RangeTableFunc:
				_outRangeTableFunc(str, obj);
				break;
			case T_RangeTableFuncCol:
				_outRangeTableFuncCol(str, obj);
				break;
			case T_Constraint:
				_outConstraint(str, obj);
				break;
			case T_FuncCall:
				_outFuncCall(str, obj);
				break;
			case T_DefElem:
				_outDefElem(str, obj);
				break;
			case T_TableLikeClause:
				_outTableLikeClause(str, obj);
				break;
			case T_LockingClause:
				_outLockingClause(str, obj);
				break;
			case T_XmlSerialize:
				_outXmlSerialize(str, obj);
				break;
			case T_ForeignKeyCacheInfo:
				_outForeignKeyCacheInfo(str, obj);
				break;
			case T_TriggerTransition:
				_outTriggerTransition(str, obj);
				break;
			case T_PartitionElem:
				_outPartitionElem(str, obj);
				break;
			case T_PartitionSpec:
				_outPartitionSpec(str, obj);
				break;
			case T_PartitionBoundSpec:
				_outPartitionBoundSpec(str, obj);
				break;
			case T_PartitionRangeDatum:
				_outPartitionRangeDatum(str, obj);
				break;
<<<<<<< HEAD
			case T_VarStmt:
				_outVarStmt(str, obj);
				break;
			case T_HierarClause:
				_outHierarClause(str, obj);
				break;
			case T_ConnectBy:
				_outConnectByClause(str, obj);
				break;
			case T_StartWith:
				_outStartWithClause(str, obj);
				break;
			case T_PriorClause:
				_outPriorClause(str, obj);
				break;
			case T_SysConnectPath:
				_outSysConnectPath(str, obj);
				break;
			case T_ConnectRoot:
				_outConnectRoot(str, obj);
=======
			case T_JsonFormat:
				_outJsonFormat(str, obj);
				break;
			case T_JsonReturning:
				_outJsonReturning(str, obj);
				break;
			case T_JsonValueExpr:
				_outJsonValueExpr(str, obj);
				break;
			case T_JsonConstructorExpr:
				_outJsonConstructorExpr(str, obj);
				break;
			case T_JsonIsPredicate:
				_outJsonIsPredicate(str, obj);
				break;
			case T_JsonBehavior:
				_outJsonBehavior(str, obj);
				break;
			case T_JsonExpr:
				_outJsonExpr(str, obj);
				break;
			case T_JsonCoercion:
				_outJsonCoercion(str, obj);
				break;
			case T_JsonItemCoercions:
				_outJsonItemCoercions(str, obj);
				break;
			case T_JsonTableParent:
				_outJsonTableParent(str, obj);
				break;
			case T_JsonTableSibling:
				_outJsonTableSibling(str, obj);
>>>>>>> a4b57543
				break;

			default:

				/*
				 * This should be an ERROR, but it's too useful to be able to
				 * dump structures that outNode only understands part of.
				 */
				elog(WARNING, "could not dump unrecognized node type: %d:\n %s",
					 (int) nodeTag(obj), str->data);
				break;
		}
		appendStringInfoChar(str, '}');
	}
}

/*
 * nodeToString -
 *	   returns the ascii representation of the Node as a palloc'd string
 */
char *
nodeToString(const void *obj)
{
	StringInfoData str;

	/* see stringinfo.h for an explanation of this maneuver */
	initStringInfo(&str);
	outNode(&str, obj);
	return str.data;
}

/*
 * bmsToString -
 *	   returns the ascii representation of the Bitmapset as a palloc'd string
 */
char *
bmsToString(const Bitmapset *bms)
{
	StringInfoData str;

	/* see stringinfo.h for an explanation of this maneuver */
	initStringInfo(&str);
	outBitmapset(&str, bms);
	return str.data;
}<|MERGE_RESOLUTION|>--- conflicted
+++ resolved
@@ -4789,7 +4789,6 @@
 			case T_PartitionRangeDatum:
 				_outPartitionRangeDatum(str, obj);
 				break;
-<<<<<<< HEAD
 			case T_VarStmt:
 				_outVarStmt(str, obj);
 				break;
@@ -4810,7 +4809,6 @@
 				break;
 			case T_ConnectRoot:
 				_outConnectRoot(str, obj);
-=======
 			case T_JsonFormat:
 				_outJsonFormat(str, obj);
 				break;
@@ -4843,7 +4841,6 @@
 				break;
 			case T_JsonTableSibling:
 				_outJsonTableSibling(str, obj);
->>>>>>> a4b57543
 				break;
 
 			default:
