/*-------------------------------------------------------------------------
 *
 * nodeFuncs.c
 *		Various general-purpose manipulations of Node trees
 *
 * Portions Copyright (c) 1996-2022, PostgreSQL Global Development Group
 * Portions Copyright (c) 1994, Regents of the University of California
 *
 *
 * IDENTIFICATION
 *	  src/backend/nodes/nodeFuncs.c
 *
 *-------------------------------------------------------------------------
 */
#include "postgres.h"

#include "catalog/pg_collation.h"
#include "catalog/pg_type.h"
#include "miscadmin.h"
#include "nodes/execnodes.h"
#include "nodes/makefuncs.h"
#include "nodes/nodeFuncs.h"
#include "nodes/pathnodes.h"
#include "utils/builtins.h"
#include "utils/lsyscache.h"

static bool expression_returns_set_walker(Node *node, void *context);
static int	leftmostLoc(int loc1, int loc2);
static bool fix_opfuncids_walker(Node *node, void *context);
static bool planstate_walk_subplans(List *plans, bool (*walker) (),
									void *context);
static bool planstate_walk_members(PlanState **planstates, int nplans,
								   bool (*walker) (), void *context);


/*
 *	exprType -
 *	  returns the Oid of the type of the expression's result.
 */
Oid
exprType(const Node *expr)
{
	Oid			type;

	if (!expr)
		return InvalidOid;

	switch (nodeTag(expr))
	{
		case T_Var:
			type = ((const Var *) expr)->vartype;
			break;
		case T_Const:
			type = ((const Const *) expr)->consttype;
			break;
		case T_Param:
			type = ((const Param *) expr)->paramtype;
			break;
		case T_Aggref:
			type = ((const Aggref *) expr)->aggtype;
			break;
		case T_GroupingFunc:
			type = INT4OID;
			break;
		case T_WindowFunc:
			type = ((const WindowFunc *) expr)->wintype;
			break;
		case T_SubscriptingRef:
			type = ((const SubscriptingRef *) expr)->refrestype;
			break;
		case T_FuncExpr:
			type = ((const FuncExpr *) expr)->funcresulttype;
			break;
		case T_NamedArgExpr:
			type = exprType((Node *) ((const NamedArgExpr *) expr)->arg);
			break;
		case T_OpExpr:
			type = ((const OpExpr *) expr)->opresulttype;
			break;
		case T_DistinctExpr:
			type = ((const DistinctExpr *) expr)->opresulttype;
			break;
		case T_NullIfExpr:
			type = ((const NullIfExpr *) expr)->opresulttype;
			break;
		case T_ScalarArrayOpExpr:
			type = BOOLOID;
			break;
		case T_BoolExpr:
			type = BOOLOID;
			break;
		case T_SubLink:
			{
				const SubLink *sublink = (const SubLink *) expr;

				if (sublink->subLinkType == EXPR_SUBLINK ||
					sublink->subLinkType == ARRAY_SUBLINK)
				{
					/* get the type of the subselect's first target column */
					Query	   *qtree = (Query *) sublink->subselect;
					TargetEntry *tent;

					if (!qtree || !IsA(qtree, Query))
						elog(ERROR, "cannot get type for untransformed sublink");
					tent = linitial_node(TargetEntry, qtree->targetList);
					Assert(!tent->resjunk);
					type = exprType((Node *) tent->expr);
					if (sublink->subLinkType == ARRAY_SUBLINK)
					{
						type = get_promoted_array_type(type);
						if (!OidIsValid(type))
							ereport(ERROR,
									(errcode(ERRCODE_UNDEFINED_OBJECT),
									 errmsg("could not find array type for data type %s",
											format_type_be(exprType((Node *) tent->expr)))));
					}
				}
				else if (sublink->subLinkType == MULTIEXPR_SUBLINK)
				{
					/* MULTIEXPR is always considered to return RECORD */
					type = RECORDOID;
				}
				else
				{
					/* for all other sublink types, result is boolean */
					type = BOOLOID;
				}
			}
			break;
		case T_SubPlan:
			{
				const SubPlan *subplan = (const SubPlan *) expr;

				if (subplan->subLinkType == EXPR_SUBLINK ||
					subplan->subLinkType == ARRAY_SUBLINK)
				{
					/* get the type of the subselect's first target column */
					type = subplan->firstColType;
					if (subplan->subLinkType == ARRAY_SUBLINK)
					{
						type = get_promoted_array_type(type);
						if (!OidIsValid(type))
							ereport(ERROR,
									(errcode(ERRCODE_UNDEFINED_OBJECT),
									 errmsg("could not find array type for data type %s",
											format_type_be(subplan->firstColType))));
					}
				}
				else if (subplan->subLinkType == MULTIEXPR_SUBLINK)
				{
					/* MULTIEXPR is always considered to return RECORD */
					type = RECORDOID;
				}
				else
				{
					/* for all other subplan types, result is boolean */
					type = BOOLOID;
				}
			}
			break;
		case T_AlternativeSubPlan:
			{
				const AlternativeSubPlan *asplan = (const AlternativeSubPlan *) expr;

				/* subplans should all return the same thing */
				type = exprType((Node *) linitial(asplan->subplans));
			}
			break;
		case T_FieldSelect:
			type = ((const FieldSelect *) expr)->resulttype;
			break;
		case T_FieldStore:
			type = ((const FieldStore *) expr)->resulttype;
			break;
		case T_RelabelType:
			type = ((const RelabelType *) expr)->resulttype;
			break;
		case T_CoerceViaIO:
			type = ((const CoerceViaIO *) expr)->resulttype;
			break;
		case T_ArrayCoerceExpr:
			type = ((const ArrayCoerceExpr *) expr)->resulttype;
			break;
		case T_ConvertRowtypeExpr:
			type = ((const ConvertRowtypeExpr *) expr)->resulttype;
			break;
		case T_CollateExpr:
			type = exprType((Node *) ((const CollateExpr *) expr)->arg);
			break;
		case T_CaseExpr:
			type = ((const CaseExpr *) expr)->casetype;
			break;
		case T_CaseTestExpr:
			type = ((const CaseTestExpr *) expr)->typeId;
			break;
		case T_ArrayExpr:
			type = ((const ArrayExpr *) expr)->array_typeid;
			break;
		case T_RowExpr:
			type = ((const RowExpr *) expr)->row_typeid;
			break;
		case T_RowCompareExpr:
			type = BOOLOID;
			break;
		case T_CoalesceExpr:
			type = ((const CoalesceExpr *) expr)->coalescetype;
			break;
		case T_MinMaxExpr:
			type = ((const MinMaxExpr *) expr)->minmaxtype;
			break;
		case T_SQLValueFunction:
			type = ((const SQLValueFunction *) expr)->type;
			break;
		case T_XmlExpr:
			if (((const XmlExpr *) expr)->op == IS_DOCUMENT)
				type = BOOLOID;
			else if (((const XmlExpr *) expr)->op == IS_XMLSERIALIZE)
				type = TEXTOID;
			else
				type = XMLOID;
			break;
		case T_NullTest:
			type = BOOLOID;
			break;
		case T_BooleanTest:
			type = BOOLOID;
			break;
		case T_CoerceToDomain:
			type = ((const CoerceToDomain *) expr)->resulttype;
			break;
		case T_CoerceToDomainValue:
			type = ((const CoerceToDomainValue *) expr)->typeId;
			break;
		case T_SetToDefault:
			type = ((const SetToDefault *) expr)->typeId;
			break;
		case T_CurrentOfExpr:
			type = BOOLOID;
			break;
		case T_NextValueExpr:
			type = ((const NextValueExpr *) expr)->typeId;
			break;
		case T_InferenceElem:
			{
				const InferenceElem *n = (const InferenceElem *) expr;

				type = exprType((Node *) n->expr);
			}
			break;
		case T_PlaceHolderVar:
			type = exprType((Node *) ((const PlaceHolderVar *) expr)->phexpr);
			break;
		case T_JsonValueExpr:
			{
				const JsonValueExpr *jve = (const JsonValueExpr *) expr;

				type = exprType((Node *) (jve->formatted_expr ? jve->formatted_expr : jve->raw_expr));
			}
			break;
		case T_JsonConstructorExpr:
			type = ((const JsonConstructorExpr *) expr)->returning->typid;
			break;
		case T_JsonIsPredicate:
			type = BOOLOID;
			break;
		case T_JsonExpr:
			type = ((const JsonExpr *) expr)->returning->typid;
			break;
		case T_JsonCoercion:
			type = exprType(((const JsonCoercion *) expr)->expr);
			break;
		default:
			elog(ERROR, "unrecognized node type: %d", (int) nodeTag(expr));
			type = InvalidOid;	/* keep compiler quiet */
			break;
	}
	return type;
}

/*
 *	exprTypmod -
 *	  returns the type-specific modifier of the expression's result type,
 *	  if it can be determined.  In many cases, it can't and we return -1.
 */
int32
exprTypmod(const Node *expr)
{
	if (!expr)
		return -1;

	switch (nodeTag(expr))
	{
		case T_Var:
			return ((const Var *) expr)->vartypmod;
		case T_Const:
			return ((const Const *) expr)->consttypmod;
		case T_Param:
			return ((const Param *) expr)->paramtypmod;
		case T_SubscriptingRef:
			return ((const SubscriptingRef *) expr)->reftypmod;
		case T_FuncExpr:
			{
				int32		coercedTypmod;

				/* Be smart about length-coercion functions... */
				if (exprIsLengthCoercion(expr, &coercedTypmod))
					return coercedTypmod;
			}
			break;
		case T_NamedArgExpr:
			return exprTypmod((Node *) ((const NamedArgExpr *) expr)->arg);
		case T_NullIfExpr:
			{
				/*
				 * Result is either first argument or NULL, so we can report
				 * first argument's typmod if known.
				 */
				const NullIfExpr *nexpr = (const NullIfExpr *) expr;

				return exprTypmod((Node *) linitial(nexpr->args));
			}
			break;
		case T_SubLink:
			{
				const SubLink *sublink = (const SubLink *) expr;

				if (sublink->subLinkType == EXPR_SUBLINK ||
					sublink->subLinkType == ARRAY_SUBLINK)
				{
					/* get the typmod of the subselect's first target column */
					Query	   *qtree = (Query *) sublink->subselect;
					TargetEntry *tent;

					if (!qtree || !IsA(qtree, Query))
						elog(ERROR, "cannot get type for untransformed sublink");
					tent = linitial_node(TargetEntry, qtree->targetList);
					Assert(!tent->resjunk);
					return exprTypmod((Node *) tent->expr);
					/* note we don't need to care if it's an array */
				}
				/* otherwise, result is RECORD or BOOLEAN, typmod is -1 */
			}
			break;
		case T_SubPlan:
			{
				const SubPlan *subplan = (const SubPlan *) expr;

				if (subplan->subLinkType == EXPR_SUBLINK ||
					subplan->subLinkType == ARRAY_SUBLINK)
				{
					/* get the typmod of the subselect's first target column */
					/* note we don't need to care if it's an array */
					return subplan->firstColTypmod;
				}
				/* otherwise, result is RECORD or BOOLEAN, typmod is -1 */
			}
			break;
		case T_AlternativeSubPlan:
			{
				const AlternativeSubPlan *asplan = (const AlternativeSubPlan *) expr;

				/* subplans should all return the same thing */
				return exprTypmod((Node *) linitial(asplan->subplans));
			}
			break;
		case T_FieldSelect:
			return ((const FieldSelect *) expr)->resulttypmod;
		case T_RelabelType:
			return ((const RelabelType *) expr)->resulttypmod;
		case T_ArrayCoerceExpr:
			return ((const ArrayCoerceExpr *) expr)->resulttypmod;
		case T_CollateExpr:
			return exprTypmod((Node *) ((const CollateExpr *) expr)->arg);
		case T_CaseExpr:
			{
				/*
				 * If all the alternatives agree on type/typmod, return that
				 * typmod, else use -1
				 */
				const CaseExpr *cexpr = (const CaseExpr *) expr;
				Oid			casetype = cexpr->casetype;
				int32		typmod;
				ListCell   *arg;

				if (!cexpr->defresult)
					return -1;
				if (exprType((Node *) cexpr->defresult) != casetype)
					return -1;
				typmod = exprTypmod((Node *) cexpr->defresult);
				if (typmod < 0)
					return -1;	/* no point in trying harder */
				foreach(arg, cexpr->args)
				{
					CaseWhen   *w = lfirst_node(CaseWhen, arg);

					if (exprType((Node *) w->result) != casetype)
						return -1;
					if (exprTypmod((Node *) w->result) != typmod)
						return -1;
				}
				return typmod;
			}
			break;
		case T_CaseTestExpr:
			return ((const CaseTestExpr *) expr)->typeMod;
		case T_ArrayExpr:
			{
				/*
				 * If all the elements agree on type/typmod, return that
				 * typmod, else use -1
				 */
				const ArrayExpr *arrayexpr = (const ArrayExpr *) expr;
				Oid			commontype;
				int32		typmod;
				ListCell   *elem;

				if (arrayexpr->elements == NIL)
					return -1;
				typmod = exprTypmod((Node *) linitial(arrayexpr->elements));
				if (typmod < 0)
					return -1;	/* no point in trying harder */
				if (arrayexpr->multidims)
					commontype = arrayexpr->array_typeid;
				else
					commontype = arrayexpr->element_typeid;
				foreach(elem, arrayexpr->elements)
				{
					Node	   *e = (Node *) lfirst(elem);

					if (exprType(e) != commontype)
						return -1;
					if (exprTypmod(e) != typmod)
						return -1;
				}
				return typmod;
			}
			break;
		case T_CoalesceExpr:
			{
				/*
				 * If all the alternatives agree on type/typmod, return that
				 * typmod, else use -1
				 */
				const CoalesceExpr *cexpr = (const CoalesceExpr *) expr;
				Oid			coalescetype = cexpr->coalescetype;
				int32		typmod;
				ListCell   *arg;

				if (exprType((Node *) linitial(cexpr->args)) != coalescetype)
					return -1;
				typmod = exprTypmod((Node *) linitial(cexpr->args));
				if (typmod < 0)
					return -1;	/* no point in trying harder */
				for_each_from(arg, cexpr->args, 1)
				{
					Node	   *e = (Node *) lfirst(arg);

					if (exprType(e) != coalescetype)
						return -1;
					if (exprTypmod(e) != typmod)
						return -1;
				}
				return typmod;
			}
			break;
		case T_MinMaxExpr:
			{
				/*
				 * If all the alternatives agree on type/typmod, return that
				 * typmod, else use -1
				 */
				const MinMaxExpr *mexpr = (const MinMaxExpr *) expr;
				Oid			minmaxtype = mexpr->minmaxtype;
				int32		typmod;
				ListCell   *arg;

				if (exprType((Node *) linitial(mexpr->args)) != minmaxtype)
					return -1;
				typmod = exprTypmod((Node *) linitial(mexpr->args));
				if (typmod < 0)
					return -1;	/* no point in trying harder */
				for_each_from(arg, mexpr->args, 1)
				{
					Node	   *e = (Node *) lfirst(arg);

					if (exprType(e) != minmaxtype)
						return -1;
					if (exprTypmod(e) != typmod)
						return -1;
				}
				return typmod;
			}
			break;
		case T_SQLValueFunction:
			return ((const SQLValueFunction *) expr)->typmod;
		case T_CoerceToDomain:
			return ((const CoerceToDomain *) expr)->resulttypmod;
		case T_CoerceToDomainValue:
			return ((const CoerceToDomainValue *) expr)->typeMod;
		case T_SetToDefault:
			return ((const SetToDefault *) expr)->typeMod;
		case T_PlaceHolderVar:
			return exprTypmod((Node *) ((const PlaceHolderVar *) expr)->phexpr);
		case T_JsonValueExpr:
			return exprTypmod((Node *) ((const JsonValueExpr *) expr)->formatted_expr);
		case T_JsonConstructorExpr:
			return ((const JsonConstructorExpr *) expr)->returning->typmod;
		case T_JsonExpr:
			return ((JsonExpr *) expr)->returning->typmod;
		case T_JsonCoercion:
			return exprTypmod(((const JsonCoercion *) expr)->expr);
		default:
			break;
	}
	return -1;
}

/*
 * exprIsLengthCoercion
 *		Detect whether an expression tree is an application of a datatype's
 *		typmod-coercion function.  Optionally extract the result's typmod.
 *
 * If coercedTypmod is not NULL, the typmod is stored there if the expression
 * is a length-coercion function, else -1 is stored there.
 *
 * Note that a combined type-and-length coercion will be treated as a
 * length coercion by this routine.
 */
bool
exprIsLengthCoercion(const Node *expr, int32 *coercedTypmod)
{
	if (coercedTypmod != NULL)
		*coercedTypmod = -1;	/* default result on failure */

	/*
	 * Scalar-type length coercions are FuncExprs, array-type length coercions
	 * are ArrayCoerceExprs
	 */
	if (expr && IsA(expr, FuncExpr))
	{
		const FuncExpr *func = (const FuncExpr *) expr;
		int			nargs;
		Const	   *second_arg;

		/*
		 * If it didn't come from a coercion context, reject.
		 */
		if (func->funcformat != COERCE_EXPLICIT_CAST &&
			func->funcformat != COERCE_IMPLICIT_CAST)
			return false;

		/*
		 * If it's not a two-argument or three-argument function with the
		 * second argument being an int4 constant, it can't have been created
		 * from a length coercion (it must be a type coercion, instead).
		 */
		nargs = list_length(func->args);
		if (nargs < 2 || nargs > 3)
			return false;

		second_arg = (Const *) lsecond(func->args);
		if (!IsA(second_arg, Const) ||
			second_arg->consttype != INT4OID ||
			second_arg->constisnull)
			return false;

		/*
		 * OK, it is indeed a length-coercion function.
		 */
		if (coercedTypmod != NULL)
			*coercedTypmod = DatumGetInt32(second_arg->constvalue);

		return true;
	}

	if (expr && IsA(expr, ArrayCoerceExpr))
	{
		const ArrayCoerceExpr *acoerce = (const ArrayCoerceExpr *) expr;

		/* It's not a length coercion unless there's a nondefault typmod */
		if (acoerce->resulttypmod < 0)
			return false;

		/*
		 * OK, it is indeed a length-coercion expression.
		 */
		if (coercedTypmod != NULL)
			*coercedTypmod = acoerce->resulttypmod;

		return true;
	}

	return false;
}

/*
 * applyRelabelType
 *		Add a RelabelType node if needed to make the expression expose
 *		the specified type, typmod, and collation.
 *
 * This is primarily intended to be used during planning.  Therefore, it must
 * maintain the post-eval_const_expressions invariants that there are not
 * adjacent RelabelTypes, and that the tree is fully const-folded (hence,
 * we mustn't return a RelabelType atop a Const).  If we do find a Const,
 * we'll modify it in-place if "overwrite_ok" is true; that should only be
 * passed as true if caller knows the Const is newly generated.
 */
Node *
applyRelabelType(Node *arg, Oid rtype, int32 rtypmod, Oid rcollid,
				 CoercionForm rformat, int rlocation, bool overwrite_ok)
{
	/*
	 * If we find stacked RelabelTypes (eg, from foo::int::oid) we can discard
	 * all but the top one, and must do so to ensure that semantically
	 * equivalent expressions are equal().
	 */
	while (arg && IsA(arg, RelabelType))
		arg = (Node *) ((RelabelType *) arg)->arg;

	if (arg && IsA(arg, Const))
	{
		/* Modify the Const directly to preserve const-flatness. */
		Const	   *con = (Const *) arg;

		if (!overwrite_ok)
			con = copyObject(con);
		con->consttype = rtype;
		con->consttypmod = rtypmod;
		con->constcollid = rcollid;
		/* We keep the Const's original location. */
		return (Node *) con;
	}
	else if (exprType(arg) == rtype &&
			 exprTypmod(arg) == rtypmod &&
			 exprCollation(arg) == rcollid)
	{
		/* Sometimes we find a nest of relabels that net out to nothing. */
		return arg;
	}
	else
	{
		/* Nope, gotta have a RelabelType. */
		RelabelType *newrelabel = makeNode(RelabelType);

		newrelabel->arg = (Expr *) arg;
		newrelabel->resulttype = rtype;
		newrelabel->resulttypmod = rtypmod;
		newrelabel->resultcollid = rcollid;
		newrelabel->relabelformat = rformat;
		newrelabel->location = rlocation;
		return (Node *) newrelabel;
	}
}

/*
 * relabel_to_typmod
 *		Add a RelabelType node that changes just the typmod of the expression.
 *
 * Convenience function for a common usage of applyRelabelType.
 */
Node *
relabel_to_typmod(Node *expr, int32 typmod)
{
	return applyRelabelType(expr, exprType(expr), typmod, exprCollation(expr),
							COERCE_EXPLICIT_CAST, -1, false);
}

/*
 * strip_implicit_coercions: remove implicit coercions at top level of tree
 *
 * This doesn't modify or copy the input expression tree, just return a
 * pointer to a suitable place within it.
 *
 * Note: there isn't any useful thing we can do with a RowExpr here, so
 * just return it unchanged, even if it's marked as an implicit coercion.
 */
Node *
strip_implicit_coercions(Node *node)
{
	if (node == NULL)
		return NULL;
	if (IsA(node, FuncExpr))
	{
		FuncExpr   *f = (FuncExpr *) node;

		if (f->funcformat == COERCE_IMPLICIT_CAST)
			return strip_implicit_coercions(linitial(f->args));
	}
	else if (IsA(node, RelabelType))
	{
		RelabelType *r = (RelabelType *) node;

		if (r->relabelformat == COERCE_IMPLICIT_CAST)
			return strip_implicit_coercions((Node *) r->arg);
	}
	else if (IsA(node, CoerceViaIO))
	{
		CoerceViaIO *c = (CoerceViaIO *) node;

		if (c->coerceformat == COERCE_IMPLICIT_CAST)
			return strip_implicit_coercions((Node *) c->arg);
	}
	else if (IsA(node, ArrayCoerceExpr))
	{
		ArrayCoerceExpr *c = (ArrayCoerceExpr *) node;

		if (c->coerceformat == COERCE_IMPLICIT_CAST)
			return strip_implicit_coercions((Node *) c->arg);
	}
	else if (IsA(node, ConvertRowtypeExpr))
	{
		ConvertRowtypeExpr *c = (ConvertRowtypeExpr *) node;

		if (c->convertformat == COERCE_IMPLICIT_CAST)
			return strip_implicit_coercions((Node *) c->arg);
	}
	else if (IsA(node, CoerceToDomain))
	{
		CoerceToDomain *c = (CoerceToDomain *) node;

		if (c->coercionformat == COERCE_IMPLICIT_CAST)
			return strip_implicit_coercions((Node *) c->arg);
	}
	return node;
}

/*
 * expression_returns_set
 *	  Test whether an expression returns a set result.
 *
 * Because we use expression_tree_walker(), this can also be applied to
 * whole targetlists; it'll produce true if any one of the tlist items
 * returns a set.
 */
bool
expression_returns_set(Node *clause)
{
	return expression_returns_set_walker(clause, NULL);
}

static bool
expression_returns_set_walker(Node *node, void *context)
{
	if (node == NULL)
		return false;
	if (IsA(node, FuncExpr))
	{
		FuncExpr   *expr = (FuncExpr *) node;

		if (expr->funcretset)
			return true;
		/* else fall through to check args */
	}
	if (IsA(node, OpExpr))
	{
		OpExpr	   *expr = (OpExpr *) node;

		if (expr->opretset)
			return true;
		/* else fall through to check args */
	}

	/* Avoid recursion for some cases that parser checks not to return a set */
	if (IsA(node, Aggref))
		return false;
	if (IsA(node, GroupingFunc))
		return false;
	if (IsA(node, WindowFunc))
		return false;

	return expression_tree_walker(node, expression_returns_set_walker,
								  context);
}


/*
 *	exprCollation -
 *	  returns the Oid of the collation of the expression's result.
 *
 * Note: expression nodes that can invoke functions generally have an
 * "inputcollid" field, which is what the function should use as collation.
 * That is the resolved common collation of the node's inputs.  It is often
 * but not always the same as the result collation; in particular, if the
 * function produces a non-collatable result type from collatable inputs
 * or vice versa, the two are different.
 */
Oid
exprCollation(const Node *expr)
{
	Oid			coll;

	if (!expr)
		return InvalidOid;

	switch (nodeTag(expr))
	{
		case T_Var:
			coll = ((const Var *) expr)->varcollid;
			break;
		case T_Const:
			coll = ((const Const *) expr)->constcollid;
			break;
		case T_Param:
			coll = ((const Param *) expr)->paramcollid;
			break;
		case T_Aggref:
			coll = ((const Aggref *) expr)->aggcollid;
			break;
		case T_GroupingFunc:
			coll = InvalidOid;
			break;
		case T_WindowFunc:
			coll = ((const WindowFunc *) expr)->wincollid;
			break;
		case T_SubscriptingRef:
			coll = ((const SubscriptingRef *) expr)->refcollid;
			break;
		case T_FuncExpr:
			coll = ((const FuncExpr *) expr)->funccollid;
			break;
		case T_NamedArgExpr:
			coll = exprCollation((Node *) ((const NamedArgExpr *) expr)->arg);
			break;
		case T_OpExpr:
			coll = ((const OpExpr *) expr)->opcollid;
			break;
		case T_DistinctExpr:
			coll = ((const DistinctExpr *) expr)->opcollid;
			break;
		case T_NullIfExpr:
			coll = ((const NullIfExpr *) expr)->opcollid;
			break;
		case T_ScalarArrayOpExpr:
			/* ScalarArrayOpExpr's result is boolean ... */
			coll = InvalidOid;	/* ... so it has no collation */
			break;
		case T_BoolExpr:
			/* BoolExpr's result is boolean ... */
			coll = InvalidOid;	/* ... so it has no collation */
			break;
		case T_SubLink:
			{
				const SubLink *sublink = (const SubLink *) expr;

				if (sublink->subLinkType == EXPR_SUBLINK ||
					sublink->subLinkType == ARRAY_SUBLINK)
				{
					/* get the collation of subselect's first target column */
					Query	   *qtree = (Query *) sublink->subselect;
					TargetEntry *tent;

					if (!qtree || !IsA(qtree, Query))
						elog(ERROR, "cannot get collation for untransformed sublink");
					tent = linitial_node(TargetEntry, qtree->targetList);
					Assert(!tent->resjunk);
					coll = exprCollation((Node *) tent->expr);
					/* collation doesn't change if it's converted to array */
				}
				else
				{
					/* otherwise, SubLink's result is RECORD or BOOLEAN */
					coll = InvalidOid;	/* ... so it has no collation */
				}
			}
			break;
		case T_SubPlan:
			{
				const SubPlan *subplan = (const SubPlan *) expr;

				if (subplan->subLinkType == EXPR_SUBLINK ||
					subplan->subLinkType == ARRAY_SUBLINK)
				{
					/* get the collation of subselect's first target column */
					coll = subplan->firstColCollation;
					/* collation doesn't change if it's converted to array */
				}
				else
				{
					/* otherwise, SubPlan's result is RECORD or BOOLEAN */
					coll = InvalidOid;	/* ... so it has no collation */
				}
			}
			break;
		case T_AlternativeSubPlan:
			{
				const AlternativeSubPlan *asplan = (const AlternativeSubPlan *) expr;

				/* subplans should all return the same thing */
				coll = exprCollation((Node *) linitial(asplan->subplans));
			}
			break;
		case T_FieldSelect:
			coll = ((const FieldSelect *) expr)->resultcollid;
			break;
		case T_FieldStore:
			/* FieldStore's result is composite ... */
			coll = InvalidOid;	/* ... so it has no collation */
			break;
		case T_RelabelType:
			coll = ((const RelabelType *) expr)->resultcollid;
			break;
		case T_CoerceViaIO:
			coll = ((const CoerceViaIO *) expr)->resultcollid;
			break;
		case T_ArrayCoerceExpr:
			coll = ((const ArrayCoerceExpr *) expr)->resultcollid;
			break;
		case T_ConvertRowtypeExpr:
			/* ConvertRowtypeExpr's result is composite ... */
			coll = InvalidOid;	/* ... so it has no collation */
			break;
		case T_CollateExpr:
			coll = ((const CollateExpr *) expr)->collOid;
			break;
		case T_CaseExpr:
			coll = ((const CaseExpr *) expr)->casecollid;
			break;
		case T_CaseTestExpr:
			coll = ((const CaseTestExpr *) expr)->collation;
			break;
		case T_ArrayExpr:
			coll = ((const ArrayExpr *) expr)->array_collid;
			break;
		case T_RowExpr:
			/* RowExpr's result is composite ... */
			coll = InvalidOid;	/* ... so it has no collation */
			break;
		case T_RowCompareExpr:
			/* RowCompareExpr's result is boolean ... */
			coll = InvalidOid;	/* ... so it has no collation */
			break;
		case T_CoalesceExpr:
			coll = ((const CoalesceExpr *) expr)->coalescecollid;
			break;
		case T_MinMaxExpr:
			coll = ((const MinMaxExpr *) expr)->minmaxcollid;
			break;
		case T_SQLValueFunction:
			/* Returns either NAME or a non-collatable type */
			if (((const SQLValueFunction *) expr)->type == NAMEOID)
				coll = C_COLLATION_OID;
			else
				coll = InvalidOid;
			break;
		case T_XmlExpr:

			/*
			 * XMLSERIALIZE returns text from non-collatable inputs, so its
			 * collation is always default.  The other cases return boolean or
			 * XML, which are non-collatable.
			 */
			if (((const XmlExpr *) expr)->op == IS_XMLSERIALIZE)
				coll = DEFAULT_COLLATION_OID;
			else
				coll = InvalidOid;
			break;
		case T_NullTest:
			/* NullTest's result is boolean ... */
			coll = InvalidOid;	/* ... so it has no collation */
			break;
		case T_BooleanTest:
			/* BooleanTest's result is boolean ... */
			coll = InvalidOid;	/* ... so it has no collation */
			break;
		case T_CoerceToDomain:
			coll = ((const CoerceToDomain *) expr)->resultcollid;
			break;
		case T_CoerceToDomainValue:
			coll = ((const CoerceToDomainValue *) expr)->collation;
			break;
		case T_SetToDefault:
			coll = ((const SetToDefault *) expr)->collation;
			break;
		case T_CurrentOfExpr:
			/* CurrentOfExpr's result is boolean ... */
			coll = InvalidOid;	/* ... so it has no collation */
			break;
		case T_NextValueExpr:
			/* NextValueExpr's result is an integer type ... */
			coll = InvalidOid;	/* ... so it has no collation */
			break;
		case T_InferenceElem:
			coll = exprCollation((Node *) ((const InferenceElem *) expr)->expr);
			break;
		case T_PlaceHolderVar:
			coll = exprCollation((Node *) ((const PlaceHolderVar *) expr)->phexpr);
			break;
		case T_JsonValueExpr:
			coll = exprCollation((Node *) ((const JsonValueExpr *) expr)->formatted_expr);
			break;
		case T_JsonConstructorExpr:
			{
				const JsonConstructorExpr *ctor = (const JsonConstructorExpr *) expr;

				if (ctor->coercion)
					coll = exprCollation((Node *) ctor->coercion);
				else
					coll = InvalidOid;
			}
			break;
		case T_JsonIsPredicate:
			coll = InvalidOid;	/* result is always an boolean type */
			break;
		case T_JsonExpr:
			{
				JsonExpr *jexpr = (JsonExpr *) expr;
				JsonCoercion *coercion = jexpr->result_coercion;

				if (!coercion)
					coll = InvalidOid;
				else if (coercion->expr)
					coll = exprCollation(coercion->expr);
				else if (coercion->via_io || coercion->via_populate)
					coll = coercion->collation;
				else
					coll = InvalidOid;
			}
			break;
		default:
			elog(ERROR, "unrecognized node type: %d", (int) nodeTag(expr));
			coll = InvalidOid;	/* keep compiler quiet */
			break;
	}
	return coll;
}

/*
 *	exprInputCollation -
 *	  returns the Oid of the collation a function should use, if available.
 *
 * Result is InvalidOid if the node type doesn't store this information.
 */
Oid
exprInputCollation(const Node *expr)
{
	Oid			coll;

	if (!expr)
		return InvalidOid;

	switch (nodeTag(expr))
	{
		case T_Aggref:
			coll = ((const Aggref *) expr)->inputcollid;
			break;
		case T_WindowFunc:
			coll = ((const WindowFunc *) expr)->inputcollid;
			break;
		case T_FuncExpr:
			coll = ((const FuncExpr *) expr)->inputcollid;
			break;
		case T_OpExpr:
			coll = ((const OpExpr *) expr)->inputcollid;
			break;
		case T_DistinctExpr:
			coll = ((const DistinctExpr *) expr)->inputcollid;
			break;
		case T_NullIfExpr:
			coll = ((const NullIfExpr *) expr)->inputcollid;
			break;
		case T_ScalarArrayOpExpr:
			coll = ((const ScalarArrayOpExpr *) expr)->inputcollid;
			break;
		case T_MinMaxExpr:
			coll = ((const MinMaxExpr *) expr)->inputcollid;
			break;
		default:
			coll = InvalidOid;
			break;
	}
	return coll;
}

/*
 *	exprSetCollation -
 *	  Assign collation information to an expression tree node.
 *
 * Note: since this is only used during parse analysis, we don't need to
 * worry about subplans or PlaceHolderVars.
 */
void
exprSetCollation(Node *expr, Oid collation)
{
	switch (nodeTag(expr))
	{
		case T_Var:
			((Var *) expr)->varcollid = collation;
			break;
		case T_Const:
			((Const *) expr)->constcollid = collation;
			break;
		case T_Param:
			((Param *) expr)->paramcollid = collation;
			break;
		case T_Aggref:
			((Aggref *) expr)->aggcollid = collation;
			break;
		case T_GroupingFunc:
			Assert(!OidIsValid(collation));
			break;
		case T_WindowFunc:
			((WindowFunc *) expr)->wincollid = collation;
			break;
		case T_SubscriptingRef:
			((SubscriptingRef *) expr)->refcollid = collation;
			break;
		case T_FuncExpr:
			((FuncExpr *) expr)->funccollid = collation;
			break;
		case T_NamedArgExpr:
			Assert(collation == exprCollation((Node *) ((NamedArgExpr *) expr)->arg));
			break;
		case T_OpExpr:
			((OpExpr *) expr)->opcollid = collation;
			break;
		case T_DistinctExpr:
			((DistinctExpr *) expr)->opcollid = collation;
			break;
		case T_NullIfExpr:
			((NullIfExpr *) expr)->opcollid = collation;
			break;
		case T_ScalarArrayOpExpr:
			/* ScalarArrayOpExpr's result is boolean ... */
			Assert(!OidIsValid(collation)); /* ... so never set a collation */
			break;
		case T_BoolExpr:
			/* BoolExpr's result is boolean ... */
			Assert(!OidIsValid(collation)); /* ... so never set a collation */
			break;
		case T_SubLink:
#ifdef USE_ASSERT_CHECKING
			{
				SubLink    *sublink = (SubLink *) expr;

				if (sublink->subLinkType == EXPR_SUBLINK ||
					sublink->subLinkType == ARRAY_SUBLINK)
				{
					/* get the collation of subselect's first target column */
					Query	   *qtree = (Query *) sublink->subselect;
					TargetEntry *tent;

					if (!qtree || !IsA(qtree, Query))
						elog(ERROR, "cannot set collation for untransformed sublink");
					tent = linitial_node(TargetEntry, qtree->targetList);
					Assert(!tent->resjunk);
					Assert(collation == exprCollation((Node *) tent->expr));
				}
				else
				{
					/* otherwise, result is RECORD or BOOLEAN */
					Assert(!OidIsValid(collation));
				}
			}
#endif							/* USE_ASSERT_CHECKING */
			break;
		case T_FieldSelect:
			((FieldSelect *) expr)->resultcollid = collation;
			break;
		case T_FieldStore:
			/* FieldStore's result is composite ... */
			Assert(!OidIsValid(collation)); /* ... so never set a collation */
			break;
		case T_RelabelType:
			((RelabelType *) expr)->resultcollid = collation;
			break;
		case T_CoerceViaIO:
			((CoerceViaIO *) expr)->resultcollid = collation;
			break;
		case T_ArrayCoerceExpr:
			((ArrayCoerceExpr *) expr)->resultcollid = collation;
			break;
		case T_ConvertRowtypeExpr:
			/* ConvertRowtypeExpr's result is composite ... */
			Assert(!OidIsValid(collation)); /* ... so never set a collation */
			break;
		case T_CaseExpr:
			((CaseExpr *) expr)->casecollid = collation;
			break;
		case T_ArrayExpr:
			((ArrayExpr *) expr)->array_collid = collation;
			break;
		case T_RowExpr:
			/* RowExpr's result is composite ... */
			Assert(!OidIsValid(collation)); /* ... so never set a collation */
			break;
		case T_RowCompareExpr:
			/* RowCompareExpr's result is boolean ... */
			Assert(!OidIsValid(collation)); /* ... so never set a collation */
			break;
		case T_CoalesceExpr:
			((CoalesceExpr *) expr)->coalescecollid = collation;
			break;
		case T_MinMaxExpr:
			((MinMaxExpr *) expr)->minmaxcollid = collation;
			break;
		case T_SQLValueFunction:
			Assert((((SQLValueFunction *) expr)->type == NAMEOID) ?
				   (collation == C_COLLATION_OID) :
				   (collation == InvalidOid));
			break;
		case T_XmlExpr:
			Assert((((XmlExpr *) expr)->op == IS_XMLSERIALIZE) ?
				   (collation == DEFAULT_COLLATION_OID) :
				   (collation == InvalidOid));
			break;
		case T_NullTest:
			/* NullTest's result is boolean ... */
			Assert(!OidIsValid(collation)); /* ... so never set a collation */
			break;
		case T_BooleanTest:
			/* BooleanTest's result is boolean ... */
			Assert(!OidIsValid(collation)); /* ... so never set a collation */
			break;
		case T_CoerceToDomain:
			((CoerceToDomain *) expr)->resultcollid = collation;
			break;
		case T_CoerceToDomainValue:
			((CoerceToDomainValue *) expr)->collation = collation;
			break;
		case T_SetToDefault:
			((SetToDefault *) expr)->collation = collation;
			break;
		case T_CurrentOfExpr:
			/* CurrentOfExpr's result is boolean ... */
			Assert(!OidIsValid(collation)); /* ... so never set a collation */
			break;
		case T_NextValueExpr:
			/* NextValueExpr's result is an integer type ... */
			Assert(!OidIsValid(collation)); /* ... so never set a collation */
			break;
		case T_JsonValueExpr:
			exprSetCollation((Node *) ((JsonValueExpr *) expr)->formatted_expr,
							 collation);
			break;
		case T_JsonConstructorExpr:
			{
				JsonConstructorExpr *ctor = (JsonConstructorExpr *) expr;

				if (ctor->coercion)
					exprSetCollation((Node *) ctor->coercion, collation);
				else
					Assert(!OidIsValid(collation)); /* result is always a json[b] type */
			}
			break;
		case T_JsonIsPredicate:
			Assert(!OidIsValid(collation)); /* result is always boolean */
			break;
		case T_JsonExpr:
			{
				JsonExpr *jexpr = (JsonExpr *) expr;
				JsonCoercion *coercion = jexpr->result_coercion;

				if (!coercion)
					Assert(!OidIsValid(collation));
				else if (coercion->expr)
					exprSetCollation(coercion->expr, collation);
				else if (coercion->via_io || coercion->via_populate)
					coercion->collation = collation;
				else
					Assert(!OidIsValid(collation));
			}
			break;
		default:
			elog(ERROR, "unrecognized node type: %d", (int) nodeTag(expr));
			break;
	}
}

/*
 *	exprSetInputCollation -
 *	  Assign input-collation information to an expression tree node.
 *
 * This is a no-op for node types that don't store their input collation.
 * Note we omit RowCompareExpr, which needs special treatment since it
 * contains multiple input collation OIDs.
 */
void
exprSetInputCollation(Node *expr, Oid inputcollation)
{
	switch (nodeTag(expr))
	{
		case T_Aggref:
			((Aggref *) expr)->inputcollid = inputcollation;
			break;
		case T_WindowFunc:
			((WindowFunc *) expr)->inputcollid = inputcollation;
			break;
		case T_FuncExpr:
			((FuncExpr *) expr)->inputcollid = inputcollation;
			break;
		case T_OpExpr:
			((OpExpr *) expr)->inputcollid = inputcollation;
			break;
		case T_DistinctExpr:
			((DistinctExpr *) expr)->inputcollid = inputcollation;
			break;
		case T_NullIfExpr:
			((NullIfExpr *) expr)->inputcollid = inputcollation;
			break;
		case T_ScalarArrayOpExpr:
			((ScalarArrayOpExpr *) expr)->inputcollid = inputcollation;
			break;
		case T_MinMaxExpr:
			((MinMaxExpr *) expr)->inputcollid = inputcollation;
			break;
		default:
			break;
	}
}


/*
 *	exprLocation -
 *	  returns the parse location of an expression tree, for error reports
 *
 * -1 is returned if the location can't be determined.
 *
 * For expressions larger than a single token, the intent here is to
 * return the location of the expression's leftmost token, not necessarily
 * the topmost Node's location field.  For example, an OpExpr's location
 * field will point at the operator name, but if it is not a prefix operator
 * then we should return the location of the left-hand operand instead.
 * The reason is that we want to reference the entire expression not just
 * that operator, and pointing to its start seems to be the most natural way.
 *
 * The location is not perfect --- for example, since the grammar doesn't
 * explicitly represent parentheses in the parsetree, given something that
 * had been written "(a + b) * c" we are going to point at "a" not "(".
 * But it should be plenty good enough for error reporting purposes.
 *
 * You might think that this code is overly general, for instance why check
 * the operands of a FuncExpr node, when the function name can be expected
 * to be to the left of them?  There are a couple of reasons.  The grammar
 * sometimes builds expressions that aren't quite what the user wrote;
 * for instance x IS NOT BETWEEN ... becomes a NOT-expression whose keyword
 * pointer is to the right of its leftmost argument.  Also, nodes that were
 * inserted implicitly by parse analysis (such as FuncExprs for implicit
 * coercions) will have location -1, and so we can have odd combinations of
 * known and unknown locations in a tree.
 */
int
exprLocation(const Node *expr)
{
	int			loc;

	if (expr == NULL)
		return -1;
	switch (nodeTag(expr))
	{
		case T_RangeVar:
			loc = ((const RangeVar *) expr)->location;
			break;
		case T_TableFunc:
			loc = ((const TableFunc *) expr)->location;
			break;
		case T_Var:
			loc = ((const Var *) expr)->location;
			break;
		case T_Const:
			loc = ((const Const *) expr)->location;
			break;
		case T_Param:
			loc = ((const Param *) expr)->location;
			break;
		case T_Aggref:
			/* function name should always be the first thing */
			loc = ((const Aggref *) expr)->location;
			break;
		case T_GroupingFunc:
			loc = ((const GroupingFunc *) expr)->location;
			break;
		case T_WindowFunc:
			/* function name should always be the first thing */
			loc = ((const WindowFunc *) expr)->location;
			break;
		case T_SubscriptingRef:
			/* just use container argument's location */
			loc = exprLocation((Node *) ((const SubscriptingRef *) expr)->refexpr);
			break;
		case T_FuncExpr:
			{
				const FuncExpr *fexpr = (const FuncExpr *) expr;

				/* consider both function name and leftmost arg */
				loc = leftmostLoc(fexpr->location,
								  exprLocation((Node *) fexpr->args));
			}
			break;
		case T_NamedArgExpr:
			{
				const NamedArgExpr *na = (const NamedArgExpr *) expr;

				/* consider both argument name and value */
				loc = leftmostLoc(na->location,
								  exprLocation((Node *) na->arg));
			}
			break;
		case T_OpExpr:
		case T_DistinctExpr:	/* struct-equivalent to OpExpr */
		case T_NullIfExpr:		/* struct-equivalent to OpExpr */
			{
				const OpExpr *opexpr = (const OpExpr *) expr;

				/* consider both operator name and leftmost arg */
				loc = leftmostLoc(opexpr->location,
								  exprLocation((Node *) opexpr->args));
			}
			break;
		case T_ScalarArrayOpExpr:
			{
				const ScalarArrayOpExpr *saopexpr = (const ScalarArrayOpExpr *) expr;

				/* consider both operator name and leftmost arg */
				loc = leftmostLoc(saopexpr->location,
								  exprLocation((Node *) saopexpr->args));
			}
			break;
		case T_BoolExpr:
			{
				const BoolExpr *bexpr = (const BoolExpr *) expr;

				/*
				 * Same as above, to handle either NOT or AND/OR.  We can't
				 * special-case NOT because of the way that it's used for
				 * things like IS NOT BETWEEN.
				 */
				loc = leftmostLoc(bexpr->location,
								  exprLocation((Node *) bexpr->args));
			}
			break;
		case T_SubLink:
			{
				const SubLink *sublink = (const SubLink *) expr;

				/* check the testexpr, if any, and the operator/keyword */
				loc = leftmostLoc(exprLocation(sublink->testexpr),
								  sublink->location);
			}
			break;
		case T_FieldSelect:
			/* just use argument's location */
			loc = exprLocation((Node *) ((const FieldSelect *) expr)->arg);
			break;
		case T_FieldStore:
			/* just use argument's location */
			loc = exprLocation((Node *) ((const FieldStore *) expr)->arg);
			break;
		case T_RelabelType:
			{
				const RelabelType *rexpr = (const RelabelType *) expr;

				/* Much as above */
				loc = leftmostLoc(rexpr->location,
								  exprLocation((Node *) rexpr->arg));
			}
			break;
		case T_CoerceViaIO:
			{
				const CoerceViaIO *cexpr = (const CoerceViaIO *) expr;

				/* Much as above */
				loc = leftmostLoc(cexpr->location,
								  exprLocation((Node *) cexpr->arg));
			}
			break;
		case T_ArrayCoerceExpr:
			{
				const ArrayCoerceExpr *cexpr = (const ArrayCoerceExpr *) expr;

				/* Much as above */
				loc = leftmostLoc(cexpr->location,
								  exprLocation((Node *) cexpr->arg));
			}
			break;
		case T_ConvertRowtypeExpr:
			{
				const ConvertRowtypeExpr *cexpr = (const ConvertRowtypeExpr *) expr;

				/* Much as above */
				loc = leftmostLoc(cexpr->location,
								  exprLocation((Node *) cexpr->arg));
			}
			break;
		case T_CollateExpr:
			/* just use argument's location */
			loc = exprLocation((Node *) ((const CollateExpr *) expr)->arg);
			break;
		case T_CaseExpr:
			/* CASE keyword should always be the first thing */
			loc = ((const CaseExpr *) expr)->location;
			break;
		case T_CaseWhen:
			/* WHEN keyword should always be the first thing */
			loc = ((const CaseWhen *) expr)->location;
			break;
		case T_ArrayExpr:
			/* the location points at ARRAY or [, which must be leftmost */
			loc = ((const ArrayExpr *) expr)->location;
			break;
		case T_RowExpr:
			/* the location points at ROW or (, which must be leftmost */
			loc = ((const RowExpr *) expr)->location;
			break;
		case T_RowCompareExpr:
			/* just use leftmost argument's location */
			loc = exprLocation((Node *) ((const RowCompareExpr *) expr)->largs);
			break;
		case T_CoalesceExpr:
			/* COALESCE keyword should always be the first thing */
			loc = ((const CoalesceExpr *) expr)->location;
			break;
		case T_MinMaxExpr:
			/* GREATEST/LEAST keyword should always be the first thing */
			loc = ((const MinMaxExpr *) expr)->location;
			break;
		case T_SQLValueFunction:
			/* function keyword should always be the first thing */
			loc = ((const SQLValueFunction *) expr)->location;
			break;
		case T_XmlExpr:
			{
				const XmlExpr *xexpr = (const XmlExpr *) expr;

				/* consider both function name and leftmost arg */
				loc = leftmostLoc(xexpr->location,
								  exprLocation((Node *) xexpr->args));
			}
			break;
		case T_NullTest:
			{
				const NullTest *nexpr = (const NullTest *) expr;

				/* Much as above */
				loc = leftmostLoc(nexpr->location,
								  exprLocation((Node *) nexpr->arg));
			}
			break;
		case T_BooleanTest:
			{
				const BooleanTest *bexpr = (const BooleanTest *) expr;

				/* Much as above */
				loc = leftmostLoc(bexpr->location,
								  exprLocation((Node *) bexpr->arg));
			}
			break;
		case T_CoerceToDomain:
			{
				const CoerceToDomain *cexpr = (const CoerceToDomain *) expr;

				/* Much as above */
				loc = leftmostLoc(cexpr->location,
								  exprLocation((Node *) cexpr->arg));
			}
			break;
		case T_CoerceToDomainValue:
			loc = ((const CoerceToDomainValue *) expr)->location;
			break;
		case T_SetToDefault:
			loc = ((const SetToDefault *) expr)->location;
			break;
		case T_TargetEntry:
			/* just use argument's location */
			loc = exprLocation((Node *) ((const TargetEntry *) expr)->expr);
			break;
		case T_IntoClause:
			/* use the contained RangeVar's location --- close enough */
			loc = exprLocation((Node *) ((const IntoClause *) expr)->rel);
			break;
		case T_List:
			{
				/* report location of first list member that has a location */
				ListCell   *lc;

				loc = -1;		/* just to suppress compiler warning */
				foreach(lc, (const List *) expr)
				{
					loc = exprLocation((Node *) lfirst(lc));
					if (loc >= 0)
						break;
				}
			}
			break;
		case T_A_Expr:
			{
				const A_Expr *aexpr = (const A_Expr *) expr;

				/* use leftmost of operator or left operand (if any) */
				/* we assume right operand can't be to left of operator */
				loc = leftmostLoc(aexpr->location,
								  exprLocation(aexpr->lexpr));
			}
			break;
		case T_ColumnRef:
			loc = ((const ColumnRef *) expr)->location;
			break;
		case T_ParamRef:
			loc = ((const ParamRef *) expr)->location;
			break;
		case T_A_Const:
			loc = ((const A_Const *) expr)->location;
			break;
		case T_FuncCall:
			{
				const FuncCall *fc = (const FuncCall *) expr;

				/* consider both function name and leftmost arg */
				/* (we assume any ORDER BY nodes must be to right of name) */
				loc = leftmostLoc(fc->location,
								  exprLocation((Node *) fc->args));
			}
			break;
		case T_A_ArrayExpr:
			/* the location points at ARRAY or [, which must be leftmost */
			loc = ((const A_ArrayExpr *) expr)->location;
			break;
		case T_ResTarget:
			/* we need not examine the contained expression (if any) */
			loc = ((const ResTarget *) expr)->location;
			break;
		case T_MultiAssignRef:
			loc = exprLocation(((const MultiAssignRef *) expr)->source);
			break;
		case T_TypeCast:
			{
				const TypeCast *tc = (const TypeCast *) expr;

				/*
				 * This could represent CAST(), ::, or TypeName 'literal', so
				 * any of the components might be leftmost.
				 */
				loc = exprLocation(tc->arg);
				loc = leftmostLoc(loc, tc->typeName->location);
				loc = leftmostLoc(loc, tc->location);
			}
			break;
		case T_CollateClause:
			/* just use argument's location */
			loc = exprLocation(((const CollateClause *) expr)->arg);
			break;
		case T_SortBy:
			/* just use argument's location (ignore operator, if any) */
			loc = exprLocation(((const SortBy *) expr)->node);
			break;
		case T_WindowDef:
			loc = ((const WindowDef *) expr)->location;
			break;
		case T_RangeTableSample:
			loc = ((const RangeTableSample *) expr)->location;
			break;
		case T_TypeName:
			loc = ((const TypeName *) expr)->location;
			break;
		case T_ColumnDef:
			loc = ((const ColumnDef *) expr)->location;
			break;
		case T_Constraint:
			loc = ((const Constraint *) expr)->location;
			break;
		case T_FunctionParameter:
			/* just use typename's location */
			loc = exprLocation((Node *) ((const FunctionParameter *) expr)->argType);
			break;
		case T_XmlSerialize:
			/* XMLSERIALIZE keyword should always be the first thing */
			loc = ((const XmlSerialize *) expr)->location;
			break;
		case T_GroupingSet:
			loc = ((const GroupingSet *) expr)->location;
			break;
		case T_WithClause:
			loc = ((const WithClause *) expr)->location;
			break;
		case T_InferClause:
			loc = ((const InferClause *) expr)->location;
			break;
		case T_OnConflictClause:
			loc = ((const OnConflictClause *) expr)->location;
			break;
		case T_CTESearchClause:
			loc = ((const CTESearchClause *) expr)->location;
			break;
		case T_CTECycleClause:
			loc = ((const CTECycleClause *) expr)->location;
			break;
		case T_CommonTableExpr:
			loc = ((const CommonTableExpr *) expr)->location;
			break;
		case T_PlaceHolderVar:
			/* just use argument's location */
			loc = exprLocation((Node *) ((const PlaceHolderVar *) expr)->phexpr);
			break;
		case T_InferenceElem:
			/* just use nested expr's location */
			loc = exprLocation((Node *) ((const InferenceElem *) expr)->expr);
			break;
		case T_PartitionElem:
			loc = ((const PartitionElem *) expr)->location;
			break;
		case T_PartitionSpec:
			loc = ((const PartitionSpec *) expr)->location;
			break;
		case T_PartitionBoundSpec:
			loc = ((const PartitionBoundSpec *) expr)->location;
			break;
		case T_PartitionRangeDatum:
			loc = ((const PartitionRangeDatum *) expr)->location;
			break;
		case T_JsonValueExpr:
			loc = exprLocation((Node *) ((const JsonValueExpr *) expr)->raw_expr);
			break;
		case T_JsonConstructorExpr:
			loc = ((const JsonConstructorExpr *) expr)->location;
			break;
		case T_JsonIsPredicate:
			loc = ((const JsonIsPredicate *) expr)->location;
			break;
		case T_JsonExpr:
			{
				const JsonExpr *jsexpr = (const JsonExpr *) expr;

				/* consider both function name and leftmost arg */
				loc = leftmostLoc(jsexpr->location,
								  exprLocation(jsexpr->formatted_expr));
			}
			break;
		default:
			/* for any other node type it's just unknown... */
			loc = -1;
			break;
	}
	return loc;
}

/*
 * leftmostLoc - support for exprLocation
 *
 * Take the minimum of two parse location values, but ignore unknowns
 */
static int
leftmostLoc(int loc1, int loc2)
{
	if (loc1 < 0)
		return loc2;
	else if (loc2 < 0)
		return loc1;
	else
		return Min(loc1, loc2);
}


/*
 * fix_opfuncids
 *	  Calculate opfuncid field from opno for each OpExpr node in given tree.
 *	  The given tree can be anything expression_tree_walker handles.
 *
 * The argument is modified in-place.  (This is OK since we'd want the
 * same change for any node, even if it gets visited more than once due to
 * shared structure.)
 */
void
fix_opfuncids(Node *node)
{
	/* This tree walk requires no special setup, so away we go... */
	fix_opfuncids_walker(node, NULL);
}

static bool
fix_opfuncids_walker(Node *node, void *context)
{
	if (node == NULL)
		return false;
	if (IsA(node, OpExpr))
		set_opfuncid((OpExpr *) node);
	else if (IsA(node, DistinctExpr))
		set_opfuncid((OpExpr *) node);	/* rely on struct equivalence */
	else if (IsA(node, NullIfExpr))
		set_opfuncid((OpExpr *) node);	/* rely on struct equivalence */
	else if (IsA(node, ScalarArrayOpExpr))
		set_sa_opfuncid((ScalarArrayOpExpr *) node);
	return expression_tree_walker(node, fix_opfuncids_walker, context);
}

/*
 * set_opfuncid
 *		Set the opfuncid (procedure OID) in an OpExpr node,
 *		if it hasn't been set already.
 *
 * Because of struct equivalence, this can also be used for
 * DistinctExpr and NullIfExpr nodes.
 */
void
set_opfuncid(OpExpr *opexpr)
{
	if (opexpr->opfuncid == InvalidOid)
		opexpr->opfuncid = get_opcode(opexpr->opno);
}

/*
 * set_sa_opfuncid
 *		As above, for ScalarArrayOpExpr nodes.
 */
void
set_sa_opfuncid(ScalarArrayOpExpr *opexpr)
{
	if (opexpr->opfuncid == InvalidOid)
		opexpr->opfuncid = get_opcode(opexpr->opno);
}


/*
 *	check_functions_in_node -
 *	  apply checker() to each function OID contained in given expression node
 *
 * Returns true if the checker() function does; for nodes representing more
 * than one function call, returns true if the checker() function does so
 * for any of those functions.  Returns false if node does not invoke any
 * SQL-visible function.  Caller must not pass node == NULL.
 *
 * This function examines only the given node; it does not recurse into any
 * sub-expressions.  Callers typically prefer to keep control of the recursion
 * for themselves, in case additional checks should be made, or because they
 * have special rules about which parts of the tree need to be visited.
 *
 * Note: we ignore MinMaxExpr, SQLValueFunction, XmlExpr, CoerceToDomain,
 * and NextValueExpr nodes, because they do not contain SQL function OIDs.
 * However, they can invoke SQL-visible functions, so callers should take
 * thought about how to treat them.
 */
bool
check_functions_in_node(Node *node, check_function_callback checker,
						void *context)
{
	switch (nodeTag(node))
	{
		case T_Aggref:
			{
				Aggref	   *expr = (Aggref *) node;

				if (checker(expr->aggfnoid, context))
					return true;
			}
			break;
		case T_WindowFunc:
			{
				WindowFunc *expr = (WindowFunc *) node;

				if (checker(expr->winfnoid, context))
					return true;
			}
			break;
		case T_FuncExpr:
			{
				FuncExpr   *expr = (FuncExpr *) node;

				if (checker(expr->funcid, context))
					return true;
			}
			break;
		case T_OpExpr:
		case T_DistinctExpr:	/* struct-equivalent to OpExpr */
		case T_NullIfExpr:		/* struct-equivalent to OpExpr */
			{
				OpExpr	   *expr = (OpExpr *) node;

				/* Set opfuncid if it wasn't set already */
				set_opfuncid(expr);
				if (checker(expr->opfuncid, context))
					return true;
			}
			break;
		case T_ScalarArrayOpExpr:
			{
				ScalarArrayOpExpr *expr = (ScalarArrayOpExpr *) node;

				set_sa_opfuncid(expr);
				if (checker(expr->opfuncid, context))
					return true;
			}
			break;
		case T_CoerceViaIO:
			{
				CoerceViaIO *expr = (CoerceViaIO *) node;
				Oid			iofunc;
				Oid			typioparam;
				bool		typisvarlena;

				/* check the result type's input function */
				getTypeInputInfo(expr->resulttype,
								 &iofunc, &typioparam);
				if (checker(iofunc, context))
					return true;
				/* check the input type's output function */
				getTypeOutputInfo(exprType((Node *) expr->arg),
								  &iofunc, &typisvarlena);
				if (checker(iofunc, context))
					return true;
			}
			break;
		case T_RowCompareExpr:
			{
				RowCompareExpr *rcexpr = (RowCompareExpr *) node;
				ListCell   *opid;

				foreach(opid, rcexpr->opnos)
				{
					Oid			opfuncid = get_opcode(lfirst_oid(opid));

					if (checker(opfuncid, context))
						return true;
				}
			}
			break;
		default:
			break;
	}
	return false;
}


/*
 * Standard expression-tree walking support
 *
 * We used to have near-duplicate code in many different routines that
 * understood how to recurse through an expression node tree.  That was
 * a pain to maintain, and we frequently had bugs due to some particular
 * routine neglecting to support a particular node type.  In most cases,
 * these routines only actually care about certain node types, and don't
 * care about other types except insofar as they have to recurse through
 * non-primitive node types.  Therefore, we now provide generic tree-walking
 * logic to consolidate the redundant "boilerplate" code.  There are
 * two versions: expression_tree_walker() and expression_tree_mutator().
 */

/*
 * expression_tree_walker() is designed to support routines that traverse
 * a tree in a read-only fashion (although it will also work for routines
 * that modify nodes in-place but never add/delete/replace nodes).
 * A walker routine should look like this:
 *
 * bool my_walker (Node *node, my_struct *context)
 * {
 *		if (node == NULL)
 *			return false;
 *		// check for nodes that special work is required for, eg:
 *		if (IsA(node, Var))
 *		{
 *			... do special actions for Var nodes
 *		}
 *		else if (IsA(node, ...))
 *		{
 *			... do special actions for other node types
 *		}
 *		// for any node type not specially processed, do:
 *		return expression_tree_walker(node, my_walker, (void *) context);
 * }
 *
 * The "context" argument points to a struct that holds whatever context
 * information the walker routine needs --- it can be used to return data
 * gathered by the walker, too.  This argument is not touched by
 * expression_tree_walker, but it is passed down to recursive sub-invocations
 * of my_walker.  The tree walk is started from a setup routine that
 * fills in the appropriate context struct, calls my_walker with the top-level
 * node of the tree, and then examines the results.
 *
 * The walker routine should return "false" to continue the tree walk, or
 * "true" to abort the walk and immediately return "true" to the top-level
 * caller.  This can be used to short-circuit the traversal if the walker
 * has found what it came for.  "false" is returned to the top-level caller
 * iff no invocation of the walker returned "true".
 *
 * The node types handled by expression_tree_walker include all those
 * normally found in target lists and qualifier clauses during the planning
 * stage.  In particular, it handles List nodes since a cnf-ified qual clause
 * will have List structure at the top level, and it handles TargetEntry nodes
 * so that a scan of a target list can be handled without additional code.
 * Also, RangeTblRef, FromExpr, JoinExpr, and SetOperationStmt nodes are
 * handled, so that query jointrees and setOperation trees can be processed
 * without additional code.
 *
 * expression_tree_walker will handle SubLink nodes by recursing normally
 * into the "testexpr" subtree (which is an expression belonging to the outer
 * plan).  It will also call the walker on the sub-Query node; however, when
 * expression_tree_walker itself is called on a Query node, it does nothing
 * and returns "false".  The net effect is that unless the walker does
 * something special at a Query node, sub-selects will not be visited during
 * an expression tree walk. This is exactly the behavior wanted in many cases
 * --- and for those walkers that do want to recurse into sub-selects, special
 * behavior is typically needed anyway at the entry to a sub-select (such as
 * incrementing a depth counter). A walker that wants to examine sub-selects
 * should include code along the lines of:
 *
 *		if (IsA(node, Query))
 *		{
 *			adjust context for subquery;
 *			result = query_tree_walker((Query *) node, my_walker, context,
 *									   0); // adjust flags as needed
 *			restore context if needed;
 *			return result;
 *		}
 *
 * query_tree_walker is a convenience routine (see below) that calls the
 * walker on all the expression subtrees of the given Query node.
 *
 * expression_tree_walker will handle SubPlan nodes by recursing normally
 * into the "testexpr" and the "args" list (which are expressions belonging to
 * the outer plan).  It will not touch the completed subplan, however.  Since
 * there is no link to the original Query, it is not possible to recurse into
 * subselects of an already-planned expression tree.  This is OK for current
 * uses, but may need to be revisited in future.
 */

bool
expression_tree_walker(Node *node,
					   bool (*walker) (),
					   void *context)
{
	ListCell   *temp;

	/*
	 * The walker has already visited the current node, and so we need only
	 * recurse into any sub-nodes it has.
	 *
	 * We assume that the walker is not interested in List nodes per se, so
	 * when we expect a List we just recurse directly to self without
	 * bothering to call the walker.
	 */
	if (node == NULL)
		return false;

	/* Guard against stack overflow due to overly complex expressions */
	check_stack_depth();

	switch (nodeTag(node))
	{
		case T_Var:
		case T_Const:
		case T_Param:
		case T_CaseTestExpr:
		case T_SQLValueFunction:
		case T_CoerceToDomainValue:
		case T_SetToDefault:
		case T_CurrentOfExpr:
		case T_NextValueExpr:
		case T_RangeTblRef:
		case T_SortGroupClause:
		case T_CTESearchClause:
			/* primitive node types with no expression subnodes */
			break;
		case T_WithCheckOption:
			return walker(((WithCheckOption *) node)->qual, context);
		case T_Aggref:
			{
				Aggref	   *expr = (Aggref *) node;

				/* recurse directly on List */
				if (expression_tree_walker((Node *) expr->aggdirectargs,
										   walker, context))
					return true;
				if (expression_tree_walker((Node *) expr->args,
										   walker, context))
					return true;
				if (expression_tree_walker((Node *) expr->aggorder,
										   walker, context))
					return true;
				if (expression_tree_walker((Node *) expr->aggdistinct,
										   walker, context))
					return true;
				if (walker((Node *) expr->aggfilter, context))
					return true;
			}
			break;
		case T_GroupingFunc:
			{
				GroupingFunc *grouping = (GroupingFunc *) node;

				if (expression_tree_walker((Node *) grouping->args,
										   walker, context))
					return true;
			}
			break;
		case T_WindowFunc:
			{
				WindowFunc *expr = (WindowFunc *) node;

				/* recurse directly on List */
				if (expression_tree_walker((Node *) expr->args,
										   walker, context))
					return true;
				if (walker((Node *) expr->aggfilter, context))
					return true;
			}
			break;
		case T_SubscriptingRef:
			{
				SubscriptingRef *sbsref = (SubscriptingRef *) node;

				/* recurse directly for upper/lower container index lists */
				if (expression_tree_walker((Node *) sbsref->refupperindexpr,
										   walker, context))
					return true;
				if (expression_tree_walker((Node *) sbsref->reflowerindexpr,
										   walker, context))
					return true;
				/* walker must see the refexpr and refassgnexpr, however */
				if (walker(sbsref->refexpr, context))
					return true;

				if (walker(sbsref->refassgnexpr, context))
					return true;
			}
			break;
		case T_FuncExpr:
			{
				FuncExpr   *expr = (FuncExpr *) node;

				if (expression_tree_walker((Node *) expr->args,
										   walker, context))
					return true;
			}
			break;
		case T_NamedArgExpr:
			return walker(((NamedArgExpr *) node)->arg, context);
		case T_OpExpr:
		case T_DistinctExpr:	/* struct-equivalent to OpExpr */
		case T_NullIfExpr:		/* struct-equivalent to OpExpr */
			{
				OpExpr	   *expr = (OpExpr *) node;

				if (expression_tree_walker((Node *) expr->args,
										   walker, context))
					return true;
			}
			break;
		case T_ScalarArrayOpExpr:
			{
				ScalarArrayOpExpr *expr = (ScalarArrayOpExpr *) node;

				if (expression_tree_walker((Node *) expr->args,
										   walker, context))
					return true;
			}
			break;
		case T_BoolExpr:
			{
				BoolExpr   *expr = (BoolExpr *) node;

				if (expression_tree_walker((Node *) expr->args,
										   walker, context))
					return true;
			}
			break;
		case T_SubLink:
			{
				SubLink    *sublink = (SubLink *) node;

				if (walker(sublink->testexpr, context))
					return true;

				/*
				 * Also invoke the walker on the sublink's Query node, so it
				 * can recurse into the sub-query if it wants to.
				 */
				return walker(sublink->subselect, context);
			}
			break;
		case T_SubPlan:
			{
				SubPlan    *subplan = (SubPlan *) node;

				/* recurse into the testexpr, but not into the Plan */
				if (walker(subplan->testexpr, context))
					return true;
				/* also examine args list */
				if (expression_tree_walker((Node *) subplan->args,
										   walker, context))
					return true;
			}
			break;
		case T_AlternativeSubPlan:
			return walker(((AlternativeSubPlan *) node)->subplans, context);
		case T_FieldSelect:
			return walker(((FieldSelect *) node)->arg, context);
		case T_FieldStore:
			{
				FieldStore *fstore = (FieldStore *) node;

				if (walker(fstore->arg, context))
					return true;
				if (walker(fstore->newvals, context))
					return true;
			}
			break;
		case T_RelabelType:
			return walker(((RelabelType *) node)->arg, context);
		case T_CoerceViaIO:
			return walker(((CoerceViaIO *) node)->arg, context);
		case T_ArrayCoerceExpr:
			{
				ArrayCoerceExpr *acoerce = (ArrayCoerceExpr *) node;

				if (walker(acoerce->arg, context))
					return true;
				if (walker(acoerce->elemexpr, context))
					return true;
			}
			break;
		case T_ConvertRowtypeExpr:
			return walker(((ConvertRowtypeExpr *) node)->arg, context);
		case T_CollateExpr:
			return walker(((CollateExpr *) node)->arg, context);
		case T_CaseExpr:
			{
				CaseExpr   *caseexpr = (CaseExpr *) node;

				if (walker(caseexpr->arg, context))
					return true;
				/* we assume walker doesn't care about CaseWhens, either */
				foreach(temp, caseexpr->args)
				{
					CaseWhen   *when = lfirst_node(CaseWhen, temp);

					if (walker(when->expr, context))
						return true;
					if (walker(when->result, context))
						return true;
				}
				if (walker(caseexpr->defresult, context))
					return true;
			}
			break;
		case T_ArrayExpr:
			return walker(((ArrayExpr *) node)->elements, context);
		case T_RowExpr:
			/* Assume colnames isn't interesting */
			return walker(((RowExpr *) node)->args, context);
		case T_RowCompareExpr:
			{
				RowCompareExpr *rcexpr = (RowCompareExpr *) node;

				if (walker(rcexpr->largs, context))
					return true;
				if (walker(rcexpr->rargs, context))
					return true;
			}
			break;
		case T_CoalesceExpr:
			return walker(((CoalesceExpr *) node)->args, context);
		case T_MinMaxExpr:
			return walker(((MinMaxExpr *) node)->args, context);
		case T_XmlExpr:
			{
				XmlExpr    *xexpr = (XmlExpr *) node;

				if (walker(xexpr->named_args, context))
					return true;
				/* we assume walker doesn't care about arg_names */
				if (walker(xexpr->args, context))
					return true;
			}
			break;
		case T_NullTest:
			return walker(((NullTest *) node)->arg, context);
		case T_BooleanTest:
			return walker(((BooleanTest *) node)->arg, context);
		case T_CoerceToDomain:
			return walker(((CoerceToDomain *) node)->arg, context);
		case T_TargetEntry:
			return walker(((TargetEntry *) node)->expr, context);
		case T_Query:
			/* Do nothing with a sub-Query, per discussion above */
			break;
		case T_WindowClause:
			{
				WindowClause *wc = (WindowClause *) node;

				if (walker(wc->partitionClause, context))
					return true;
				if (walker(wc->orderClause, context))
					return true;
				if (walker(wc->startOffset, context))
					return true;
				if (walker(wc->endOffset, context))
					return true;
			}
			break;
		case T_CTECycleClause:
			{
				CTECycleClause *cc = (CTECycleClause *) node;

				if (walker(cc->cycle_mark_value, context))
					return true;
				if (walker(cc->cycle_mark_default, context))
					return true;
			}
			break;
		case T_CommonTableExpr:
			{
				CommonTableExpr *cte = (CommonTableExpr *) node;

				/*
				 * Invoke the walker on the CTE's Query node, so it can
				 * recurse into the sub-query if it wants to.
				 */
				if (walker(cte->ctequery, context))
					return true;

				if (walker(cte->search_clause, context))
					return true;
				if (walker(cte->cycle_clause, context))
					return true;
			}
			break;
		case T_PartitionBoundSpec:
			{
				PartitionBoundSpec *pbs = (PartitionBoundSpec *) node;

				if (walker(pbs->listdatums, context))
					return true;
				if (walker(pbs->lowerdatums, context))
					return true;
				if (walker(pbs->upperdatums, context))
					return true;
			}
			break;
		case T_PartitionRangeDatum:
			{
				PartitionRangeDatum *prd = (PartitionRangeDatum *) node;

				if (walker(prd->value, context))
					return true;
			}
			break;
		case T_List:
			foreach(temp, (List *) node)
			{
				if (walker((Node *) lfirst(temp), context))
					return true;
			}
			break;
		case T_FromExpr:
			{
				FromExpr   *from = (FromExpr *) node;

				if (walker(from->fromlist, context))
					return true;
				if (walker(from->quals, context))
					return true;
			}
			break;
		case T_OnConflictExpr:
			{
				OnConflictExpr *onconflict = (OnConflictExpr *) node;

				if (walker((Node *) onconflict->arbiterElems, context))
					return true;
				if (walker(onconflict->arbiterWhere, context))
					return true;
				if (walker(onconflict->onConflictSet, context))
					return true;
				if (walker(onconflict->onConflictWhere, context))
					return true;
				if (walker(onconflict->exclRelTlist, context))
					return true;
			}
			break;
		case T_MergeAction:
			{
				MergeAction *action = (MergeAction *) node;

				if (walker(action->targetList, context))
					return true;
				if (walker(action->qual, context))
					return true;
			}
			break;
		case T_PartitionPruneStepOp:
			{
				PartitionPruneStepOp *opstep = (PartitionPruneStepOp *) node;

				if (walker((Node *) opstep->exprs, context))
					return true;
			}
			break;
		case T_PartitionPruneStepCombine:
			/* no expression subnodes */
			break;
		case T_JoinExpr:
			{
				JoinExpr   *join = (JoinExpr *) node;

				if (walker(join->larg, context))
					return true;
				if (walker(join->rarg, context))
					return true;
				if (walker(join->quals, context))
					return true;

				/*
				 * alias clause, using list are deemed uninteresting.
				 */
			}
			break;
		case T_SetOperationStmt:
			{
				SetOperationStmt *setop = (SetOperationStmt *) node;

				if (walker(setop->larg, context))
					return true;
				if (walker(setop->rarg, context))
					return true;

				/* groupClauses are deemed uninteresting */
			}
			break;
		case T_IndexClause:
			{
				IndexClause *iclause = (IndexClause *) node;

				if (walker(iclause->rinfo, context))
					return true;
				if (expression_tree_walker((Node *) iclause->indexquals,
										   walker, context))
					return true;
			}
			break;
		case T_PlaceHolderVar:
			return walker(((PlaceHolderVar *) node)->phexpr, context);
		case T_InferenceElem:
			return walker(((InferenceElem *) node)->expr, context);
		case T_AppendRelInfo:
			{
				AppendRelInfo *appinfo = (AppendRelInfo *) node;

				if (expression_tree_walker((Node *) appinfo->translated_vars,
										   walker, context))
					return true;
			}
			break;
		case T_PlaceHolderInfo:
			return walker(((PlaceHolderInfo *) node)->ph_var, context);
		case T_RangeTblFunction:
			return walker(((RangeTblFunction *) node)->funcexpr, context);
		case T_TableSampleClause:
			{
				TableSampleClause *tsc = (TableSampleClause *) node;

				if (expression_tree_walker((Node *) tsc->args,
										   walker, context))
					return true;
				if (walker((Node *) tsc->repeatable, context))
					return true;
			}
			break;
		case T_TableFunc:
			{
				TableFunc  *tf = (TableFunc *) node;

				if (walker(tf->ns_uris, context))
					return true;
				if (walker(tf->docexpr, context))
					return true;
				if (walker(tf->rowexpr, context))
					return true;
				if (walker(tf->colexprs, context))
					return true;
				if (walker(tf->coldefexprs, context))
					return true;
				if (walker(tf->colvalexprs, context))
					return true;
			}
			break;
		case T_JsonValueExpr:
			{
				JsonValueExpr *jve = (JsonValueExpr *) node;

				if (walker(jve->raw_expr, context))
					return true;
				if (walker(jve->formatted_expr, context))
					return true;
			}
			break;
		case T_JsonConstructorExpr:
			{
				JsonConstructorExpr *ctor = (JsonConstructorExpr *) node;

				if (walker(ctor->args, context))
					return true;
				if (walker(ctor->func, context))
					return true;
				if (walker(ctor->coercion, context))
					return true;
			}
			break;
		case T_JsonIsPredicate:
			return walker(((JsonIsPredicate *) node)->expr, context);
		case T_JsonExpr:
			{
				JsonExpr    *jexpr = (JsonExpr *) node;

				if (walker(jexpr->formatted_expr, context))
					return true;
				if (walker(jexpr->result_coercion, context))
					return true;
				if (walker(jexpr->passing_values, context))
					return true;
				/* we assume walker doesn't care about passing_names */
				if (jexpr->on_empty &&
					walker(jexpr->on_empty->default_expr, context))
					return true;
				if (walker(jexpr->on_error->default_expr, context))
					return true;
				if (walker(jexpr->coercions, context))
					return true;
			}
			break;
		case T_JsonCoercion:
			return walker(((JsonCoercion *) node)->expr, context);
		case T_JsonItemCoercions:
			{
				JsonItemCoercions *coercions = (JsonItemCoercions *) node;

				if (walker(coercions->null, context))
					return true;
				if (walker(coercions->string, context))
					return true;
				if (walker(coercions->numeric, context))
					return true;
				if (walker(coercions->boolean, context))
					return true;
				if (walker(coercions->date, context))
					return true;
				if (walker(coercions->time, context))
					return true;
				if (walker(coercions->timetz, context))
					return true;
				if (walker(coercions->timestamp, context))
					return true;
				if (walker(coercions->timestamptz, context))
					return true;
				if (walker(coercions->composite, context))
					return true;
			}
			break;
		default:
			elog(ERROR, "unrecognized node type: %d",
				 (int) nodeTag(node));
			break;
	}
	return false;
}

/*
 * query_tree_walker --- initiate a walk of a Query's expressions
 *
 * This routine exists just to reduce the number of places that need to know
 * where all the expression subtrees of a Query are.  Note it can be used
 * for starting a walk at top level of a Query regardless of whether the
 * walker intends to descend into subqueries.  It is also useful for
 * descending into subqueries within a walker.
 *
 * Some callers want to suppress visitation of certain items in the sub-Query,
 * typically because they need to process them specially, or don't actually
 * want to recurse into subqueries.  This is supported by the flags argument,
 * which is the bitwise OR of flag values to add or suppress visitation of
 * indicated items.  (More flag bits may be added as needed.)
 */
bool
query_tree_walker(Query *query,
				  bool (*walker) (),
				  void *context,
				  int flags)
{
	Assert(query != NULL && IsA(query, Query));

	/*
	 * We don't walk any utilityStmt here. However, we can't easily assert
	 * that it is absent, since there are at least two code paths by which
	 * action statements from CREATE RULE end up here, and NOTIFY is allowed
	 * in a rule action.
	 */

	if (walker((Node *) query->targetList, context))
		return true;
	if (walker((Node *) query->withCheckOptions, context))
		return true;
	if (walker((Node *) query->onConflict, context))
		return true;
	if (walker((Node *) query->mergeActionList, context))
		return true;
	if (walker((Node *) query->returningList, context))
		return true;
	if (walker((Node *) query->jointree, context))
		return true;
	if (walker(query->setOperations, context))
		return true;
	if (walker(query->havingQual, context))
		return true;
	if (walker(query->limitOffset, context))
		return true;
	if (walker(query->limitCount, context))
		return true;

	/*
	 * Most callers aren't interested in SortGroupClause nodes since those
	 * don't contain actual expressions. However they do contain OIDs which
	 * may be needed by dependency walkers etc.
	 */
	if ((flags & QTW_EXAMINE_SORTGROUP))
	{
		if (walker((Node *) query->groupClause, context))
			return true;
		if (walker((Node *) query->windowClause, context))
			return true;
		if (walker((Node *) query->sortClause, context))
			return true;
		if (walker((Node *) query->distinctClause, context))
			return true;
	}
	else
	{
		/*
		 * But we need to walk the expressions under WindowClause nodes even
		 * if we're not interested in SortGroupClause nodes.
		 */
		ListCell   *lc;

		foreach(lc, query->windowClause)
		{
			WindowClause *wc = lfirst_node(WindowClause, lc);

			if (walker(wc->startOffset, context))
				return true;
			if (walker(wc->endOffset, context))
				return true;
		}
	}

	/*
	 * groupingSets and rowMarks are not walked:
	 *
	 * groupingSets contain only ressortgrouprefs (integers) which are
	 * meaningless without the corresponding groupClause or tlist.
	 * Accordingly, any walker that needs to care about them needs to handle
	 * them itself in its Query processing.
	 *
	 * rowMarks is not walked because it contains only rangetable indexes (and
	 * flags etc.) and therefore should be handled at Query level similarly.
	 */

	if (!(flags & QTW_IGNORE_CTE_SUBQUERIES))
	{
		if (walker((Node *) query->cteList, context))
			return true;
	}
	if (!(flags & QTW_IGNORE_RANGE_TABLE))
	{
		if (range_table_walker(query->rtable, walker, context, flags))
			return true;
	}
	return false;
}

/*
 * range_table_walker is just the part of query_tree_walker that scans
 * a query's rangetable.  This is split out since it can be useful on
 * its own.
 */
bool
range_table_walker(List *rtable,
				   bool (*walker) (),
				   void *context,
				   int flags)
{
	ListCell   *rt;

	foreach(rt, rtable)
	{
		RangeTblEntry *rte = lfirst_node(RangeTblEntry, rt);

		if (range_table_entry_walker(rte, walker, context, flags))
			return true;
	}
	return false;
}

/*
 * Some callers even want to scan the expressions in individual RTEs.
 */
bool
range_table_entry_walker(RangeTblEntry *rte,
						 bool (*walker) (),
						 void *context,
						 int flags)
{
	/*
	 * Walkers might need to examine the RTE node itself either before or
	 * after visiting its contents (or, conceivably, both).  Note that if you
	 * specify neither flag, the walker won't be called on the RTE at all.
	 */
	if (flags & QTW_EXAMINE_RTES_BEFORE)
		if (walker(rte, context))
			return true;

	switch (rte->rtekind)
	{
		case RTE_RELATION:
			if (walker(rte->tablesample, context))
				return true;
			break;
		case RTE_SUBQUERY:
			if (!(flags & QTW_IGNORE_RT_SUBQUERIES))
				if (walker(rte->subquery, context))
					return true;
			break;
		case RTE_JOIN:
			if (!(flags & QTW_IGNORE_JOINALIASES))
				if (walker(rte->joinaliasvars, context))
					return true;
			break;
		case RTE_FUNCTION:
			if (walker(rte->functions, context))
				return true;
			break;
		case RTE_TABLEFUNC:
			if (walker(rte->tablefunc, context))
				return true;
			break;
		case RTE_VALUES:
			if (walker(rte->values_lists, context))
				return true;
			break;
		case RTE_CTE:
		case RTE_NAMEDTUPLESTORE:
		case RTE_RESULT:
			/* nothing to do */
			break;
	}

	if (walker(rte->securityQuals, context))
		return true;

	if (flags & QTW_EXAMINE_RTES_AFTER)
		if (walker(rte, context))
			return true;

	return false;
}


/*
 * expression_tree_mutator() is designed to support routines that make a
 * modified copy of an expression tree, with some nodes being added,
 * removed, or replaced by new subtrees.  The original tree is (normally)
 * not changed.  Each recursion level is responsible for returning a copy of
 * (or appropriately modified substitute for) the subtree it is handed.
 * A mutator routine should look like this:
 *
 * Node * my_mutator (Node *node, my_struct *context)
 * {
 *		if (node == NULL)
 *			return NULL;
 *		// check for nodes that special work is required for, eg:
 *		if (IsA(node, Var))
 *		{
 *			... create and return modified copy of Var node
 *		}
 *		else if (IsA(node, ...))
 *		{
 *			... do special transformations of other node types
 *		}
 *		// for any node type not specially processed, do:
 *		return expression_tree_mutator(node, my_mutator, (void *) context);
 * }
 *
 * The "context" argument points to a struct that holds whatever context
 * information the mutator routine needs --- it can be used to return extra
 * data gathered by the mutator, too.  This argument is not touched by
 * expression_tree_mutator, but it is passed down to recursive sub-invocations
 * of my_mutator.  The tree walk is started from a setup routine that
 * fills in the appropriate context struct, calls my_mutator with the
 * top-level node of the tree, and does any required post-processing.
 *
 * Each level of recursion must return an appropriately modified Node.
 * If expression_tree_mutator() is called, it will make an exact copy
 * of the given Node, but invoke my_mutator() to copy the sub-node(s)
 * of that Node.  In this way, my_mutator() has full control over the
 * copying process but need not directly deal with expression trees
 * that it has no interest in.
 *
 * Just as for expression_tree_walker, the node types handled by
 * expression_tree_mutator include all those normally found in target lists
 * and qualifier clauses during the planning stage.
 *
 * expression_tree_mutator will handle SubLink nodes by recursing normally
 * into the "testexpr" subtree (which is an expression belonging to the outer
 * plan).  It will also call the mutator on the sub-Query node; however, when
 * expression_tree_mutator itself is called on a Query node, it does nothing
 * and returns the unmodified Query node.  The net effect is that unless the
 * mutator does something special at a Query node, sub-selects will not be
 * visited or modified; the original sub-select will be linked to by the new
 * SubLink node.  Mutators that want to descend into sub-selects will usually
 * do so by recognizing Query nodes and calling query_tree_mutator (below).
 *
 * expression_tree_mutator will handle a SubPlan node by recursing into the
 * "testexpr" and the "args" list (which belong to the outer plan), but it
 * will simply copy the link to the inner plan, since that's typically what
 * expression tree mutators want.  A mutator that wants to modify the subplan
 * can force appropriate behavior by recognizing SubPlan expression nodes
 * and doing the right thing.
 */

Node *
expression_tree_mutator(Node *node,
						Node *(*mutator) (),
						void *context)
{
	/*
	 * The mutator has already decided not to modify the current node, but we
	 * must call the mutator for any sub-nodes.
	 */

#define FLATCOPY(newnode, node, nodetype)  \
	( (newnode) = (nodetype *) palloc(sizeof(nodetype)), \
	  memcpy((newnode), (node), sizeof(nodetype)) )

#define CHECKFLATCOPY(newnode, node, nodetype)	\
	( AssertMacro(IsA((node), nodetype)), \
	  (newnode) = (nodetype *) palloc(sizeof(nodetype)), \
	  memcpy((newnode), (node), sizeof(nodetype)) )

#define MUTATE(newfield, oldfield, fieldtype)  \
		( (newfield) = (fieldtype) mutator((Node *) (oldfield), context) )

	if (node == NULL)
		return NULL;

	/* Guard against stack overflow due to overly complex expressions */
	check_stack_depth();

	switch (nodeTag(node))
	{
			/*
			 * Primitive node types with no expression subnodes.  Var and
			 * Const are frequent enough to deserve special cases, the others
			 * we just use copyObject for.
			 */
		case T_Var:
			{
				Var		   *var = (Var *) node;
				Var		   *newnode;

				FLATCOPY(newnode, var, Var);
				return (Node *) newnode;
			}
			break;
		case T_Const:
			{
				Const	   *oldnode = (Const *) node;
				Const	   *newnode;

				FLATCOPY(newnode, oldnode, Const);
				/* XXX we don't bother with datumCopy; should we? */
				return (Node *) newnode;
			}
			break;
		case T_Param:
		case T_CaseTestExpr:
		case T_SQLValueFunction:
		case T_CoerceToDomainValue:
		case T_SetToDefault:
		case T_CurrentOfExpr:
		case T_NextValueExpr:
		case T_RangeTblRef:
		case T_SortGroupClause:
		case T_CTESearchClause:
		case T_JsonFormat:
			return (Node *) copyObject(node);
		case T_WithCheckOption:
			{
				WithCheckOption *wco = (WithCheckOption *) node;
				WithCheckOption *newnode;

				FLATCOPY(newnode, wco, WithCheckOption);
				MUTATE(newnode->qual, wco->qual, Node *);
				return (Node *) newnode;
			}
		case T_Aggref:
			{
				Aggref	   *aggref = (Aggref *) node;
				Aggref	   *newnode;

				FLATCOPY(newnode, aggref, Aggref);
				/* assume mutation doesn't change types of arguments */
				newnode->aggargtypes = list_copy(aggref->aggargtypes);
				MUTATE(newnode->aggdirectargs, aggref->aggdirectargs, List *);
				MUTATE(newnode->args, aggref->args, List *);
				MUTATE(newnode->aggorder, aggref->aggorder, List *);
				MUTATE(newnode->aggdistinct, aggref->aggdistinct, List *);
				MUTATE(newnode->aggfilter, aggref->aggfilter, Expr *);
				return (Node *) newnode;
			}
			break;
		case T_GroupingFunc:
			{
				GroupingFunc *grouping = (GroupingFunc *) node;
				GroupingFunc *newnode;

				FLATCOPY(newnode, grouping, GroupingFunc);
				MUTATE(newnode->args, grouping->args, List *);

				/*
				 * We assume here that mutating the arguments does not change
				 * the semantics, i.e. that the arguments are not mutated in a
				 * way that makes them semantically different from their
				 * previously matching expressions in the GROUP BY clause.
				 *
				 * If a mutator somehow wanted to do this, it would have to
				 * handle the refs and cols lists itself as appropriate.
				 */
				newnode->refs = list_copy(grouping->refs);
				newnode->cols = list_copy(grouping->cols);

				return (Node *) newnode;
			}
			break;
		case T_WindowFunc:
			{
				WindowFunc *wfunc = (WindowFunc *) node;
				WindowFunc *newnode;

				FLATCOPY(newnode, wfunc, WindowFunc);
				MUTATE(newnode->args, wfunc->args, List *);
				MUTATE(newnode->aggfilter, wfunc->aggfilter, Expr *);
				return (Node *) newnode;
			}
			break;
		case T_SubscriptingRef:
			{
				SubscriptingRef *sbsref = (SubscriptingRef *) node;
				SubscriptingRef *newnode;

				FLATCOPY(newnode, sbsref, SubscriptingRef);
				MUTATE(newnode->refupperindexpr, sbsref->refupperindexpr,
					   List *);
				MUTATE(newnode->reflowerindexpr, sbsref->reflowerindexpr,
					   List *);
				MUTATE(newnode->refexpr, sbsref->refexpr,
					   Expr *);
				MUTATE(newnode->refassgnexpr, sbsref->refassgnexpr,
					   Expr *);

				return (Node *) newnode;
			}
			break;
		case T_FuncExpr:
			{
				FuncExpr   *expr = (FuncExpr *) node;
				FuncExpr   *newnode;

				FLATCOPY(newnode, expr, FuncExpr);
				MUTATE(newnode->args, expr->args, List *);
				return (Node *) newnode;
			}
			break;
		case T_NamedArgExpr:
			{
				NamedArgExpr *nexpr = (NamedArgExpr *) node;
				NamedArgExpr *newnode;

				FLATCOPY(newnode, nexpr, NamedArgExpr);
				MUTATE(newnode->arg, nexpr->arg, Expr *);
				return (Node *) newnode;
			}
			break;
		case T_OpExpr:
			{
				OpExpr	   *expr = (OpExpr *) node;
				OpExpr	   *newnode;

				FLATCOPY(newnode, expr, OpExpr);
				MUTATE(newnode->args, expr->args, List *);
				return (Node *) newnode;
			}
			break;
		case T_DistinctExpr:
			{
				DistinctExpr *expr = (DistinctExpr *) node;
				DistinctExpr *newnode;

				FLATCOPY(newnode, expr, DistinctExpr);
				MUTATE(newnode->args, expr->args, List *);
				return (Node *) newnode;
			}
			break;
		case T_NullIfExpr:
			{
				NullIfExpr *expr = (NullIfExpr *) node;
				NullIfExpr *newnode;

				FLATCOPY(newnode, expr, NullIfExpr);
				MUTATE(newnode->args, expr->args, List *);
				return (Node *) newnode;
			}
			break;
		case T_ScalarArrayOpExpr:
			{
				ScalarArrayOpExpr *expr = (ScalarArrayOpExpr *) node;
				ScalarArrayOpExpr *newnode;

				FLATCOPY(newnode, expr, ScalarArrayOpExpr);
				MUTATE(newnode->args, expr->args, List *);
				return (Node *) newnode;
			}
			break;
		case T_BoolExpr:
			{
				BoolExpr   *expr = (BoolExpr *) node;
				BoolExpr   *newnode;

				FLATCOPY(newnode, expr, BoolExpr);
				MUTATE(newnode->args, expr->args, List *);
				return (Node *) newnode;
			}
			break;
		case T_SubLink:
			{
				SubLink    *sublink = (SubLink *) node;
				SubLink    *newnode;

				FLATCOPY(newnode, sublink, SubLink);
				MUTATE(newnode->testexpr, sublink->testexpr, Node *);

				/*
				 * Also invoke the mutator on the sublink's Query node, so it
				 * can recurse into the sub-query if it wants to.
				 */
				MUTATE(newnode->subselect, sublink->subselect, Node *);
				return (Node *) newnode;
			}
			break;
		case T_SubPlan:
			{
				SubPlan    *subplan = (SubPlan *) node;
				SubPlan    *newnode;

				FLATCOPY(newnode, subplan, SubPlan);
				/* transform testexpr */
				MUTATE(newnode->testexpr, subplan->testexpr, Node *);
				/* transform args list (params to be passed to subplan) */
				MUTATE(newnode->args, subplan->args, List *);
				/* but not the sub-Plan itself, which is referenced as-is */
				return (Node *) newnode;
			}
			break;
		case T_AlternativeSubPlan:
			{
				AlternativeSubPlan *asplan = (AlternativeSubPlan *) node;
				AlternativeSubPlan *newnode;

				FLATCOPY(newnode, asplan, AlternativeSubPlan);
				MUTATE(newnode->subplans, asplan->subplans, List *);
				return (Node *) newnode;
			}
			break;
		case T_FieldSelect:
			{
				FieldSelect *fselect = (FieldSelect *) node;
				FieldSelect *newnode;

				FLATCOPY(newnode, fselect, FieldSelect);
				MUTATE(newnode->arg, fselect->arg, Expr *);
				return (Node *) newnode;
			}
			break;
		case T_FieldStore:
			{
				FieldStore *fstore = (FieldStore *) node;
				FieldStore *newnode;

				FLATCOPY(newnode, fstore, FieldStore);
				MUTATE(newnode->arg, fstore->arg, Expr *);
				MUTATE(newnode->newvals, fstore->newvals, List *);
				newnode->fieldnums = list_copy(fstore->fieldnums);
				return (Node *) newnode;
			}
			break;
		case T_RelabelType:
			{
				RelabelType *relabel = (RelabelType *) node;
				RelabelType *newnode;

				FLATCOPY(newnode, relabel, RelabelType);
				MUTATE(newnode->arg, relabel->arg, Expr *);
				return (Node *) newnode;
			}
			break;
		case T_CoerceViaIO:
			{
				CoerceViaIO *iocoerce = (CoerceViaIO *) node;
				CoerceViaIO *newnode;

				FLATCOPY(newnode, iocoerce, CoerceViaIO);
				MUTATE(newnode->arg, iocoerce->arg, Expr *);
				return (Node *) newnode;
			}
			break;
		case T_ArrayCoerceExpr:
			{
				ArrayCoerceExpr *acoerce = (ArrayCoerceExpr *) node;
				ArrayCoerceExpr *newnode;

				FLATCOPY(newnode, acoerce, ArrayCoerceExpr);
				MUTATE(newnode->arg, acoerce->arg, Expr *);
				MUTATE(newnode->elemexpr, acoerce->elemexpr, Expr *);
				return (Node *) newnode;
			}
			break;
		case T_ConvertRowtypeExpr:
			{
				ConvertRowtypeExpr *convexpr = (ConvertRowtypeExpr *) node;
				ConvertRowtypeExpr *newnode;

				FLATCOPY(newnode, convexpr, ConvertRowtypeExpr);
				MUTATE(newnode->arg, convexpr->arg, Expr *);
				return (Node *) newnode;
			}
			break;
		case T_CollateExpr:
			{
				CollateExpr *collate = (CollateExpr *) node;
				CollateExpr *newnode;

				FLATCOPY(newnode, collate, CollateExpr);
				MUTATE(newnode->arg, collate->arg, Expr *);
				return (Node *) newnode;
			}
			break;
		case T_CaseExpr:
			{
				CaseExpr   *caseexpr = (CaseExpr *) node;
				CaseExpr   *newnode;

				FLATCOPY(newnode, caseexpr, CaseExpr);
				MUTATE(newnode->arg, caseexpr->arg, Expr *);
				MUTATE(newnode->args, caseexpr->args, List *);
				MUTATE(newnode->defresult, caseexpr->defresult, Expr *);
				return (Node *) newnode;
			}
			break;
		case T_CaseWhen:
			{
				CaseWhen   *casewhen = (CaseWhen *) node;
				CaseWhen   *newnode;

				FLATCOPY(newnode, casewhen, CaseWhen);
				MUTATE(newnode->expr, casewhen->expr, Expr *);
				MUTATE(newnode->result, casewhen->result, Expr *);
				return (Node *) newnode;
			}
			break;
		case T_ArrayExpr:
			{
				ArrayExpr  *arrayexpr = (ArrayExpr *) node;
				ArrayExpr  *newnode;

				FLATCOPY(newnode, arrayexpr, ArrayExpr);
				MUTATE(newnode->elements, arrayexpr->elements, List *);
				return (Node *) newnode;
			}
			break;
		case T_RowExpr:
			{
				RowExpr    *rowexpr = (RowExpr *) node;
				RowExpr    *newnode;

				FLATCOPY(newnode, rowexpr, RowExpr);
				MUTATE(newnode->args, rowexpr->args, List *);
				/* Assume colnames needn't be duplicated */
				return (Node *) newnode;
			}
			break;
		case T_RowCompareExpr:
			{
				RowCompareExpr *rcexpr = (RowCompareExpr *) node;
				RowCompareExpr *newnode;

				FLATCOPY(newnode, rcexpr, RowCompareExpr);
				MUTATE(newnode->largs, rcexpr->largs, List *);
				MUTATE(newnode->rargs, rcexpr->rargs, List *);
				return (Node *) newnode;
			}
			break;
		case T_CoalesceExpr:
			{
				CoalesceExpr *coalesceexpr = (CoalesceExpr *) node;
				CoalesceExpr *newnode;

				FLATCOPY(newnode, coalesceexpr, CoalesceExpr);
				MUTATE(newnode->args, coalesceexpr->args, List *);
				return (Node *) newnode;
			}
			break;
		case T_MinMaxExpr:
			{
				MinMaxExpr *minmaxexpr = (MinMaxExpr *) node;
				MinMaxExpr *newnode;

				FLATCOPY(newnode, minmaxexpr, MinMaxExpr);
				MUTATE(newnode->args, minmaxexpr->args, List *);
				return (Node *) newnode;
			}
			break;
		case T_XmlExpr:
			{
				XmlExpr    *xexpr = (XmlExpr *) node;
				XmlExpr    *newnode;

				FLATCOPY(newnode, xexpr, XmlExpr);
				MUTATE(newnode->named_args, xexpr->named_args, List *);
				/* assume mutator does not care about arg_names */
				MUTATE(newnode->args, xexpr->args, List *);
				return (Node *) newnode;
			}
			break;
		case T_NullTest:
			{
				NullTest   *ntest = (NullTest *) node;
				NullTest   *newnode;

				FLATCOPY(newnode, ntest, NullTest);
				MUTATE(newnode->arg, ntest->arg, Expr *);
				return (Node *) newnode;
			}
			break;
		case T_BooleanTest:
			{
				BooleanTest *btest = (BooleanTest *) node;
				BooleanTest *newnode;

				FLATCOPY(newnode, btest, BooleanTest);
				MUTATE(newnode->arg, btest->arg, Expr *);
				return (Node *) newnode;
			}
			break;
		case T_CoerceToDomain:
			{
				CoerceToDomain *ctest = (CoerceToDomain *) node;
				CoerceToDomain *newnode;

				FLATCOPY(newnode, ctest, CoerceToDomain);
				MUTATE(newnode->arg, ctest->arg, Expr *);
				return (Node *) newnode;
			}
			break;
		case T_TargetEntry:
			{
				TargetEntry *targetentry = (TargetEntry *) node;
				TargetEntry *newnode;

				FLATCOPY(newnode, targetentry, TargetEntry);
				MUTATE(newnode->expr, targetentry->expr, Expr *);
				return (Node *) newnode;
			}
			break;
		case T_Query:
			/* Do nothing with a sub-Query, per discussion above */
			return node;
		case T_WindowClause:
			{
				WindowClause *wc = (WindowClause *) node;
				WindowClause *newnode;

				FLATCOPY(newnode, wc, WindowClause);
				MUTATE(newnode->partitionClause, wc->partitionClause, List *);
				MUTATE(newnode->orderClause, wc->orderClause, List *);
				MUTATE(newnode->startOffset, wc->startOffset, Node *);
				MUTATE(newnode->endOffset, wc->endOffset, Node *);
				return (Node *) newnode;
			}
			break;
		case T_CTECycleClause:
			{
				CTECycleClause *cc = (CTECycleClause *) node;
				CTECycleClause *newnode;

				FLATCOPY(newnode, cc, CTECycleClause);
				MUTATE(newnode->cycle_mark_value, cc->cycle_mark_value, Node *);
				MUTATE(newnode->cycle_mark_default, cc->cycle_mark_default, Node *);
				return (Node *) newnode;
			}
			break;
		case T_CommonTableExpr:
			{
				CommonTableExpr *cte = (CommonTableExpr *) node;
				CommonTableExpr *newnode;

				FLATCOPY(newnode, cte, CommonTableExpr);

				/*
				 * Also invoke the mutator on the CTE's Query node, so it can
				 * recurse into the sub-query if it wants to.
				 */
				MUTATE(newnode->ctequery, cte->ctequery, Node *);

				MUTATE(newnode->search_clause, cte->search_clause, CTESearchClause *);
				MUTATE(newnode->cycle_clause, cte->cycle_clause, CTECycleClause *);

				return (Node *) newnode;
			}
			break;
		case T_PartitionBoundSpec:
			{
				PartitionBoundSpec *pbs = (PartitionBoundSpec *) node;
				PartitionBoundSpec *newnode;

				FLATCOPY(newnode, pbs, PartitionBoundSpec);
				MUTATE(newnode->listdatums, pbs->listdatums, List *);
				MUTATE(newnode->lowerdatums, pbs->lowerdatums, List *);
				MUTATE(newnode->upperdatums, pbs->upperdatums, List *);
				return (Node *) newnode;
			}
			break;
		case T_PartitionRangeDatum:
			{
				PartitionRangeDatum *prd = (PartitionRangeDatum *) node;
				PartitionRangeDatum *newnode;

				FLATCOPY(newnode, prd, PartitionRangeDatum);
				MUTATE(newnode->value, prd->value, Node *);
				return (Node *) newnode;
			}
			break;
		case T_List:
			{
				/*
				 * We assume the mutator isn't interested in the list nodes
				 * per se, so just invoke it on each list element. NOTE: this
				 * would fail badly on a list with integer elements!
				 */
				List	   *resultlist;
				ListCell   *temp;

				resultlist = NIL;
				foreach(temp, (List *) node)
				{
					resultlist = lappend(resultlist,
										 mutator((Node *) lfirst(temp),
												 context));
				}
				return (Node *) resultlist;
			}
			break;
		case T_FromExpr:
			{
				FromExpr   *from = (FromExpr *) node;
				FromExpr   *newnode;

				FLATCOPY(newnode, from, FromExpr);
				MUTATE(newnode->fromlist, from->fromlist, List *);
				MUTATE(newnode->quals, from->quals, Node *);
				return (Node *) newnode;
			}
			break;
		case T_OnConflictExpr:
			{
				OnConflictExpr *oc = (OnConflictExpr *) node;
				OnConflictExpr *newnode;

				FLATCOPY(newnode, oc, OnConflictExpr);
				MUTATE(newnode->arbiterElems, oc->arbiterElems, List *);
				MUTATE(newnode->arbiterWhere, oc->arbiterWhere, Node *);
				MUTATE(newnode->onConflictSet, oc->onConflictSet, List *);
				MUTATE(newnode->onConflictWhere, oc->onConflictWhere, Node *);
				MUTATE(newnode->exclRelTlist, oc->exclRelTlist, List *);

				return (Node *) newnode;
			}
			break;
		case T_MergeAction:
			{
				MergeAction *action = (MergeAction *) node;
				MergeAction *newnode;

				FLATCOPY(newnode, action, MergeAction);
				MUTATE(newnode->qual, action->qual, Node *);
				MUTATE(newnode->targetList, action->targetList, List *);

				return (Node *) newnode;
			}
			break;
		case T_PartitionPruneStepOp:
			{
				PartitionPruneStepOp *opstep = (PartitionPruneStepOp *) node;
				PartitionPruneStepOp *newnode;

				FLATCOPY(newnode, opstep, PartitionPruneStepOp);
				MUTATE(newnode->exprs, opstep->exprs, List *);

				return (Node *) newnode;
			}
			break;
		case T_PartitionPruneStepCombine:
			/* no expression sub-nodes */
			return (Node *) copyObject(node);
		case T_JoinExpr:
			{
				JoinExpr   *join = (JoinExpr *) node;
				JoinExpr   *newnode;

				FLATCOPY(newnode, join, JoinExpr);
				MUTATE(newnode->larg, join->larg, Node *);
				MUTATE(newnode->rarg, join->rarg, Node *);
				MUTATE(newnode->quals, join->quals, Node *);
				/* We do not mutate alias or using by default */
				return (Node *) newnode;
			}
			break;
		case T_SetOperationStmt:
			{
				SetOperationStmt *setop = (SetOperationStmt *) node;
				SetOperationStmt *newnode;

				FLATCOPY(newnode, setop, SetOperationStmt);
				MUTATE(newnode->larg, setop->larg, Node *);
				MUTATE(newnode->rarg, setop->rarg, Node *);
				/* We do not mutate groupClauses by default */
				return (Node *) newnode;
			}
			break;
		case T_IndexClause:
			{
				IndexClause *iclause = (IndexClause *) node;
				IndexClause *newnode;

				FLATCOPY(newnode, iclause, IndexClause);
				MUTATE(newnode->rinfo, iclause->rinfo, RestrictInfo *);
				MUTATE(newnode->indexquals, iclause->indexquals, List *);
				return (Node *) newnode;
			}
			break;
		case T_PlaceHolderVar:
			{
				PlaceHolderVar *phv = (PlaceHolderVar *) node;
				PlaceHolderVar *newnode;

				FLATCOPY(newnode, phv, PlaceHolderVar);
				MUTATE(newnode->phexpr, phv->phexpr, Expr *);
				/* Assume we need not copy the relids bitmapset */
				return (Node *) newnode;
			}
			break;
		case T_InferenceElem:
			{
				InferenceElem *inferenceelemdexpr = (InferenceElem *) node;
				InferenceElem *newnode;

				FLATCOPY(newnode, inferenceelemdexpr, InferenceElem);
				MUTATE(newnode->expr, newnode->expr, Node *);
				return (Node *) newnode;
			}
			break;
		case T_AppendRelInfo:
			{
				AppendRelInfo *appinfo = (AppendRelInfo *) node;
				AppendRelInfo *newnode;

				FLATCOPY(newnode, appinfo, AppendRelInfo);
				MUTATE(newnode->translated_vars, appinfo->translated_vars, List *);
				/* Assume nothing need be done with parent_colnos[] */
				return (Node *) newnode;
			}
			break;
		case T_PlaceHolderInfo:
			{
				PlaceHolderInfo *phinfo = (PlaceHolderInfo *) node;
				PlaceHolderInfo *newnode;

				FLATCOPY(newnode, phinfo, PlaceHolderInfo);
				MUTATE(newnode->ph_var, phinfo->ph_var, PlaceHolderVar *);
				/* Assume we need not copy the relids bitmapsets */
				return (Node *) newnode;
			}
			break;
		case T_RangeTblFunction:
			{
				RangeTblFunction *rtfunc = (RangeTblFunction *) node;
				RangeTblFunction *newnode;

				FLATCOPY(newnode, rtfunc, RangeTblFunction);
				MUTATE(newnode->funcexpr, rtfunc->funcexpr, Node *);
				/* Assume we need not copy the coldef info lists */
				return (Node *) newnode;
			}
			break;
		case T_TableSampleClause:
			{
				TableSampleClause *tsc = (TableSampleClause *) node;
				TableSampleClause *newnode;

				FLATCOPY(newnode, tsc, TableSampleClause);
				MUTATE(newnode->args, tsc->args, List *);
				MUTATE(newnode->repeatable, tsc->repeatable, Expr *);
				return (Node *) newnode;
			}
			break;
		case T_TableFunc:
			{
				TableFunc  *tf = (TableFunc *) node;
				TableFunc  *newnode;

				FLATCOPY(newnode, tf, TableFunc);
				MUTATE(newnode->ns_uris, tf->ns_uris, List *);
				MUTATE(newnode->docexpr, tf->docexpr, Node *);
				MUTATE(newnode->rowexpr, tf->rowexpr, Node *);
				MUTATE(newnode->colexprs, tf->colexprs, List *);
				MUTATE(newnode->coldefexprs, tf->coldefexprs, List *);
				MUTATE(newnode->colvalexprs, tf->colvalexprs, List *);
				return (Node *) newnode;
			}
			break;
		case T_JsonReturning:
			{
				JsonReturning *jr = (JsonReturning *) node;
				JsonReturning *newnode;

				FLATCOPY(newnode, jr, JsonReturning);
				MUTATE(newnode->format, jr->format, JsonFormat *);

				return (Node *) newnode;
			}
		case T_JsonValueExpr:
			{
				JsonValueExpr *jve = (JsonValueExpr *) node;
				JsonValueExpr *newnode;

				FLATCOPY(newnode, jve, JsonValueExpr);
				MUTATE(newnode->raw_expr, jve->raw_expr, Expr *);
				MUTATE(newnode->formatted_expr, jve->formatted_expr, Expr *);
				MUTATE(newnode->format, jve->format, JsonFormat *);

				return (Node *) newnode;
			}
		case T_JsonConstructorExpr:
			{
				JsonConstructorExpr *jve = (JsonConstructorExpr *) node;
				JsonConstructorExpr *newnode;

				FLATCOPY(newnode, jve, JsonConstructorExpr);
				MUTATE(newnode->args, jve->args, List *);
				MUTATE(newnode->func, jve->func, Expr *);
				MUTATE(newnode->coercion, jve->coercion, Expr *);
				MUTATE(newnode->returning, jve->returning, JsonReturning *);

				return (Node *) newnode;
			}
			break;
		case T_JsonIsPredicate:
			{
				JsonIsPredicate *pred = (JsonIsPredicate *) node;
				JsonIsPredicate *newnode;

				FLATCOPY(newnode, pred, JsonIsPredicate);
				MUTATE(newnode->expr, pred->expr, Node *);

				return (Node *) newnode;
			}
			break;
		case T_JsonExpr:
			{
				JsonExpr    *jexpr = (JsonExpr *) node;
				JsonExpr    *newnode;

				FLATCOPY(newnode, jexpr, JsonExpr);
				MUTATE(newnode->path_spec, jexpr->path_spec, Node *);
				MUTATE(newnode->formatted_expr, jexpr->formatted_expr, Node *);
				MUTATE(newnode->result_coercion, jexpr->result_coercion, JsonCoercion *);
				MUTATE(newnode->passing_values, jexpr->passing_values, List *);
				/* assume mutator does not care about passing_names */
				if (newnode->on_empty)
					MUTATE(newnode->on_empty->default_expr,
						   jexpr->on_empty->default_expr, Node *);
				MUTATE(newnode->on_error->default_expr,
					   jexpr->on_error->default_expr, Node *);
				return (Node *) newnode;
			}
			break;
		case T_JsonCoercion:
			{
				JsonCoercion *coercion = (JsonCoercion *) node;
				JsonCoercion *newnode;

				FLATCOPY(newnode, coercion, JsonCoercion);
				MUTATE(newnode->expr, coercion->expr, Node *);
				return (Node *) newnode;
			}
			break;
		case T_JsonItemCoercions:
			{
				JsonItemCoercions *coercions = (JsonItemCoercions *) node;
				JsonItemCoercions *newnode;

				FLATCOPY(newnode, coercions, JsonItemCoercions);
				MUTATE(newnode->null, coercions->null, JsonCoercion *);
				MUTATE(newnode->string, coercions->string, JsonCoercion *);
				MUTATE(newnode->numeric, coercions->numeric, JsonCoercion *);
				MUTATE(newnode->boolean, coercions->boolean, JsonCoercion *);
				MUTATE(newnode->date, coercions->date, JsonCoercion *);
				MUTATE(newnode->time, coercions->time, JsonCoercion *);
				MUTATE(newnode->timetz, coercions->timetz, JsonCoercion *);
				MUTATE(newnode->timestamp, coercions->timestamp, JsonCoercion *);
				MUTATE(newnode->timestamptz, coercions->timestamptz, JsonCoercion *);
				MUTATE(newnode->composite, coercions->composite, JsonCoercion *);
				return (Node *) newnode;
			}
			break;
		default:
			elog(ERROR, "unrecognized node type: %d",
				 (int) nodeTag(node));
			break;
	}
	/* can't get here, but keep compiler happy */
	return NULL;
}


/*
 * query_tree_mutator --- initiate modification of a Query's expressions
 *
 * This routine exists just to reduce the number of places that need to know
 * where all the expression subtrees of a Query are.  Note it can be used
 * for starting a walk at top level of a Query regardless of whether the
 * mutator intends to descend into subqueries.  It is also useful for
 * descending into subqueries within a mutator.
 *
 * Some callers want to suppress mutating of certain items in the Query,
 * typically because they need to process them specially, or don't actually
 * want to recurse into subqueries.  This is supported by the flags argument,
 * which is the bitwise OR of flag values to suppress mutating of
 * indicated items.  (More flag bits may be added as needed.)
 *
 * Normally the Query node itself is copied, but some callers want it to be
 * modified in-place; they must pass QTW_DONT_COPY_QUERY in flags.  All
 * modified substructure is safely copied in any case.
 */
Query *
query_tree_mutator(Query *query,
				   Node *(*mutator) (),
				   void *context,
				   int flags)
{
	Assert(query != NULL && IsA(query, Query));

	if (!(flags & QTW_DONT_COPY_QUERY))
	{
		Query	   *newquery;

		FLATCOPY(newquery, query, Query);
		query = newquery;
	}

	MUTATE(query->targetList, query->targetList, List *);
	MUTATE(query->withCheckOptions, query->withCheckOptions, List *);
	MUTATE(query->onConflict, query->onConflict, OnConflictExpr *);
	MUTATE(query->mergeActionList, query->mergeActionList, List *);
	MUTATE(query->returningList, query->returningList, List *);
	MUTATE(query->jointree, query->jointree, FromExpr *);
	MUTATE(query->setOperations, query->setOperations, Node *);
	MUTATE(query->havingQual, query->havingQual, Node *);
	MUTATE(query->limitOffset, query->limitOffset, Node *);
	MUTATE(query->limitCount, query->limitCount, Node *);

	/*
	 * Most callers aren't interested in SortGroupClause nodes since those
	 * don't contain actual expressions. However they do contain OIDs, which
	 * may be of interest to some mutators.
	 */

	if ((flags & QTW_EXAMINE_SORTGROUP))
	{
		MUTATE(query->groupClause, query->groupClause, List *);
		MUTATE(query->windowClause, query->windowClause, List *);
		MUTATE(query->sortClause, query->sortClause, List *);
		MUTATE(query->distinctClause, query->distinctClause, List *);
	}
	else
	{
		/*
		 * But we need to mutate the expressions under WindowClause nodes even
		 * if we're not interested in SortGroupClause nodes.
		 */
		List	   *resultlist;
		ListCell   *temp;

		resultlist = NIL;
		foreach(temp, query->windowClause)
		{
			WindowClause *wc = lfirst_node(WindowClause, temp);
			WindowClause *newnode;

			FLATCOPY(newnode, wc, WindowClause);
			MUTATE(newnode->startOffset, wc->startOffset, Node *);
			MUTATE(newnode->endOffset, wc->endOffset, Node *);

			resultlist = lappend(resultlist, (Node *) newnode);
		}
		query->windowClause = resultlist;
	}

	/*
	 * groupingSets and rowMarks are not mutated:
	 *
	 * groupingSets contain only ressortgroup refs (integers) which are
	 * meaningless without the groupClause or tlist. Accordingly, any mutator
	 * that needs to care about them needs to handle them itself in its Query
	 * processing.
	 *
	 * rowMarks contains only rangetable indexes (and flags etc.) and
	 * therefore should be handled at Query level similarly.
	 */

	if (!(flags & QTW_IGNORE_CTE_SUBQUERIES))
		MUTATE(query->cteList, query->cteList, List *);
	else						/* else copy CTE list as-is */
		query->cteList = copyObject(query->cteList);
	query->rtable = range_table_mutator(query->rtable,
										mutator, context, flags);
	return query;
}

/*
 * range_table_mutator is just the part of query_tree_mutator that processes
 * a query's rangetable.  This is split out since it can be useful on
 * its own.
 */
List *
range_table_mutator(List *rtable,
					Node *(*mutator) (),
					void *context,
					int flags)
{
	List	   *newrt = NIL;
	ListCell   *rt;

	foreach(rt, rtable)
	{
		RangeTblEntry *rte = (RangeTblEntry *) lfirst(rt);
		RangeTblEntry *newrte;

		FLATCOPY(newrte, rte, RangeTblEntry);
		switch (rte->rtekind)
		{
			case RTE_RELATION:
				MUTATE(newrte->tablesample, rte->tablesample,
					   TableSampleClause *);
				/* we don't bother to copy eref, aliases, etc; OK? */
				break;
			case RTE_SUBQUERY:
				if (!(flags & QTW_IGNORE_RT_SUBQUERIES))
				{
					CHECKFLATCOPY(newrte->subquery, rte->subquery, Query);
					MUTATE(newrte->subquery, newrte->subquery, Query *);
				}
				else
				{
					/* else, copy RT subqueries as-is */
					newrte->subquery = copyObject(rte->subquery);
				}
				break;
			case RTE_JOIN:
				if (!(flags & QTW_IGNORE_JOINALIASES))
					MUTATE(newrte->joinaliasvars, rte->joinaliasvars, List *);
				else
				{
					/* else, copy join aliases as-is */
					newrte->joinaliasvars = copyObject(rte->joinaliasvars);
				}
				break;
			case RTE_FUNCTION:
				MUTATE(newrte->functions, rte->functions, List *);
				break;
			case RTE_TABLEFUNC:
				MUTATE(newrte->tablefunc, rte->tablefunc, TableFunc *);
				break;
			case RTE_VALUES:
				MUTATE(newrte->values_lists, rte->values_lists, List *);
				break;
			case RTE_CTE:
			case RTE_NAMEDTUPLESTORE:
			case RTE_RESULT:
				/* nothing to do */
				break;
		}
		MUTATE(newrte->securityQuals, rte->securityQuals, List *);
		newrt = lappend(newrt, newrte);
	}
	return newrt;
}

/*
 * query_or_expression_tree_walker --- hybrid form
 *
 * This routine will invoke query_tree_walker if called on a Query node,
 * else will invoke the walker directly.  This is a useful way of starting
 * the recursion when the walker's normal change of state is not appropriate
 * for the outermost Query node.
 */
bool
query_or_expression_tree_walker(Node *node,
								bool (*walker) (),
								void *context,
								int flags)
{
	if (node && IsA(node, Query))
		return query_tree_walker((Query *) node,
								 walker,
								 context,
								 flags);
	else
		return walker(node, context);
}

/*
 * query_or_expression_tree_mutator --- hybrid form
 *
 * This routine will invoke query_tree_mutator if called on a Query node,
 * else will invoke the mutator directly.  This is a useful way of starting
 * the recursion when the mutator's normal change of state is not appropriate
 * for the outermost Query node.
 */
Node *
query_or_expression_tree_mutator(Node *node,
								 Node *(*mutator) (),
								 void *context,
								 int flags)
{
	if (node && IsA(node, Query))
		return (Node *) query_tree_mutator((Query *) node,
										   mutator,
										   context,
										   flags);
	else
		return mutator(node, context);
}


/*
 * raw_expression_tree_walker --- walk raw parse trees
 *
 * This has exactly the same API as expression_tree_walker, but instead of
 * walking post-analysis parse trees, it knows how to walk the node types
 * found in raw grammar output.  (There is not currently any need for a
 * combined walker, so we keep them separate in the name of efficiency.)
 * Unlike expression_tree_walker, there is no special rule about query
 * boundaries: we descend to everything that's possibly interesting.
 *
 * Currently, the node type coverage here extends only to DML statements
 * (SELECT/INSERT/UPDATE/DELETE/MERGE) and nodes that can appear in them,
 * because this is used mainly during analysis of CTEs, and only DML
 * statements can appear in CTEs.
 */
bool
raw_expression_tree_walker(Node *node,
						   bool (*walker) (),
						   void *context)
{
	ListCell   *temp;

	/*
	 * The walker has already visited the current node, and so we need only
	 * recurse into any sub-nodes it has.
	 */
	if (node == NULL)
		return false;

	/* Guard against stack overflow due to overly complex expressions */
	check_stack_depth();

	switch (nodeTag(node))
	{
		case T_SetToDefault:
		case T_CurrentOfExpr:
		case T_SQLValueFunction:
		case T_Integer:
		case T_Float:
		case T_Boolean:
		case T_String:
		case T_BitString:
		case T_ParamRef:
		case T_A_Const:
		case T_A_Star:
		case T_JsonFormat:
			/* primitive node types with no subnodes */
			break;
		case T_Alias:
			/* we assume the colnames list isn't interesting */
			break;
		case T_RangeVar:
			return walker(((RangeVar *) node)->alias, context);
		case T_GroupingFunc:
			return walker(((GroupingFunc *) node)->args, context);
		case T_SubLink:
			{
				SubLink    *sublink = (SubLink *) node;

				if (walker(sublink->testexpr, context))
					return true;
				/* we assume the operName is not interesting */
				if (walker(sublink->subselect, context))
					return true;
			}
			break;
		case T_CaseExpr:
			{
				CaseExpr   *caseexpr = (CaseExpr *) node;

				if (walker(caseexpr->arg, context))
					return true;
				/* we assume walker doesn't care about CaseWhens, either */
				foreach(temp, caseexpr->args)
				{
					CaseWhen   *when = lfirst_node(CaseWhen, temp);

					if (walker(when->expr, context))
						return true;
					if (walker(when->result, context))
						return true;
				}
				if (walker(caseexpr->defresult, context))
					return true;
			}
			break;
		case T_RowExpr:
			/* Assume colnames isn't interesting */
			return walker(((RowExpr *) node)->args, context);
		case T_CoalesceExpr:
			return walker(((CoalesceExpr *) node)->args, context);
		case T_MinMaxExpr:
			return walker(((MinMaxExpr *) node)->args, context);
		case T_XmlExpr:
			{
				XmlExpr    *xexpr = (XmlExpr *) node;

				if (walker(xexpr->named_args, context))
					return true;
				/* we assume walker doesn't care about arg_names */
				if (walker(xexpr->args, context))
					return true;
			}
			break;
		case T_NullTest:
			return walker(((NullTest *) node)->arg, context);
		case T_BooleanTest:
			return walker(((BooleanTest *) node)->arg, context);
		case T_JoinExpr:
			{
				JoinExpr   *join = (JoinExpr *) node;

				if (walker(join->larg, context))
					return true;
				if (walker(join->rarg, context))
					return true;
				if (walker(join->quals, context))
					return true;
				if (walker(join->alias, context))
					return true;
				/* using list is deemed uninteresting */
			}
			break;
		case T_IntoClause:
			{
				IntoClause *into = (IntoClause *) node;

				if (walker(into->rel, context))
					return true;
				/* colNames, options are deemed uninteresting */
				/* viewQuery should be null in raw parsetree, but check it */
				if (walker(into->viewQuery, context))
					return true;
			}
			break;
		case T_List:
			foreach(temp, (List *) node)
			{
				if (walker((Node *) lfirst(temp), context))
					return true;
			}
			break;
		case T_InsertStmt:
			{
				InsertStmt *stmt = (InsertStmt *) node;

				if (walker(stmt->relation, context))
					return true;
				if (walker(stmt->cols, context))
					return true;
				if (walker(stmt->selectStmt, context))
					return true;
				if (walker(stmt->onConflictClause, context))
					return true;
				if (walker(stmt->returningList, context))
					return true;
				if (walker(stmt->withClause, context))
					return true;
			}
			break;
		case T_DeleteStmt:
			{
				DeleteStmt *stmt = (DeleteStmt *) node;

				if (walker(stmt->relation, context))
					return true;
				if (walker(stmt->usingClause, context))
					return true;
				if (walker(stmt->whereClause, context))
					return true;
				if (walker(stmt->returningList, context))
					return true;
				if (walker(stmt->withClause, context))
					return true;
			}
			break;
		case T_UpdateStmt:
			{
				UpdateStmt *stmt = (UpdateStmt *) node;

				if (walker(stmt->relation, context))
					return true;
				if (walker(stmt->targetList, context))
					return true;
				if (walker(stmt->whereClause, context))
					return true;
				if (walker(stmt->fromClause, context))
					return true;
				if (walker(stmt->returningList, context))
					return true;
				if (walker(stmt->withClause, context))
					return true;
			}
			break;
		case T_MergeStmt:
			{
				MergeStmt  *stmt = (MergeStmt *) node;

				if (walker(stmt->relation, context))
					return true;
				if (walker(stmt->sourceRelation, context))
					return true;
				if (walker(stmt->joinCondition, context))
					return true;
				if (walker(stmt->mergeWhenClauses, context))
					return true;
				if (walker(stmt->withClause, context))
					return true;
			}
			break;
		case T_MergeWhenClause:
			{
				MergeWhenClause *mergeWhenClause = (MergeWhenClause *) node;

				if (walker(mergeWhenClause->condition, context))
					return true;
				if (walker(mergeWhenClause->targetList, context))
					return true;
				if (walker(mergeWhenClause->values, context))
					return true;
			}
			break;
		case T_SelectStmt:
			{
				SelectStmt *stmt = (SelectStmt *) node;

				if (walker(stmt->distinctClause, context))
					return true;
				if (walker(stmt->intoClause, context))
					return true;
				if (walker(stmt->targetList, context))
					return true;
				if (walker(stmt->fromClause, context))
					return true;
				if (walker(stmt->whereClause, context))
					return true;
				if (walker(stmt->groupClause, context))
					return true;
				if (walker(stmt->havingClause, context))
					return true;
				if (walker(stmt->windowClause, context))
					return true;
				if (walker(stmt->valuesLists, context))
					return true;
				if (walker(stmt->sortClause, context))
					return true;
				if (walker(stmt->limitOffset, context))
					return true;
				if (walker(stmt->limitCount, context))
					return true;
				if (walker(stmt->lockingClause, context))
					return true;
				if (walker(stmt->withClause, context))
					return true;
				if (walker(stmt->larg, context))
					return true;
				if (walker(stmt->rarg, context))
					return true;
			}
			break;
		case T_PLAssignStmt:
			{
				PLAssignStmt *stmt = (PLAssignStmt *) node;

				if (walker(stmt->indirection, context))
					return true;
				if (walker(stmt->val, context))
					return true;
			}
			break;
		case T_A_Expr:
			{
				A_Expr	   *expr = (A_Expr *) node;

				if (walker(expr->lexpr, context))
					return true;
				if (walker(expr->rexpr, context))
					return true;
				/* operator name is deemed uninteresting */
			}
			break;
		case T_BoolExpr:
			{
				BoolExpr   *expr = (BoolExpr *) node;

				if (walker(expr->args, context))
					return true;
			}
			break;
		case T_ColumnRef:
			/* we assume the fields contain nothing interesting */
			break;
		case T_FuncCall:
			{
				FuncCall   *fcall = (FuncCall *) node;

				if (walker(fcall->args, context))
					return true;
				if (walker(fcall->agg_order, context))
					return true;
				if (walker(fcall->agg_filter, context))
					return true;
				if (walker(fcall->over, context))
					return true;
				/* function name is deemed uninteresting */
			}
			break;
		case T_NamedArgExpr:
			return walker(((NamedArgExpr *) node)->arg, context);
		case T_A_Indices:
			{
				A_Indices  *indices = (A_Indices *) node;

				if (walker(indices->lidx, context))
					return true;
				if (walker(indices->uidx, context))
					return true;
			}
			break;
		case T_A_Indirection:
			{
				A_Indirection *indir = (A_Indirection *) node;

				if (walker(indir->arg, context))
					return true;
				if (walker(indir->indirection, context))
					return true;
			}
			break;
		case T_A_ArrayExpr:
			return walker(((A_ArrayExpr *) node)->elements, context);
		case T_ResTarget:
			{
				ResTarget  *rt = (ResTarget *) node;

				if (walker(rt->indirection, context))
					return true;
				if (walker(rt->val, context))
					return true;
			}
			break;
		case T_MultiAssignRef:
			return walker(((MultiAssignRef *) node)->source, context);
		case T_TypeCast:
			{
				TypeCast   *tc = (TypeCast *) node;

				if (walker(tc->arg, context))
					return true;
				if (walker(tc->typeName, context))
					return true;
			}
			break;
		case T_CollateClause:
			return walker(((CollateClause *) node)->arg, context);
		case T_SortBy:
			return walker(((SortBy *) node)->node, context);
		case T_WindowDef:
			{
				WindowDef  *wd = (WindowDef *) node;

				if (walker(wd->partitionClause, context))
					return true;
				if (walker(wd->orderClause, context))
					return true;
				if (walker(wd->startOffset, context))
					return true;
				if (walker(wd->endOffset, context))
					return true;
			}
			break;
		case T_RangeSubselect:
			{
				RangeSubselect *rs = (RangeSubselect *) node;

				if (walker(rs->subquery, context))
					return true;
				if (walker(rs->alias, context))
					return true;
			}
			break;
		case T_RangeFunction:
			{
				RangeFunction *rf = (RangeFunction *) node;

				if (walker(rf->functions, context))
					return true;
				if (walker(rf->alias, context))
					return true;
				if (walker(rf->coldeflist, context))
					return true;
			}
			break;
		case T_RangeTableSample:
			{
				RangeTableSample *rts = (RangeTableSample *) node;

				if (walker(rts->relation, context))
					return true;
				/* method name is deemed uninteresting */
				if (walker(rts->args, context))
					return true;
				if (walker(rts->repeatable, context))
					return true;
			}
			break;
		case T_RangeTableFunc:
			{
				RangeTableFunc *rtf = (RangeTableFunc *) node;

				if (walker(rtf->docexpr, context))
					return true;
				if (walker(rtf->rowexpr, context))
					return true;
				if (walker(rtf->namespaces, context))
					return true;
				if (walker(rtf->columns, context))
					return true;
				if (walker(rtf->alias, context))
					return true;
			}
			break;
		case T_RangeTableFuncCol:
			{
				RangeTableFuncCol *rtfc = (RangeTableFuncCol *) node;

				if (walker(rtfc->colexpr, context))
					return true;
				if (walker(rtfc->coldefexpr, context))
					return true;
			}
			break;
		case T_TypeName:
			{
				TypeName   *tn = (TypeName *) node;

				if (walker(tn->typmods, context))
					return true;
				if (walker(tn->arrayBounds, context))
					return true;
				/* type name itself is deemed uninteresting */
			}
			break;
		case T_ColumnDef:
			{
				ColumnDef  *coldef = (ColumnDef *) node;

				if (walker(coldef->typeName, context))
					return true;
				if (walker(coldef->compression, context))
					return true;
				if (walker(coldef->raw_default, context))
					return true;
				if (walker(coldef->collClause, context))
					return true;
				/* for now, constraints are ignored */
			}
			break;
		case T_IndexElem:
			{
				IndexElem  *indelem = (IndexElem *) node;

				if (walker(indelem->expr, context))
					return true;
				/* collation and opclass names are deemed uninteresting */
			}
			break;
		case T_GroupingSet:
			return walker(((GroupingSet *) node)->content, context);
		case T_LockingClause:
			return walker(((LockingClause *) node)->lockedRels, context);
		case T_XmlSerialize:
			{
				XmlSerialize *xs = (XmlSerialize *) node;

				if (walker(xs->expr, context))
					return true;
				if (walker(xs->typeName, context))
					return true;
			}
			break;
		case T_WithClause:
			return walker(((WithClause *) node)->ctes, context);
		case T_InferClause:
			{
				InferClause *stmt = (InferClause *) node;

				if (walker(stmt->indexElems, context))
					return true;
				if (walker(stmt->whereClause, context))
					return true;
			}
			break;
		case T_OnConflictClause:
			{
				OnConflictClause *stmt = (OnConflictClause *) node;

				if (walker(stmt->infer, context))
					return true;
				if (walker(stmt->targetList, context))
					return true;
				if (walker(stmt->whereClause, context))
					return true;
			}
			break;
		case T_CommonTableExpr:
			/* search_clause and cycle_clause are not interesting here */
			return walker(((CommonTableExpr *) node)->ctequery, context);
<<<<<<< HEAD
		case T_SysConnectPath:
			return walker(((SysConnectPath *) node)->expr, context);
		case T_ConnectRoot:
			return walker(((ConnectRoot *) node)->expr, context);
		case T_PriorClause:
			return walker(((PriorClause *) node)->expr, context);
=======
		case T_JsonReturning:
			return walker(((JsonReturning *) node)->format, context);
		case T_JsonValueExpr:
			{
				JsonValueExpr *jve = (JsonValueExpr *) node;

				if (walker(jve->raw_expr, context))
					return true;
				if (walker(jve->formatted_expr, context))
					return true;
				if (walker(jve->format, context))
					return true;
			}
			break;
		case T_JsonParseExpr:
			{
				JsonParseExpr *jpe = (JsonParseExpr *) node;

				if (walker(jpe->expr, context))
					return true;
				if (walker(jpe->output, context))
					return true;
			}
			break;
		case T_JsonScalarExpr:
			{
				JsonScalarExpr *jse = (JsonScalarExpr *) node;

				if (walker(jse->expr, context))
					return true;
				if (walker(jse->output, context))
					return true;
			}
			break;
		case T_JsonSerializeExpr:
			{
				JsonSerializeExpr *jse = (JsonSerializeExpr *) node;

				if (walker(jse->expr, context))
					return true;
				if (walker(jse->output, context))
					return true;
			}
			break;
		case T_JsonConstructorExpr:
			{
				JsonConstructorExpr *ctor = (JsonConstructorExpr *) node;

				if (walker(ctor->args, context))
					return true;
				if (walker(ctor->func, context))
					return true;
				if (walker(ctor->coercion, context))
					return true;
				if (walker(ctor->returning, context))
					return true;
			}
			break;
		case T_JsonOutput:
			{
				JsonOutput *out = (JsonOutput *) node;

				if (walker(out->typeName, context))
					return true;
				if (walker(out->returning, context))
					return true;
			}
			break;
		case T_JsonKeyValue:
			{
				JsonKeyValue *jkv = (JsonKeyValue *) node;

				if (walker(jkv->key, context))
					return true;
				if (walker(jkv->value, context))
					return true;
			}
			break;
		case T_JsonObjectConstructor:
			{
				JsonObjectConstructor *joc = (JsonObjectConstructor *) node;

				if (walker(joc->output, context))
					return true;
				if (walker(joc->exprs, context))
					return true;
			}
			break;
		case T_JsonArrayConstructor:
			{
				JsonArrayConstructor *jac = (JsonArrayConstructor *) node;

				if (walker(jac->output, context))
					return true;
				if (walker(jac->exprs, context))
					return true;
			}
			break;
		case T_JsonAggConstructor:
			{
				JsonAggConstructor *ctor = (JsonAggConstructor *) node;

				if (walker(ctor->output, context))
					return true;
				if (walker(ctor->agg_order, context))
					return true;
				if (walker(ctor->agg_filter, context))
					return true;
				if (walker(ctor->over, context))
					return true;
			}
			break;
		case T_JsonObjectAgg:
			{
				JsonObjectAgg *joa = (JsonObjectAgg *) node;

				if (walker(joa->constructor, context))
					return true;
				if (walker(joa->arg, context))
					return true;
			}
			break;
		case T_JsonArrayAgg:
			{
				JsonArrayAgg *jaa = (JsonArrayAgg *) node;

				if (walker(jaa->constructor, context))
					return true;
				if (walker(jaa->arg, context))
					return true;
			}
			break;
		case T_JsonArrayQueryConstructor:
			{
				JsonArrayQueryConstructor *jaqc = (JsonArrayQueryConstructor *) node;

				if (walker(jaqc->output, context))
					return true;
				if (walker(jaqc->query, context))
					return true;
			}
			break;
		case T_JsonIsPredicate:
			return walker(((JsonIsPredicate *) node)->expr, context);
		case T_JsonArgument:
			return walker(((JsonArgument *) node)->val, context);
		case T_JsonCommon:
			{
				JsonCommon *jc = (JsonCommon *) node;

				if (walker(jc->expr, context))
					return true;
				if (walker(jc->pathspec, context))
					return true;
				if (walker(jc->passing, context))
					return true;
			}
			break;
		case T_JsonBehavior:
			{
				JsonBehavior *jb = (JsonBehavior *) node;

				if (jb->btype == JSON_BEHAVIOR_DEFAULT &&
					walker(jb->default_expr, context))
					return true;
			}
			break;
		case T_JsonFuncExpr:
			{
				JsonFuncExpr *jfe = (JsonFuncExpr *) node;

				if (walker(jfe->common, context))
					return true;
				if (jfe->output && walker(jfe->output, context))
					return true;
				if (walker(jfe->on_empty, context))
					return true;
				if (walker(jfe->on_error, context))
					return true;
			}
			break;
		case T_JsonTable:
			{
				JsonTable  *jt = (JsonTable *) node;

				if (walker(jt->common, context))
					return true;
				if (walker(jt->columns, context))
					return true;
			}
			break;
		case T_JsonTableColumn:
			{
				JsonTableColumn  *jtc = (JsonTableColumn *) node;

				if (walker(jtc->typeName, context))
					return true;
				if (walker(jtc->on_empty, context))
					return true;
				if (walker(jtc->on_error, context))
					return true;
				if (jtc->coltype == JTC_NESTED && walker(jtc->columns, context))
					return true;
			}
			break;
>>>>>>> a4b57543
		default:
			elog(ERROR, "unrecognized node type: %d",
				 (int) nodeTag(node));
			break;
	}
	return false;
}

/*
 * planstate_tree_walker --- walk plan state trees
 *
 * The walker has already visited the current node, and so we need only
 * recurse into any sub-nodes it has.
 */
bool
planstate_tree_walker(PlanState *planstate,
					  bool (*walker) (),
					  void *context)
{
	Plan	   *plan = planstate->plan;
	ListCell   *lc;

	/* Guard against stack overflow due to overly complex plan trees */
	check_stack_depth();

	/* initPlan-s */
	if (planstate_walk_subplans(planstate->initPlan, walker, context))
		return true;

	/* lefttree */
	if (outerPlanState(planstate))
	{
		if (walker(outerPlanState(planstate), context))
			return true;
	}

	/* righttree */
	if (innerPlanState(planstate))
	{
		if (walker(innerPlanState(planstate), context))
			return true;
	}

	/* special child plans */
	switch (nodeTag(plan))
	{
		case T_Append:
			if (planstate_walk_members(((AppendState *) planstate)->appendplans,
									   ((AppendState *) planstate)->as_nplans,
									   walker, context))
				return true;
			break;
		case T_MergeAppend:
			if (planstate_walk_members(((MergeAppendState *) planstate)->mergeplans,
									   ((MergeAppendState *) planstate)->ms_nplans,
									   walker, context))
				return true;
			break;
		case T_BitmapAnd:
			if (planstate_walk_members(((BitmapAndState *) planstate)->bitmapplans,
									   ((BitmapAndState *) planstate)->nplans,
									   walker, context))
				return true;
			break;
		case T_BitmapOr:
			if (planstate_walk_members(((BitmapOrState *) planstate)->bitmapplans,
									   ((BitmapOrState *) planstate)->nplans,
									   walker, context))
				return true;
			break;
		case T_SubqueryScan:
			if (walker(((SubqueryScanState *) planstate)->subplan, context))
				return true;
			break;
		case T_CustomScan:
			foreach(lc, ((CustomScanState *) planstate)->custom_ps)
			{
				if (walker((PlanState *) lfirst(lc), context))
					return true;
			}
			break;
		default:
			break;
	}

	/* subPlan-s */
	if (planstate_walk_subplans(planstate->subPlan, walker, context))
		return true;

	return false;
}

/*
 * Walk a list of SubPlans (or initPlans, which also use SubPlan nodes).
 */
static bool
planstate_walk_subplans(List *plans,
						bool (*walker) (),
						void *context)
{
	ListCell   *lc;

	foreach(lc, plans)
	{
		SubPlanState *sps = lfirst_node(SubPlanState, lc);

		if (walker(sps->planstate, context))
			return true;
	}

	return false;
}

/*
 * Walk the constituent plans of a ModifyTable, Append, MergeAppend,
 * BitmapAnd, or BitmapOr node.
 */
static bool
planstate_walk_members(PlanState **planstates, int nplans,
					   bool (*walker) (), void *context)
{
	int			j;

	for (j = 0; j < nplans; j++)
	{
		if (walker(planstates[j], context))
			return true;
	}

	return false;
}<|MERGE_RESOLUTION|>--- conflicted
+++ resolved
@@ -4352,14 +4352,12 @@
 		case T_CommonTableExpr:
 			/* search_clause and cycle_clause are not interesting here */
 			return walker(((CommonTableExpr *) node)->ctequery, context);
-<<<<<<< HEAD
 		case T_SysConnectPath:
 			return walker(((SysConnectPath *) node)->expr, context);
 		case T_ConnectRoot:
 			return walker(((ConnectRoot *) node)->expr, context);
 		case T_PriorClause:
 			return walker(((PriorClause *) node)->expr, context);
-=======
 		case T_JsonReturning:
 			return walker(((JsonReturning *) node)->format, context);
 		case T_JsonValueExpr:
@@ -4565,7 +4563,6 @@
 					return true;
 			}
 			break;
->>>>>>> a4b57543
 		default:
 			elog(ERROR, "unrecognized node type: %d",
 				 (int) nodeTag(node));
