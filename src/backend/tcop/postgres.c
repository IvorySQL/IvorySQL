/*-------------------------------------------------------------------------
 *
 * postgres.c
 *	  POSTGRES C Backend Interface
 *
 * Portions Copyright (c) 1996-2024, PostgreSQL Global Development Group
 * Portions Copyright (c) 1994, Regents of the University of California
 * Portions Copyright (c) 2023-2025, IvorySQL Global Development Team
 *
 *
 * IDENTIFICATION
 *	  src/backend/tcop/postgres.c
 *
 * NOTES
 *	  this is the "main" module of the postgres backend and
 *	  hence the main module of the "traffic cop".
 *
 *-------------------------------------------------------------------------
 */

#include "postgres.h"

#include <fcntl.h>
#include <limits.h>
#include <signal.h>
#include <unistd.h>
#include <sys/resource.h>
#include <sys/socket.h>
#include <sys/time.h>

#ifdef USE_VALGRIND
#include <valgrind/valgrind.h>
#endif

#include "access/parallel.h"
#include "access/printtup.h"
#include "access/xact.h"
#include "catalog/pg_type.h"
#include "commands/async.h"
#include "commands/event_trigger.h"
#include "commands/prepare.h"
#include "common/pg_prng.h"
#include "jit/jit.h"
#include "libpq/libpq.h"
#include "libpq/pqformat.h"
#include "libpq/pqsignal.h"
#include "mb/pg_wchar.h"
#include "mb/stringinfo_mb.h"
#include "miscadmin.h"
#include "nodes/print.h"
#include "optimizer/optimizer.h"
#include "parser/analyze.h"
#include "parser/parser.h"
#include "pg_getopt.h"
#include "pg_trace.h"
#include "pgstat.h"
#include "postmaster/interrupt.h"
#include "postmaster/postmaster.h"
#include "replication/logicallauncher.h"
#include "replication/logicalworker.h"
#include "replication/slot.h"
#include "replication/walsender.h"
#include "rewrite/rewriteHandler.h"
#include "storage/bufmgr.h"
#include "storage/ipc.h"
#include "storage/pmsignal.h"
#include "storage/proc.h"
#include "storage/procsignal.h"
#include "storage/sinval.h"
#include "tcop/fastpath.h"
#include "tcop/pquery.h"
#include "tcop/tcopprot.h"
#include "tcop/utility.h"
#include "utils/guc.h"
#include "utils/guc_hooks.h"
#include "utils/injection_point.h"
#include "utils/lsyscache.h"
#include "utils/memutils.h"
#include "utils/ora_compatible.h"
#include "utils/ps_status.h"
#include "utils/snapmgr.h"
#include "utils/timeout.h"
#include "utils/timestamp.h"
<<<<<<< HEAD
#include "parser/parse_param.h"
=======
#include "utils/varlena.h"
>>>>>>> 3100ceec

/* ----------------
 *		global variables
 * ----------------
 */
const char *debug_query_string; /* client-supplied query string */

/* Note: whereToSendOutput is initialized for the bootstrap/standalone case */
CommandDest whereToSendOutput = DestDebug;

/* flag for logging end of session */
bool		Log_disconnections = false;

int			log_statement = LOGSTMT_NONE;

/* wait N seconds to allow attach from a debugger */
int			PostAuthDelay = 0;

/* Time between checks that the client is still connected. */
int			client_connection_check_interval = 0;

/* flags for non-system relation kinds to restrict use */
int			restrict_nonsystem_relation_kind;

/* ----------------
 *		private typedefs etc
 * ----------------
 */

/* type of argument for bind_param_error_callback */
typedef struct BindParamCbData
{
	const char *portalName;
	int			paramno;		/* zero-based param number, or -1 initially */
	const char *paramval;		/* textual input string, if available */
} BindParamCbData;

/* ----------------
 *		private variables
 * ----------------
 */

/*
 * Flag to keep track of whether we have started a transaction.
 * For extended query protocol this has to be remembered across messages.
 */
static bool xact_started = false;

/*
 * Flag to indicate that we are doing the outer loop's read-from-client,
 * as opposed to any random read from client that might happen within
 * commands like COPY FROM STDIN.
 */
static bool DoingCommandRead = false;

/*
 * Flags to implement skip-till-Sync-after-error behavior for messages of
 * the extended query protocol.
 */
static bool doing_extended_query_message = false;
static bool ignore_till_sync = false;

/*
 * If an unnamed prepared statement exists, it's stored here.
 * We keep it separate from the hashtable kept by commands/prepare.c
 * in order to reduce overhead for short-lived queries.
 */
static CachedPlanSource *unnamed_stmt_psrc = NULL;

/* assorted command-line switches */
static const char *userDoption = NULL;	/* -D switch */
static bool EchoQuery = false;	/* -E switch */
static bool UseSemiNewlineNewline = false;	/* -j switch */

/* whether or not, and why, we were canceled by conflict with recovery */
static volatile sig_atomic_t RecoveryConflictPending = false;
static volatile sig_atomic_t RecoveryConflictPendingReasons[NUM_PROCSIGNALS];

/* reused buffer to pass to SendRowDescriptionMessage() */
static MemoryContext row_description_context = NULL;
static StringInfoData row_description_buf;

/* ----------------------------------------------------------------
 *		decls for routines only used in this file
 * ----------------------------------------------------------------
 */
static int	InteractiveBackend(StringInfo inBuf);
static int	interactive_getc(void);
static int	SocketBackend(StringInfo inBuf);
static int	ReadCommand(StringInfo inBuf);
static void forbidden_in_wal_sender(char firstchar);
static bool check_log_statement(List *stmt_list);
static int	errdetail_execute(List *raw_parsetree_list);
static int	errdetail_params(ParamListInfo params);
static int	errdetail_abort(void);
static void bind_param_error_callback(void *arg);
static void start_xact_command(void);
static void finish_xact_command(void);
static bool IsTransactionExitStmt(Node *parsetree);
static bool IsTransactionExitStmtList(List *pstmts);
static bool IsTransactionStmtList(List *pstmts);
static void drop_unnamed_stmt(void);
static void log_disconnections(int code, Datum arg);
static void enable_statement_timeout(void);
static void disable_statement_timeout(void);
static void InitIvorysql(void);


/* ----------------------------------------------------------------
 *		infrastructure for valgrind debugging
 * ----------------------------------------------------------------
 */
#ifdef USE_VALGRIND
/* This variable should be set at the top of the main loop. */
static unsigned int old_valgrind_error_count;

/*
 * If Valgrind detected any errors since old_valgrind_error_count was updated,
 * report the current query as the cause.  This should be called at the end
 * of message processing.
 */
static void
valgrind_report_error_query(const char *query)
{
	unsigned int valgrind_error_count = VALGRIND_COUNT_ERRORS;

	if (unlikely(valgrind_error_count != old_valgrind_error_count) &&
		query != NULL)
		VALGRIND_PRINTF("Valgrind detected %u error(s) during execution of \"%s\"\n",
						valgrind_error_count - old_valgrind_error_count,
						query);
}

#else							/* !USE_VALGRIND */
#define valgrind_report_error_query(query) ((void) 0)
#endif							/* USE_VALGRIND */


/* ----------------------------------------------------------------
 *		routines to obtain user input
 * ----------------------------------------------------------------
 */

/* ----------------
 *	InteractiveBackend() is called for user interactive connections
 *
 *	the string entered by the user is placed in its parameter inBuf,
 *	and we act like a Q message was received.
 *
 *	EOF is returned if end-of-file input is seen; time to shut down.
 * ----------------
 */

static int
InteractiveBackend(StringInfo inBuf)
{
	int			c;				/* character read from getc() */

	/*
	 * display a prompt and obtain input from the user
	 */
	printf("backend> ");
	fflush(stdout);

	resetStringInfo(inBuf);

	/*
	 * Read characters until EOF or the appropriate delimiter is seen.
	 */
	while ((c = interactive_getc()) != EOF)
	{
		if (c == '\n')
		{
			if (UseSemiNewlineNewline)
			{
				/*
				 * In -j mode, semicolon followed by two newlines ends the
				 * command; otherwise treat newline as regular character.
				 */
				if (inBuf->len > 1 &&
					inBuf->data[inBuf->len - 1] == '\n' &&
					inBuf->data[inBuf->len - 2] == ';')
				{
					/* might as well drop the second newline */
					break;
				}
			}
			else
			{
				/*
				 * In plain mode, newline ends the command unless preceded by
				 * backslash.
				 */
				if (inBuf->len > 0 &&
					inBuf->data[inBuf->len - 1] == '\\')
				{
					/* discard backslash from inBuf */
					inBuf->data[--inBuf->len] = '\0';
					/* discard newline too */
					continue;
				}
				else
				{
					/* keep the newline character, but end the command */
					appendStringInfoChar(inBuf, '\n');
					break;
				}
			}
		}

		/* Not newline, or newline treated as regular character */
		appendStringInfoChar(inBuf, (char) c);
	}

	/* No input before EOF signal means time to quit. */
	if (c == EOF && inBuf->len == 0)
		return EOF;

	/*
	 * otherwise we have a user query so process it.
	 */

	/* Add '\0' to make it look the same as message case. */
	appendStringInfoChar(inBuf, (char) '\0');

	/*
	 * if the query echo flag was given, print the query..
	 */
	if (EchoQuery)
		printf("statement: %s\n", inBuf->data);
	fflush(stdout);

	return 'Q';
}

/*
 * interactive_getc -- collect one character from stdin
 *
 * Even though we are not reading from a "client" process, we still want to
 * respond to signals, particularly SIGTERM/SIGQUIT.
 */
static int
interactive_getc(void)
{
	int			c;

	/*
	 * This will not process catchup interrupts or notifications while
	 * reading. But those can't really be relevant for a standalone backend
	 * anyway. To properly handle SIGTERM there's a hack in die() that
	 * directly processes interrupts at this stage...
	 */
	CHECK_FOR_INTERRUPTS();

	c = getc(stdin);

	ProcessClientReadInterrupt(false);

	return c;
}

/* ----------------
 *	SocketBackend()		Is called for frontend-backend connections
 *
 *	Returns the message type code, and loads message body data into inBuf.
 *
 *	EOF is returned if the connection is lost.
 * ----------------
 */
static int
SocketBackend(StringInfo inBuf)
{
	int			qtype;
	int			maxmsglen;

	/*
	 * Get message type code from the frontend.
	 */
	HOLD_CANCEL_INTERRUPTS();
	pq_startmsgread();
	qtype = pq_getbyte();

	if (qtype == EOF)			/* frontend disconnected */
	{
		if (IsTransactionState())
			ereport(COMMERROR,
					(errcode(ERRCODE_CONNECTION_FAILURE),
					 errmsg("unexpected EOF on client connection with an open transaction")));
		else
		{
			/*
			 * Can't send DEBUG log messages to client at this point. Since
			 * we're disconnecting right away, we don't need to restore
			 * whereToSendOutput.
			 */
			whereToSendOutput = DestNone;
			ereport(DEBUG1,
					(errcode(ERRCODE_CONNECTION_DOES_NOT_EXIST),
					 errmsg_internal("unexpected EOF on client connection")));
		}
		return qtype;
	}

	/*
	 * Validate message type code before trying to read body; if we have lost
	 * sync, better to say "command unknown" than to run out of memory because
	 * we used garbage as a length word.  We can also select a type-dependent
	 * limit on what a sane length word could be.  (The limit could be chosen
	 * more granularly, but it's not clear it's worth fussing over.)
	 *
	 * This also gives us a place to set the doing_extended_query_message flag
	 * as soon as possible.
	 */
	switch (qtype)
	{
		case PqMsg_Query:
			maxmsglen = PQ_LARGE_MESSAGE_LIMIT;
			doing_extended_query_message = false;
			break;

		case PqMsg_FunctionCall:
			maxmsglen = PQ_LARGE_MESSAGE_LIMIT;
			doing_extended_query_message = false;
			break;

		case PqMsg_Terminate:
			maxmsglen = PQ_SMALL_MESSAGE_LIMIT;
			doing_extended_query_message = false;
			ignore_till_sync = false;
			break;

		case PqMsg_Bind:
		case PqMsg_Parse:
			maxmsglen = PQ_LARGE_MESSAGE_LIMIT;
			doing_extended_query_message = true;
			break;

		case PqMsg_Close:
		case PqMsg_Describe:
		case PqMsg_Execute:
		case PqMsg_Flush:
			maxmsglen = PQ_SMALL_MESSAGE_LIMIT;
			doing_extended_query_message = true;
			break;

		case PqMsg_Sync:
			maxmsglen = PQ_SMALL_MESSAGE_LIMIT;
			/* stop any active skip-till-Sync */
			ignore_till_sync = false;
			/* mark not-extended, so that a new error doesn't begin skip */
			doing_extended_query_message = false;
			break;

		case PqMsg_CopyData:
			maxmsglen = PQ_LARGE_MESSAGE_LIMIT;
			doing_extended_query_message = false;
			break;

		case PqMsg_CopyDone:
		case PqMsg_CopyFail:
			maxmsglen = PQ_SMALL_MESSAGE_LIMIT;
			doing_extended_query_message = false;
			break;

		default:

			/*
			 * Otherwise we got garbage from the frontend.  We treat this as
			 * fatal because we have probably lost message boundary sync, and
			 * there's no good way to recover.
			 */
			ereport(FATAL,
					(errcode(ERRCODE_PROTOCOL_VIOLATION),
					 errmsg("invalid frontend message type %d", qtype)));
			maxmsglen = 0;		/* keep compiler quiet */
			break;
	}

	/*
	 * In protocol version 3, all frontend messages have a length word next
	 * after the type code; we can read the message contents independently of
	 * the type.
	 */
	if (pq_getmessage(inBuf, maxmsglen))
		return EOF;				/* suitable message already logged */
	RESUME_CANCEL_INTERRUPTS();

	return qtype;
}

/* ----------------
 *		ReadCommand reads a command from either the frontend or
 *		standard input, places it in inBuf, and returns the
 *		message type code (first byte of the message).
 *		EOF is returned if end of file.
 * ----------------
 */
static int
ReadCommand(StringInfo inBuf)
{
	int			result;

	if (whereToSendOutput == DestRemote)
		result = SocketBackend(inBuf);
	else
		result = InteractiveBackend(inBuf);
	return result;
}

/*
 * ProcessClientReadInterrupt() - Process interrupts specific to client reads
 *
 * This is called just before and after low-level reads.
 * 'blocked' is true if no data was available to read and we plan to retry,
 * false if about to read or done reading.
 *
 * Must preserve errno!
 */
void
ProcessClientReadInterrupt(bool blocked)
{
	int			save_errno = errno;

	if (DoingCommandRead)
	{
		/* Check for general interrupts that arrived before/while reading */
		CHECK_FOR_INTERRUPTS();

		/* Process sinval catchup interrupts, if any */
		if (catchupInterruptPending)
			ProcessCatchupInterrupt();

		/* Process notify interrupts, if any */
		if (notifyInterruptPending)
			ProcessNotifyInterrupt(true);
	}
	else if (ProcDiePending)
	{
		/*
		 * We're dying.  If there is no data available to read, then it's safe
		 * (and sane) to handle that now.  If we haven't tried to read yet,
		 * make sure the process latch is set, so that if there is no data
		 * then we'll come back here and die.  If we're done reading, also
		 * make sure the process latch is set, as we might've undesirably
		 * cleared it while reading.
		 */
		if (blocked)
			CHECK_FOR_INTERRUPTS();
		else
			SetLatch(MyLatch);
	}

	errno = save_errno;
}

/*
 * ProcessClientWriteInterrupt() - Process interrupts specific to client writes
 *
 * This is called just before and after low-level writes.
 * 'blocked' is true if no data could be written and we plan to retry,
 * false if about to write or done writing.
 *
 * Must preserve errno!
 */
void
ProcessClientWriteInterrupt(bool blocked)
{
	int			save_errno = errno;

	if (ProcDiePending)
	{
		/*
		 * We're dying.  If it's not possible to write, then we should handle
		 * that immediately, else a stuck client could indefinitely delay our
		 * response to the signal.  If we haven't tried to write yet, make
		 * sure the process latch is set, so that if the write would block
		 * then we'll come back here and die.  If we're done writing, also
		 * make sure the process latch is set, as we might've undesirably
		 * cleared it while writing.
		 */
		if (blocked)
		{
			/*
			 * Don't mess with whereToSendOutput if ProcessInterrupts wouldn't
			 * service ProcDiePending.
			 */
			if (InterruptHoldoffCount == 0 && CritSectionCount == 0)
			{
				/*
				 * We don't want to send the client the error message, as a)
				 * that would possibly block again, and b) it would likely
				 * lead to loss of protocol sync because we may have already
				 * sent a partial protocol message.
				 */
				if (whereToSendOutput == DestRemote)
					whereToSendOutput = DestNone;

				CHECK_FOR_INTERRUPTS();
			}
		}
		else
			SetLatch(MyLatch);
	}

	errno = save_errno;
}

/*
 * Do raw parsing (only).
 *
 * A list of parsetrees (RawStmt nodes) is returned, since there might be
 * multiple commands in the given string.
 *
 * NOTE: for interactive queries, it is important to keep this routine
 * separate from the analysis & rewrite stages.  Analysis and rewriting
 * cannot be done in an aborted transaction, since they require access to
 * database tables.  So, we rely on the raw parser to determine whether
 * we've seen a COMMIT or ABORT command; when we are in abort state, other
 * commands are not processed any further than the raw parse stage.
 */
List *
pg_parse_query(const char *query_string)
{
	List	   *raw_parsetree_list;

	TRACE_POSTGRESQL_QUERY_PARSE_START(query_string);

	if (log_parser_stats)
		ResetUsage();

	raw_parsetree_list = raw_parser(query_string, RAW_PARSE_DEFAULT);

	if (log_parser_stats)
		ShowUsage("PARSER STATISTICS");

#ifdef DEBUG_NODE_TESTS_ENABLED

	/* Optional debugging check: pass raw parsetrees through copyObject() */
	if (Debug_copy_parse_plan_trees)
	{
		List	   *new_list = copyObject(raw_parsetree_list);

		/* This checks both copyObject() and the equal() routines... */
		if (!equal(new_list, raw_parsetree_list))
			elog(WARNING, "copyObject() failed to produce an equal raw parse tree");
		else
			raw_parsetree_list = new_list;
	}

	/*
	 * Optional debugging check: pass raw parsetrees through
	 * outfuncs/readfuncs
	 */
	if (Debug_write_read_parse_plan_trees)
	{
		char	   *str = nodeToStringWithLocations(raw_parsetree_list);
		List	   *new_list = stringToNodeWithLocations(str);

		pfree(str);
		/* This checks both outfuncs/readfuncs and the equal() routines... */
		if (!equal(new_list, raw_parsetree_list))
			elog(WARNING, "outfuncs/readfuncs failed to produce an equal raw parse tree");
		else
			raw_parsetree_list = new_list;
	}

#endif							/* DEBUG_NODE_TESTS_ENABLED */

	TRACE_POSTGRESQL_QUERY_PARSE_DONE(query_string);

	return raw_parsetree_list;
}

/*
 * Given a raw parsetree (gram.y output), and optionally information about
 * types of parameter symbols ($n), perform parse analysis and rule rewriting.
 *
 * A list of Query nodes is returned, since either the analyzer or the
 * rewriter might expand one query to several.
 *
 * NOTE: for reasons mentioned above, this must be separate from raw parsing.
 */
List *
pg_analyze_and_rewrite_fixedparams(RawStmt *parsetree,
								   const char *query_string,
								   const Oid *paramTypes,
								   int numParams,
								   QueryEnvironment *queryEnv)
{
	Query	   *query;
	List	   *querytree_list;

	TRACE_POSTGRESQL_QUERY_REWRITE_START(query_string);

	/*
	 * (1) Perform parse analysis.
	 */
	if (log_parser_stats)
		ResetUsage();

	query = parse_analyze_fixedparams(parsetree, query_string, paramTypes, numParams,
									  queryEnv);

	if (log_parser_stats)
		ShowUsage("PARSE ANALYSIS STATISTICS");

	/*
	 * (2) Rewrite the queries, as necessary
	 */
	querytree_list = pg_rewrite_query(query);

	TRACE_POSTGRESQL_QUERY_REWRITE_DONE(query_string);

	return querytree_list;
}

/*
 * Do parse analysis and rewriting.  This is the same as
 * pg_analyze_and_rewrite_fixedparams except that it's okay to deduce
 * information about $n symbol datatypes from context.
 */
List *
pg_analyze_and_rewrite_varparams(RawStmt *parsetree,
								 const char *query_string,
								 Oid **paramTypes,
								 int *numParams,
								 QueryEnvironment *queryEnv)
{
	Query	   *query;
	List	   *querytree_list;

	TRACE_POSTGRESQL_QUERY_REWRITE_START(query_string);

	/*
	 * (1) Perform parse analysis.
	 */
	if (log_parser_stats)
		ResetUsage();

	query = parse_analyze_varparams(parsetree, query_string, paramTypes, numParams,
									queryEnv);

	/*
	 * Check all parameter types got determined.
	 */
	for (int i = 0; i < *numParams; i++)
	{
		Oid			ptype = (*paramTypes)[i];

		if (ptype == InvalidOid || ptype == UNKNOWNOID)
			ereport(ERROR,
					(errcode(ERRCODE_INDETERMINATE_DATATYPE),
					 errmsg("could not determine data type of parameter $%d",
							i + 1)));
	}

	if (log_parser_stats)
		ShowUsage("PARSE ANALYSIS STATISTICS");

	/*
	 * (2) Rewrite the queries, as necessary
	 */
	querytree_list = pg_rewrite_query(query);

	TRACE_POSTGRESQL_QUERY_REWRITE_DONE(query_string);

	return querytree_list;
}

/*
 * Do parse analysis and rewriting.  This is the same as
 * pg_analyze_and_rewrite_fixedparams except that, instead of a fixed list of
 * parameter datatypes, a parser callback is supplied that can do
 * external-parameter resolution and possibly other things.
 */
List *
pg_analyze_and_rewrite_withcb(RawStmt *parsetree,
							  const char *query_string,
							  ParserSetupHook parserSetup,
							  void *parserSetupArg,
							  QueryEnvironment *queryEnv)
{
	Query	   *query;
	List	   *querytree_list;

	TRACE_POSTGRESQL_QUERY_REWRITE_START(query_string);

	/*
	 * (1) Perform parse analysis.
	 */
	if (log_parser_stats)
		ResetUsage();

	query = parse_analyze_withcb(parsetree, query_string, parserSetup, parserSetupArg,
								 queryEnv);

	if (log_parser_stats)
		ShowUsage("PARSE ANALYSIS STATISTICS");

	/*
	 * (2) Rewrite the queries, as necessary
	 */
	querytree_list = pg_rewrite_query(query);

	TRACE_POSTGRESQL_QUERY_REWRITE_DONE(query_string);

	return querytree_list;
}

/*
 * Perform rewriting of a query produced by parse analysis.
 *
 * Note: query must just have come from the parser, because we do not do
 * AcquireRewriteLocks() on it.
 */
List *
pg_rewrite_query(Query *query)
{
	List	   *querytree_list;

	if (Debug_print_parse)
		elog_node_display(LOG, "parse tree", query,
						  Debug_pretty_print);

	if (log_parser_stats)
		ResetUsage();

	if (query->commandType == CMD_UTILITY)
	{
		/* don't rewrite utilities, just dump 'em into result list */
		querytree_list = list_make1(query);
	}
	else
	{
		/* rewrite regular queries */
		querytree_list = QueryRewrite(query);
	}

	if (log_parser_stats)
		ShowUsage("REWRITER STATISTICS");

#ifdef DEBUG_NODE_TESTS_ENABLED

	/* Optional debugging check: pass querytree through copyObject() */
	if (Debug_copy_parse_plan_trees)
	{
		List	   *new_list;

		new_list = copyObject(querytree_list);
		/* This checks both copyObject() and the equal() routines... */
		if (!equal(new_list, querytree_list))
			elog(WARNING, "copyObject() failed to produce an equal rewritten parse tree");
		else
			querytree_list = new_list;
	}

	/* Optional debugging check: pass querytree through outfuncs/readfuncs */
	if (Debug_write_read_parse_plan_trees)
	{
		List	   *new_list = NIL;
		ListCell   *lc;

		foreach(lc, querytree_list)
		{
			Query	   *curr_query = lfirst_node(Query, lc);
			char	   *str = nodeToStringWithLocations(curr_query);
			Query	   *new_query = stringToNodeWithLocations(str);

			/*
			 * queryId is not saved in stored rules, but we must preserve it
			 * here to avoid breaking pg_stat_statements.
			 */
			new_query->queryId = curr_query->queryId;

			new_list = lappend(new_list, new_query);
			pfree(str);
		}

		/* This checks both outfuncs/readfuncs and the equal() routines... */
		if (!equal(new_list, querytree_list))
			elog(WARNING, "outfuncs/readfuncs failed to produce an equal rewritten parse tree");
		else
			querytree_list = new_list;
	}

#endif							/* DEBUG_NODE_TESTS_ENABLED */

	if (Debug_print_rewritten)
		elog_node_display(LOG, "rewritten parse tree", querytree_list,
						  Debug_pretty_print);

	return querytree_list;
}


/*
 * Generate a plan for a single already-rewritten query.
 * This is a thin wrapper around planner() and takes the same parameters.
 */
PlannedStmt *
pg_plan_query(Query *querytree, const char *query_string, int cursorOptions,
			  ParamListInfo boundParams)
{
	PlannedStmt *plan;

	/* Utility commands have no plans. */
	if (querytree->commandType == CMD_UTILITY)
		return NULL;

	/* Planner must have a snapshot in case it calls user-defined functions. */
	Assert(ActiveSnapshotSet());

	TRACE_POSTGRESQL_QUERY_PLAN_START();

	if (log_planner_stats)
		ResetUsage();

	/* call the optimizer */
	plan = planner(querytree, query_string, cursorOptions, boundParams);

	if (log_planner_stats)
		ShowUsage("PLANNER STATISTICS");

#ifdef DEBUG_NODE_TESTS_ENABLED

	/* Optional debugging check: pass plan tree through copyObject() */
	if (Debug_copy_parse_plan_trees)
	{
		PlannedStmt *new_plan = copyObject(plan);

		/*
		 * equal() currently does not have routines to compare Plan nodes, so
		 * don't try to test equality here.  Perhaps fix someday?
		 */
#ifdef NOT_USED
		/* This checks both copyObject() and the equal() routines... */
		if (!equal(new_plan, plan))
			elog(WARNING, "copyObject() failed to produce an equal plan tree");
		else
#endif
			plan = new_plan;
	}

	/* Optional debugging check: pass plan tree through outfuncs/readfuncs */
	if (Debug_write_read_parse_plan_trees)
	{
		char	   *str;
		PlannedStmt *new_plan;

		str = nodeToStringWithLocations(plan);
		new_plan = stringToNodeWithLocations(str);
		pfree(str);

		/*
		 * equal() currently does not have routines to compare Plan nodes, so
		 * don't try to test equality here.  Perhaps fix someday?
		 */
#ifdef NOT_USED
		/* This checks both outfuncs/readfuncs and the equal() routines... */
		if (!equal(new_plan, plan))
			elog(WARNING, "outfuncs/readfuncs failed to produce an equal plan tree");
		else
#endif
			plan = new_plan;
	}

#endif							/* DEBUG_NODE_TESTS_ENABLED */

	/*
	 * Print plan if debugging.
	 */
	if (Debug_print_plan)
		elog_node_display(LOG, "plan", plan, Debug_pretty_print);

	TRACE_POSTGRESQL_QUERY_PLAN_DONE();

	return plan;
}

/*
 * Generate plans for a list of already-rewritten queries.
 *
 * For normal optimizable statements, invoke the planner.  For utility
 * statements, just make a wrapper PlannedStmt node.
 *
 * The result is a list of PlannedStmt nodes.
 */
List *
pg_plan_queries(List *querytrees, const char *query_string, int cursorOptions,
				ParamListInfo boundParams)
{
	List	   *stmt_list = NIL;
	ListCell   *query_list;

	foreach(query_list, querytrees)
	{
		Query	   *query = lfirst_node(Query, query_list);
		PlannedStmt *stmt;

		if (query->commandType == CMD_UTILITY)
		{
			/* Utility commands require no planning. */
			stmt = makeNode(PlannedStmt);
			stmt->commandType = CMD_UTILITY;
			stmt->canSetTag = query->canSetTag;
			stmt->utilityStmt = query->utilityStmt;
			stmt->stmt_location = query->stmt_location;
			stmt->stmt_len = query->stmt_len;
			stmt->queryId = query->queryId;
		}
		else
		{
			stmt = pg_plan_query(query, query_string, cursorOptions,
								 boundParams);
		}

		stmt_list = lappend(stmt_list, stmt);
	}

	return stmt_list;
}


/*
 * exec_simple_query
 *
 * Execute a "simple Query" protocol message.
 */
static void
exec_simple_query(const char *query_string)
{
	CommandDest dest = whereToSendOutput;
	MemoryContext oldcontext;
	List	   *parsetree_list;
	ListCell   *parsetree_item;
	bool		save_log_statement_stats = log_statement_stats;
	bool		was_logged = false;
	bool		use_implicit_block;
	char		msec_str[32];
	/* anonymous block supports out parameters */
	ParamListInfo	params = NULL;
	Oid			*paramtypes = NULL;

	/*
	 * Report query to various monitoring facilities.
	 */
	debug_query_string = query_string;

	pgstat_report_activity(STATE_RUNNING, query_string);

	TRACE_POSTGRESQL_QUERY_START(query_string);

	/*
	 * We use save_log_statement_stats so ShowUsage doesn't report incorrect
	 * results because ResetUsage wasn't called.
	 */
	if (save_log_statement_stats)
		ResetUsage();

	/*
	 * Start up a transaction command.  All queries generated by the
	 * query_string will be in this same command block, *unless* we find a
	 * BEGIN/COMMIT/ABORT statement; we have to force a new xact command after
	 * one of those, else bad things will happen in xact.c. (Note that this
	 * will normally change current memory context.)
	 */
	start_xact_command();

	/*
	 * Zap any pre-existing unnamed statement.  (While not strictly necessary,
	 * it seems best to define simple-Query mode as if it used the unnamed
	 * statement and portal; this ensures we recover any storage used by prior
	 * unnamed operations.)
	 */
	drop_unnamed_stmt();

	/*
	 * Switch to appropriate context for constructing parsetrees.
	 */
	oldcontext = MemoryContextSwitchTo(MessageContext);

	/*
	 * Do basic parsing of the query or queries (this should be safe even if
	 * we are in aborted transaction state!)
	 */
	parsetree_list = pg_parse_query(query_string);

	/* Log immediately if dictated by log_statement */
	if (check_log_statement(parsetree_list))
	{
		ereport(LOG,
				(errmsg("statement: %s", query_string),
				 errhidestmt(true),
				 errdetail_execute(parsetree_list)));
		was_logged = true;
	}

	/*
	 * Switch back to transaction context to enter the loop.
	 */
	MemoryContextSwitchTo(oldcontext);

	/*
	 * For historical reasons, if multiple SQL statements are given in a
	 * single "simple Query" message, we execute them as a single transaction,
	 * unless explicit transaction control commands are included to make
	 * portions of the list be separate transactions.  To represent this
	 * behavior properly in the transaction machinery, we use an "implicit"
	 * transaction block.
	 */
	use_implicit_block = (list_length(parsetree_list) > 1);

	/*
	 * Anonymous block wthi OUT parameters
	 */
	if (list_length(parsetree_list) == 1)
	{
		Node *node = (Node *) linitial(parsetree_list);
		ParamListInfo paramsinfo;

		if (node->type == T_RawStmt &&
			((RawStmt *) node)->stmt->type == T_DoStmt &&
			((DoStmt *)(((RawStmt *) node)->stmt))->paramsmode != NIL)
		{
			DoStmt *dostmt = (DoStmt *)(((RawStmt *) node)->stmt);
			int	i = 0;
			int	nargs;

			nargs = list_length(dostmt->paramsmode);

			paramsinfo = (ParamListInfo) palloc(offsetof(ParamListInfoData, params) +
								nargs * sizeof(ParamExternData));
			paramtypes = (Oid *) palloc(nargs * sizeof(Oid));

			paramsinfo->paramFetchArg = NULL;
			paramsinfo->paramFetch = NULL;
			paramsinfo->parserSetupArg = NULL;
			paramsinfo->parserSetup = NULL;
			paramsinfo->numParams = nargs;
			paramsinfo->haveout = true;
			paramsinfo->outctext = NULL;
			paramsinfo->paramnames = NULL;

			for (i = 0; i < nargs; i++)
			{
				paramsinfo->params[i].isnull = true;
				paramsinfo->params[i].pflags = PARAM_FLAG_OUT;
				paramsinfo->params[i].ptype = 23;
				paramsinfo->params[i].value = (Datum) 0;
				paramtypes[i] = 23;
				paramsinfo->params[i].pmode = 'o';
			}

			params = paramsinfo;
		}
	}

	/*
	 * Run through the raw parsetree(s) and process each one.
	 */
	foreach(parsetree_item, parsetree_list)
	{
		RawStmt    *parsetree = lfirst_node(RawStmt, parsetree_item);
		bool		snapshot_set = false;
		CommandTag	commandTag;
		QueryCompletion qc;
		MemoryContext per_parsetree_context = NULL;
		List	   *querytree_list,
				   *plantree_list;
		Portal		portal;
		DestReceiver *receiver;
		int16		format;
		const char *cmdtagname;
		size_t		cmdtaglen;

		pgstat_report_query_id(0, true);

		/*
		 * Get the command name for use in status display (it also becomes the
		 * default completion tag, down inside PortalRun).  Set ps_status and
		 * do any special start-of-SQL-command processing needed by the
		 * destination.
		 */
		commandTag = CreateCommandTag(parsetree->stmt);
		cmdtagname = GetCommandTagNameAndLen(commandTag, &cmdtaglen);

		set_ps_display_with_len(cmdtagname, cmdtaglen);

		BeginCommand(commandTag, dest);

		/*
		 * If we are in an aborted transaction, reject all commands except
		 * COMMIT/ABORT.  It is important that this test occur before we try
		 * to do parse analysis, rewrite, or planning, since all those phases
		 * try to do database accesses, which may fail in abort state. (It
		 * might be safe to allow some additional utility commands in this
		 * state, but not many...)
		 */
		if (IsAbortedTransactionBlockState() &&
			!IsTransactionExitStmt(parsetree->stmt))
			ereport(ERROR,
					(errcode(ERRCODE_IN_FAILED_SQL_TRANSACTION),
					 errmsg("current transaction is aborted, "
							"commands ignored until end of transaction block"),
					 errdetail_abort()));

		/* Make sure we are in a transaction command */
		start_xact_command();

		/*
		 * If using an implicit transaction block, and we're not already in a
		 * transaction block, start an implicit block to force this statement
		 * to be grouped together with any following ones.  (We must do this
		 * each time through the loop; otherwise, a COMMIT/ROLLBACK in the
		 * list would cause later statements to not be grouped.)
		 */
		if (use_implicit_block)
			BeginImplicitTransactionBlock();

		/* If we got a cancel signal in parsing or prior command, quit */
		CHECK_FOR_INTERRUPTS();

		/*
		 * Set up a snapshot if parse analysis/planning will need one.
		 */
		if (analyze_requires_snapshot(parsetree))
		{
			PushActiveSnapshot(GetTransactionSnapshot());
			snapshot_set = true;
		}

		/*
		 * OK to analyze, rewrite, and plan this query.
		 *
		 * Switch to appropriate context for constructing query and plan trees
		 * (these can't be in the transaction context, as that will get reset
		 * when the command is COMMIT/ROLLBACK).  If we have multiple
		 * parsetrees, we use a separate context for each one, so that we can
		 * free that memory before moving on to the next one.  But for the
		 * last (or only) parsetree, just use MessageContext, which will be
		 * reset shortly after completion anyway.  In event of an error, the
		 * per_parsetree_context will be deleted when MessageContext is reset.
		 */
		if (lnext(parsetree_list, parsetree_item) != NULL)
		{
			per_parsetree_context =
				AllocSetContextCreate(MessageContext,
									  "per-parsetree message context",
									  ALLOCSET_DEFAULT_SIZES);
			oldcontext = MemoryContextSwitchTo(per_parsetree_context);
		}
		else
			oldcontext = MemoryContextSwitchTo(MessageContext);

		if (params != NULL)
			querytree_list = pg_analyze_and_rewrite_fixedparams(parsetree, query_string,
									paramtypes, params->numParams, NULL);
		else
			querytree_list = pg_analyze_and_rewrite_fixedparams(parsetree, query_string, 
									NULL, 0, NULL);

		plantree_list = pg_plan_queries(querytree_list, query_string,
										CURSOR_OPT_PARALLEL_OK, params);

		/*
		 * Done with the snapshot used for parsing/planning.
		 *
		 * While it looks promising to reuse the same snapshot for query
		 * execution (at least for simple protocol), unfortunately it causes
		 * execution to use a snapshot that has been acquired before locking
		 * any of the tables mentioned in the query.  This creates user-
		 * visible anomalies, so refrain.  Refer to
		 * https://postgr.es/m/flat/5075D8DF.6050500@fuzzy.cz for details.
		 */
		if (snapshot_set)
			PopActiveSnapshot();

		/* If we got a cancel signal in analysis or planning, quit */
		CHECK_FOR_INTERRUPTS();

		/*
		 * Create unnamed portal to run the query or queries in. If there
		 * already is one, silently drop it.
		 */
		portal = CreatePortal("", true, true);
		/* Don't display the portal in pg_cursors */
		portal->visible = false;

		/*
		 * We don't have to copy anything into the portal, because everything
		 * we are passing here is in MessageContext or the
		 * per_parsetree_context, and so will outlive the portal anyway.
		 */
		PortalDefineQuery(portal,
						  NULL,
						  query_string,
						  commandTag,
						  plantree_list,
						  NULL);

		/*
		 * Start the portal.  No parameters here.
		 */
		PortalStart(portal, params, 0, InvalidSnapshot);

		/*
		 * Select the appropriate output format: text unless we are doing a
		 * FETCH from a binary cursor.  (Pretty grotty to have to do this here
		 * --- but it avoids grottiness in other places.  Ah, the joys of
		 * backward compatibility...)
		 */
		format = 0;				/* TEXT is default */
		if (IsA(parsetree->stmt, FetchStmt))
		{
			FetchStmt  *stmt = (FetchStmt *) parsetree->stmt;

			if (!stmt->ismove)
			{
				Portal		fportal = GetPortalByName(stmt->portalname);

				if (PortalIsValid(fportal) &&
					(fportal->cursorOptions & CURSOR_OPT_BINARY))
					format = 1; /* BINARY */
			}
		}
		PortalSetResultFormat(portal, 1, &format);

		/*
		 * Now we can create the destination receiver object.
		 */
		receiver = CreateDestReceiver(dest);
		if (dest == DestRemote)
			SetRemoteDestReceiverParams(receiver, portal);

		/*
		 * Switch back to transaction context for execution.
		 */
		MemoryContextSwitchTo(oldcontext);

		/*
		 * Run the portal to completion, and then drop it (and the receiver).
		 */
		(void) PortalRun(portal,
						 FETCH_ALL,
						 true,	/* always top level */
						 receiver,
						 receiver,
						 &qc);

		receiver->rDestroy(receiver);

		PortalDrop(portal, false);

		if (lnext(parsetree_list, parsetree_item) == NULL)
		{
			/*
			 * If this is the last parsetree of the query string, close down
			 * transaction statement before reporting command-complete.  This
			 * is so that any end-of-transaction errors are reported before
			 * the command-complete message is issued, to avoid confusing
			 * clients who will expect either a command-complete message or an
			 * error, not one and then the other.  Also, if we're using an
			 * implicit transaction block, we must close that out first.
			 */
			if (use_implicit_block)
				EndImplicitTransactionBlock();
			finish_xact_command();
		}
		else if (IsA(parsetree->stmt, TransactionStmt))
		{
			/*
			 * If this was a transaction control statement, commit it. We will
			 * start a new xact command for the next command.
			 */
			finish_xact_command();
		}
		else
		{
			/*
			 * We had better not see XACT_FLAGS_NEEDIMMEDIATECOMMIT set if
			 * we're not calling finish_xact_command().  (The implicit
			 * transaction block should have prevented it from getting set.)
			 */
			Assert(!(MyXactFlags & XACT_FLAGS_NEEDIMMEDIATECOMMIT));

			/*
			 * We need a CommandCounterIncrement after every query, except
			 * those that start or end a transaction block.
			 */
			CommandCounterIncrement();

			/*
			 * Disable statement timeout between queries of a multi-query
			 * string, so that the timeout applies separately to each query.
			 * (Our next loop iteration will start a fresh timeout.)
			 */
			disable_statement_timeout();
		}

		/*
		 * Tell client that we're done with this query.  Note we emit exactly
		 * one EndCommand report for each raw parsetree, thus one for each SQL
		 * command the client sent, regardless of rewriting. (But a command
		 * aborted by error will not send an EndCommand report at all.)
		 */
		EndCommand(&qc, dest, false);

		/* Now we may drop the per-parsetree context, if one was created. */
		if (per_parsetree_context)
			MemoryContextDelete(per_parsetree_context);
	}							/* end loop over parsetrees */

	/*
	 * Close down transaction statement, if one is open.  (This will only do
	 * something if the parsetree list was empty; otherwise the last loop
	 * iteration already did it.)
	 */
	finish_xact_command();

	/*
	 * If there were no parsetrees, return EmptyQueryResponse message.
	 */
	if (!parsetree_list)
		NullCommand(dest);

	/*
	 * Emit duration logging if appropriate.
	 */
	switch (check_log_duration(msec_str, was_logged))
	{
		case 1:
			ereport(LOG,
					(errmsg("duration: %s ms", msec_str),
					 errhidestmt(true)));
			break;
		case 2:
			ereport(LOG,
					(errmsg("duration: %s ms  statement: %s",
							msec_str, query_string),
					 errhidestmt(true),
					 errdetail_execute(parsetree_list)));
			break;
	}

	if (save_log_statement_stats)
		ShowUsage("QUERY STATISTICS");

	TRACE_POSTGRESQL_QUERY_DONE(query_string);

	debug_query_string = NULL;
}

/*
 * exec_parse_message
 *
 * Execute a "Parse" protocol message.
 */
static void
exec_parse_message(const char *query_string,	/* string to execute */
				   const char *stmt_name,	/* name for prepared stmt */
				   Oid *paramTypes, /* parameter types */
				   int numParams)	/* number of parameters */
{
	MemoryContext unnamed_stmt_context = NULL;
	MemoryContext oldcontext;
	List	   *parsetree_list;
	RawStmt    *raw_parse_tree;
	List	   *querytree_list;
	CachedPlanSource *psrc;
	bool		is_named;
	bool		save_log_statement_stats = log_statement_stats;
	char		msec_str[32];
	char 	   *paramModes = palloc0(sizeof(char) * numParams);

	/* get the parameter type mode */
	GetParamMode(paramTypes, numParams, paramModes);

	/*
	 * Report query to various monitoring facilities.
	 */
	debug_query_string = query_string;

	pgstat_report_activity(STATE_RUNNING, query_string);

	set_ps_display("PARSE");

	if (save_log_statement_stats)
		ResetUsage();

	ereport(DEBUG2,
			(errmsg_internal("parse %s: %s",
							 *stmt_name ? stmt_name : "<unnamed>",
							 query_string)));

	/*
	 * Start up a transaction command so we can run parse analysis etc. (Note
	 * that this will normally change current memory context.) Nothing happens
	 * if we are already in one.  This also arms the statement timeout if
	 * necessary.
	 */
	start_xact_command();

	/*
	 * Switch to appropriate context for constructing parsetrees.
	 *
	 * We have two strategies depending on whether the prepared statement is
	 * named or not.  For a named prepared statement, we do parsing in
	 * MessageContext and copy the finished trees into the prepared
	 * statement's plancache entry; then the reset of MessageContext releases
	 * temporary space used by parsing and rewriting. For an unnamed prepared
	 * statement, we assume the statement isn't going to hang around long, so
	 * getting rid of temp space quickly is probably not worth the costs of
	 * copying parse trees.  So in this case, we create the plancache entry's
	 * query_context here, and do all the parsing work therein.
	 */
	is_named = (stmt_name[0] != '\0');
	if (is_named)
	{
		/* Named prepared statement --- parse in MessageContext */
		oldcontext = MemoryContextSwitchTo(MessageContext);
	}
	else
	{
		/* Unnamed prepared statement --- release any prior unnamed stmt */
		drop_unnamed_stmt();
		/* Create context for parsing */
		unnamed_stmt_context =
			AllocSetContextCreate(MessageContext,
								  "unnamed prepared statement",
								  ALLOCSET_DEFAULT_SIZES);
		oldcontext = MemoryContextSwitchTo(unnamed_stmt_context);
	}

	/*
	 * Do basic parsing of the query or queries (this should be safe even if
	 * we are in aborted transaction state!)
	 */
	if (compatible_db== ORA_PARSER)
	{
		int oraparam_top_level;
		int oraparam_cur_level;

		push_oraparam_stack();
		get_oraparam_level(&oraparam_top_level, &oraparam_cur_level);
		forward_oraparam_stack();
		set_ParseDynSql(true);
		PG_TRY();
		{
			parsetree_list = pg_parse_query(query_string);
		}
		PG_CATCH();
		{
			backward_oraparam_stack();
			pop_oraparam_stack(oraparam_top_level - 1, oraparam_cur_level);
			set_ParseDynSql(false);
			PG_RE_THROW();
		}
		PG_END_TRY();
		backward_oraparam_stack();
		pop_oraparam_stack(oraparam_top_level - 1, oraparam_cur_level);
		set_ParseDynSql(false);
	}
	else
	{
		parsetree_list = pg_parse_query(query_string);
	}

	/*
	 * We only allow a single user statement in a prepared statement. This is
	 * mainly to keep the protocol simple --- otherwise we'd need to worry
	 * about multiple result tupdescs and things like that.
	 */
	if (list_length(parsetree_list) > 1)
		ereport(ERROR,
				(errcode(ERRCODE_SYNTAX_ERROR),
				 errmsg("cannot insert multiple commands into a prepared statement")));

	if (parsetree_list != NIL)
	{
		bool		snapshot_set = false;

		raw_parse_tree = linitial_node(RawStmt, parsetree_list);

		/*
		 * If we are in an aborted transaction, reject all commands except
		 * COMMIT/ROLLBACK.  It is important that this test occur before we
		 * try to do parse analysis, rewrite, or planning, since all those
		 * phases try to do database accesses, which may fail in abort state.
		 * (It might be safe to allow some additional utility commands in this
		 * state, but not many...)
		 */
		if (IsAbortedTransactionBlockState() &&
			!IsTransactionExitStmt(raw_parse_tree->stmt))
			ereport(ERROR,
					(errcode(ERRCODE_IN_FAILED_SQL_TRANSACTION),
					 errmsg("current transaction is aborted, "
							"commands ignored until end of transaction block"),
					 errdetail_abort()));

		/*
		 * Create the CachedPlanSource before we do parse analysis, since it
		 * needs to see the unmodified raw parse tree.
		 */
		psrc = CreateCachedPlan(raw_parse_tree, query_string,
								CreateCommandTag(raw_parse_tree->stmt));

		/*
		 * Set up a snapshot if parse analysis will need one.
		 */
		if (analyze_requires_snapshot(raw_parse_tree))
		{
			PushActiveSnapshot(GetTransactionSnapshot());
			snapshot_set = true;
		}

		/*
		 * Analyze and rewrite the query.  Note that the originally specified
		 * parameter set is not required to be complete, so we have to use
		 * pg_analyze_and_rewrite_varparams().
		 */
		querytree_list = pg_analyze_and_rewrite_varparams(raw_parse_tree,
														  query_string,
														  &paramTypes,
														  &numParams,
														  NULL);

		/* Done with the snapshot used for parsing */
		if (snapshot_set)
			PopActiveSnapshot();
	}
	else
	{
		/* Empty input string.  This is legal. */
		raw_parse_tree = NULL;
		psrc = CreateCachedPlan(raw_parse_tree, query_string,
								CMDTAG_UNKNOWN);
		querytree_list = NIL;
	}

	/*
	 * CachedPlanSource must be a direct child of MessageContext before we
	 * reparent unnamed_stmt_context under it, else we have a disconnected
	 * circular subgraph.  Klugy, but less so than flipping contexts even more
	 * above.
	 */
	if (unnamed_stmt_context)
		MemoryContextSetParent(psrc->context, MessageContext);

	/* Finish filling in the CachedPlanSource */
	CompleteCachedPlan(psrc,
					   querytree_list,
					   unnamed_stmt_context,
					   paramTypes,
					   paramModes,
					   numParams,
					   NULL,
					   NULL,
					   CURSOR_OPT_PARALLEL_OK,	/* allow parallel mode */
					   true);	/* fixed result */

	/* If we got a cancel signal during analysis, quit */
	CHECK_FOR_INTERRUPTS();

	if (is_named)
	{
		/*
		 * Store the query as a prepared statement.
		 */
		StorePreparedStatement(stmt_name, psrc, false);
	}
	else
	{
		/*
		 * We just save the CachedPlanSource into unnamed_stmt_psrc.
		 */
		SaveCachedPlan(psrc);
		unnamed_stmt_psrc = psrc;
	}

	MemoryContextSwitchTo(oldcontext);

	/*
	 * We do NOT close the open transaction command here; that only happens
	 * when the client sends Sync.  Instead, do CommandCounterIncrement just
	 * in case something happened during parse/plan.
	 */
	CommandCounterIncrement();

	/*
	 * Send ParseComplete.
	 */
	if (whereToSendOutput == DestRemote)
		pq_putemptymessage(PqMsg_ParseComplete);

	/*
	 * Emit duration logging if appropriate.
	 */
	switch (check_log_duration(msec_str, false))
	{
		case 1:
			ereport(LOG,
					(errmsg("duration: %s ms", msec_str),
					 errhidestmt(true)));
			break;
		case 2:
			ereport(LOG,
					(errmsg("duration: %s ms  parse %s: %s",
							msec_str,
							*stmt_name ? stmt_name : "<unnamed>",
							query_string),
					 errhidestmt(true)));
			break;
	}

	if (save_log_statement_stats)
		ShowUsage("PARSE MESSAGE STATISTICS");

	debug_query_string = NULL;
}

/*
 * exec_bind_message
 *
 * Process a "Bind" message to create a portal from a prepared statement
 */
static void
exec_bind_message(StringInfo input_message)
{
	const char *portal_name;
	const char *stmt_name;
	int			numPFormats;
	int16	   *pformats = NULL;
	int			numParams;
	int			numRFormats;
	int16	   *rformats = NULL;
	CachedPlanSource *psrc;
	CachedPlan *cplan;
	Portal		portal;
	char	   *query_string;
	char	   *saved_stmt_name;
	ParamListInfo params;
	MemoryContext oldContext;
	bool		save_log_statement_stats = log_statement_stats;
	bool		snapshot_set = false;
	char		msec_str[32];
	ParamsErrorCbData params_data;
	ErrorContextCallback params_errcxt;
<<<<<<< HEAD
	List		*dostmt_modes = NIL;
=======
	ListCell   *lc;
>>>>>>> 3100ceec

	/* Get the fixed part of the message */
	portal_name = pq_getmsgstring(input_message);
	stmt_name = pq_getmsgstring(input_message);

	ereport(DEBUG2,
			(errmsg_internal("bind %s to %s",
							 *portal_name ? portal_name : "<unnamed>",
							 *stmt_name ? stmt_name : "<unnamed>")));

	/* Find prepared statement */
	if (stmt_name[0] != '\0')
	{
		PreparedStatement *pstmt;

		pstmt = FetchPreparedStatement(stmt_name, true);
		psrc = pstmt->plansource;
	}
	else
	{
		/* special-case the unnamed statement */
		psrc = unnamed_stmt_psrc;
		if (!psrc)
			ereport(ERROR,
					(errcode(ERRCODE_UNDEFINED_PSTATEMENT),
					 errmsg("unnamed prepared statement does not exist")));
	}

	/*
	 * Report query to various monitoring facilities.
	 */
	debug_query_string = psrc->query_string;

	pgstat_report_activity(STATE_RUNNING, psrc->query_string);

	foreach(lc, psrc->query_list)
	{
		Query	   *query = lfirst_node(Query, lc);

		if (query->queryId != UINT64CONST(0))
		{
			pgstat_report_query_id(query->queryId, false);
			break;
		}
	}

	set_ps_display("BIND");

	if (save_log_statement_stats)
		ResetUsage();

	/*
	 * Start up a transaction command so we can call functions etc. (Note that
	 * this will normally change current memory context.) Nothing happens if
	 * we are already in one.  This also arms the statement timeout if
	 * necessary.
	 */
	start_xact_command();

	/* Switch back to message context */
	MemoryContextSwitchTo(MessageContext);

	/* Get the parameter format codes */
	numPFormats = pq_getmsgint(input_message, 2);
	if (numPFormats > 0)
	{
		pformats = palloc_array(int16, numPFormats);
		for (int i = 0; i < numPFormats; i++)
			pformats[i] = pq_getmsgint(input_message, 2);
	}

	/* Get the parameter value count */
	numParams = pq_getmsgint(input_message, 2);

	if (numPFormats > 1 && numPFormats != numParams)
		ereport(ERROR,
				(errcode(ERRCODE_PROTOCOL_VIOLATION),
				 errmsg("bind message has %d parameter formats but %d parameters",
						numPFormats, numParams)));

	if (numParams != psrc->num_params)
		ereport(ERROR,
				(errcode(ERRCODE_PROTOCOL_VIOLATION),
				 errmsg("bind message supplies %d parameters, but prepared statement \"%s\" requires %d",
						numParams, stmt_name, psrc->num_params)));

	/*
	 * If we are in aborted transaction state, the only portals we can
	 * actually run are those containing COMMIT or ROLLBACK commands. We
	 * disallow binding anything else to avoid problems with infrastructure
	 * that expects to run inside a valid transaction.  We also disallow
	 * binding any parameters, since we can't risk calling user-defined I/O
	 * functions.
	 */
	if (IsAbortedTransactionBlockState() &&
		(!(psrc->raw_parse_tree &&
		   IsTransactionExitStmt(psrc->raw_parse_tree->stmt)) ||
		 numParams != 0))
		ereport(ERROR,
				(errcode(ERRCODE_IN_FAILED_SQL_TRANSACTION),
				 errmsg("current transaction is aborted, "
						"commands ignored until end of transaction block"),
				 errdetail_abort()));

	/*
	 * Create the portal.  Allow silent replacement of an existing portal only
	 * if the unnamed portal is specified.
	 */
	if (portal_name[0] == '\0')
		portal = CreatePortal(portal_name, true, true);
	else
		portal = CreatePortal(portal_name, false, false);

	/*
	 * Prepare to copy stuff into the portal's memory context.  We do all this
	 * copying first, because it could possibly fail (out-of-memory) and we
	 * don't want a failure to occur between GetCachedPlan and
	 * PortalDefineQuery; that would result in leaking our plancache refcount.
	 */
	oldContext = MemoryContextSwitchTo(portal->portalContext);

	/* Copy the plan's query string into the portal */
	query_string = pstrdup(psrc->query_string);

	/* Likewise make a copy of the statement name, unless it's unnamed */
	if (stmt_name[0])
		saved_stmt_name = pstrdup(stmt_name);
	else
		saved_stmt_name = NULL;

	/*
	 * Set a snapshot if we have parameters to fetch (since the input
	 * functions might need it) or the query isn't a utility command (and
	 * hence could require redoing parse analysis and planning).  We keep the
	 * snapshot active till we're done, so that plancache.c doesn't have to
	 * take new ones.
	 */
	if (numParams > 0 ||
		(psrc->raw_parse_tree &&
		 analyze_requires_snapshot(psrc->raw_parse_tree)))
	{
		PushActiveSnapshot(GetTransactionSnapshot());
		snapshot_set = true;
	}

	/* anonymous block with OUT parameters */
	if (psrc->raw_parse_tree != NULL &&
		nodeTag(psrc->raw_parse_tree) == T_RawStmt &&
		nodeTag((RawStmt *)(psrc->raw_parse_tree)->stmt) == T_DoStmt &&
		((DoStmt *)(((RawStmt *) psrc->raw_parse_tree)->stmt))->paramsmode != NIL)
	{
		DoStmt *dostmt = (DoStmt *)((RawStmt *)(psrc->raw_parse_tree)->stmt);
		dostmt_modes = dostmt->paramsmode;
	}

	/*
	 * Fetch parameters, if any, and store in the portal's memory context.
	 */
	if (numParams > 0)
	{
		char	  **knownTextValues = NULL; /* allocate on first use */
		BindParamCbData one_param_data;

		/*
		 * Set up an error callback so that if there's an error in this phase,
		 * we can report the specific parameter causing the problem.
		 */
		one_param_data.portalName = portal->name;
		one_param_data.paramno = -1;
		one_param_data.paramval = NULL;
		params_errcxt.previous = error_context_stack;
		params_errcxt.callback = bind_param_error_callback;
		params_errcxt.arg = &one_param_data;
		error_context_stack = &params_errcxt;

		params = makeParamList(numParams);
		
		if (dostmt_modes != NIL && list_length(dostmt_modes) != numParams)
		{
			elog(ERROR, "number of parameters modes isn't same as of params");
		}

		for (int paramno = 0; paramno < numParams; paramno++)
		{
			Oid			ptype = psrc->param_types[paramno];
			int32		plength;
			Datum		pval;
			bool		isNull;
			StringInfoData pbuf;
			char		csave;
			int16		pformat;
			char		pmode = psrc->param_modes[paramno];

			one_param_data.paramno = paramno;
			one_param_data.paramval = NULL;

			if (dostmt_modes != NIL)
			{
				DefElem *def = (DefElem *) list_nth(dostmt_modes, paramno);

				/* process paramname */
				if (def->defname != NULL)
				{
					if (params->paramnames == NULL)
					{
						params->paramnames = palloc0(sizeof(char *) * numParams);
					}

					params->paramnames[paramno] = pstrdup(def->defname);
				}

				if (pg_strcasecmp(strVal(def->arg), "inout") == 0)
				{
					if (!params->haveout)
					{
						params->haveout = true;
					}
				}
				else if (pg_strcasecmp(strVal(def->arg), "out") == 0)
				{
					if (!params->haveout)
					{
						params->haveout = true;
					}
				}
			}

			plength = pq_getmsgint(input_message, 4);
			isNull = (plength == -1);

			if (!isNull)
			{
				char	   *pvalue;

				/*
				 * Rather than copying data around, we just initialize a
				 * StringInfo pointing to the correct portion of the message
				 * buffer.  We assume we can scribble on the message buffer to
				 * add a trailing NUL which is required for the input function
				 * call.
				 */
				if (compatible_db == ORA_PARSER &&
					enable_emptystring_to_NULL &&
					plength == 0)
				{
					pbuf.data = NULL;		/* keep compiler quiet */
					csave = 0;
					isNull = true;
					plength = -1;
				}
				else
				{
					pvalue = unconstify(char *, pq_getmsgbytes(input_message, plength));
					csave = pvalue[plength];
					pvalue[plength] = '\0';
					initReadOnlyStringInfo(&pbuf, pvalue, plength);
				}
			}
			else
			{
				pbuf.data = NULL;	/* keep compiler quiet */
				csave = 0;
			}

			if (numPFormats > 1)
				pformat = pformats[paramno];
			else if (numPFormats > 0)
				pformat = pformats[0];
			else
				pformat = 0;	/* default = text */

			if (compatible_db == ORA_PARSER &&
				pmode == 'o')
			{
				/* virtual type awalys has null value */
				params->params[paramno].isnull = true;
				params->params[paramno].value = (Datum) 0;
				params->params[paramno].pflags |= PARAM_FLAG_OUT;
				params->params[paramno].pmode = pmode;
				params->params[paramno].ptype = ptype;
				continue;
			}

			if (pformat == 0)	/* text mode */
			{
				Oid			typinput;
				Oid			typioparam;
				char	   *pstring;

				getTypeInputInfo(ptype, &typinput, &typioparam);

				/*
				 * We have to do encoding conversion before calling the
				 * typinput routine.
				 */
				if (isNull)
					pstring = NULL;
				else
					pstring = pg_client_to_server(pbuf.data, plength);

				/* Now we can log the input string in case of error */
				one_param_data.paramval = pstring;

				pval = OidInputFunctionCall(typinput, pstring, typioparam, -1);

				one_param_data.paramval = NULL;

				/*
				 * If we might need to log parameters later, save a copy of
				 * the converted string in MessageContext; then free the
				 * result of encoding conversion, if any was done.
				 */
				if (pstring)
				{
					if (log_parameter_max_length_on_error != 0)
					{
						MemoryContext oldcxt;

						oldcxt = MemoryContextSwitchTo(MessageContext);

						if (knownTextValues == NULL)
							knownTextValues = palloc0_array(char *, numParams);

						if (log_parameter_max_length_on_error < 0)
							knownTextValues[paramno] = pstrdup(pstring);
						else
						{
							/*
							 * We can trim the saved string, knowing that we
							 * won't print all of it.  But we must copy at
							 * least two more full characters than
							 * BuildParamLogString wants to use; otherwise it
							 * might fail to include the trailing ellipsis.
							 */
							knownTextValues[paramno] =
								pnstrdup(pstring,
										 log_parameter_max_length_on_error
										 + 2 * MAX_MULTIBYTE_CHAR_LEN);
						}

						MemoryContextSwitchTo(oldcxt);
					}
					if (pstring != pbuf.data)
						pfree(pstring);
				}
			}
			else if (pformat == 1)	/* binary mode */
			{
				Oid			typreceive;
				Oid			typioparam;
				StringInfo	bufptr;

				/*
				 * Call the parameter type's binary input converter
				 */
				getTypeBinaryInputInfo(ptype, &typreceive, &typioparam);

				if (isNull)
					bufptr = NULL;
				else
					bufptr = &pbuf;

				pval = OidReceiveFunctionCall(typreceive, bufptr, typioparam, -1);

				/* Trouble if it didn't eat the whole buffer */
				if (!isNull && pbuf.cursor != pbuf.len)
					ereport(ERROR,
							(errcode(ERRCODE_INVALID_BINARY_REPRESENTATION),
							 errmsg("incorrect binary data format in bind parameter %d",
									paramno + 1)));
			}
			else
			{
				ereport(ERROR,
						(errcode(ERRCODE_INVALID_PARAMETER_VALUE),
						 errmsg("unsupported format code: %d",
								pformat)));
				pval = 0;		/* keep compiler quiet */
			}

			/* Restore message buffer contents */
			if (!isNull)
				pbuf.data[plength] = csave;

			params->params[paramno].value = pval;
			params->params[paramno].isnull = isNull;

			/*
			 * We mark the params as CONST.  This ensures that any custom plan
			 * makes full use of the parameter values.
			 */
			params->params[paramno].pflags = PARAM_FLAG_CONST;
			params->params[paramno].ptype = ptype;
			params->params[paramno].pmode = pmode;
		}

		/* Pop the per-parameter error callback */
		error_context_stack = error_context_stack->previous;

		/*
		 * Once all parameters have been received, prepare for printing them
		 * in future errors, if configured to do so.  (This is saved in the
		 * portal, so that they'll appear when the query is executed later.)
		 */
		if (log_parameter_max_length_on_error != 0)
			params->paramValuesStr =
				BuildParamLogString(params,
									knownTextValues,
									log_parameter_max_length_on_error);
	}
	else
		params = NULL;

	/* Done storing stuff in portal's context */
	MemoryContextSwitchTo(oldContext);

	/*
	 * Set up another error callback so that all the parameters are logged if
	 * we get an error during the rest of the BIND processing.
	 */
	params_data.portalName = portal->name;
	params_data.params = params;
	params_errcxt.previous = error_context_stack;
	params_errcxt.callback = ParamsErrorCallback;
	params_errcxt.arg = &params_data;
	error_context_stack = &params_errcxt;

	/* Get the result format codes */
	numRFormats = pq_getmsgint(input_message, 2);
	if (numRFormats > 0)
	{
		rformats = palloc_array(int16, numRFormats);
		for (int i = 0; i < numRFormats; i++)
			rformats[i] = pq_getmsgint(input_message, 2);
	}

	pq_getmsgend(input_message);

	/*
	 * Obtain a plan from the CachedPlanSource.  Any cruft from (re)planning
	 * will be generated in MessageContext.  The plan refcount will be
	 * assigned to the Portal, so it will be released at portal destruction.
	 */
	cplan = GetCachedPlan(psrc, params, NULL, NULL);

	/*
	 * Now we can define the portal.
	 *
	 * DO NOT put any code that could possibly throw an error between the
	 * above GetCachedPlan call and here.
	 */
	PortalDefineQuery(portal,
					  saved_stmt_name,
					  query_string,
					  psrc->commandTag,
					  cplan->stmt_list,
					  cplan);

	/* Done with the snapshot used for parameter I/O and parsing/planning */
	if (snapshot_set)
		PopActiveSnapshot();

	/*
	 * And we're ready to start portal execution.
	 */
	PortalStart(portal, params, 0, InvalidSnapshot);

	/*
	 * Apply the result format requests to the portal.
	 */
	PortalSetResultFormat(portal, numRFormats, rformats);

	/*
	 * Done binding; remove the parameters error callback.  Entries emitted
	 * later determine independently whether to log the parameters or not.
	 */
	error_context_stack = error_context_stack->previous;

	/*
	 * Send BindComplete.
	 */
	if (whereToSendOutput == DestRemote)
		pq_putemptymessage(PqMsg_BindComplete);

	/*
	 * Emit duration logging if appropriate.
	 */
	switch (check_log_duration(msec_str, false))
	{
		case 1:
			ereport(LOG,
					(errmsg("duration: %s ms", msec_str),
					 errhidestmt(true)));
			break;
		case 2:
			ereport(LOG,
					(errmsg("duration: %s ms  bind %s%s%s: %s",
							msec_str,
							*stmt_name ? stmt_name : "<unnamed>",
							*portal_name ? "/" : "",
							*portal_name ? portal_name : "",
							psrc->query_string),
					 errhidestmt(true),
					 errdetail_params(params)));
			break;
	}

	if (save_log_statement_stats)
		ShowUsage("BIND MESSAGE STATISTICS");

	valgrind_report_error_query(debug_query_string);

	debug_query_string = NULL;
}

/*
 * exec_execute_message
 *
 * Process an "Execute" message for a portal
 */
static void
exec_execute_message(const char *portal_name, long max_rows)
{
	CommandDest dest;
	DestReceiver *receiver;
	Portal		portal;
	bool		completed;
	QueryCompletion qc;
	const char *sourceText;
	const char *prepStmtName;
	ParamListInfo portalParams;
	bool		save_log_statement_stats = log_statement_stats;
	bool		is_xact_command;
	bool		execute_is_fetch;
	bool		was_logged = false;
	char		msec_str[32];
	ParamsErrorCbData params_data;
	ErrorContextCallback params_errcxt;
	const char *cmdtagname;
	size_t		cmdtaglen;
	ListCell   *lc;

	/* Adjust destination to tell printtup.c what to do */
	dest = whereToSendOutput;
	if (dest == DestRemote)
		dest = DestRemoteExecute;

	portal = GetPortalByName(portal_name);
	if (!PortalIsValid(portal))
		ereport(ERROR,
				(errcode(ERRCODE_UNDEFINED_CURSOR),
				 errmsg("portal \"%s\" does not exist", portal_name)));

	/*
	 * If the original query was a null string, just return
	 * EmptyQueryResponse.
	 */
	if (portal->commandTag == CMDTAG_UNKNOWN)
	{
		Assert(portal->stmts == NIL);
		NullCommand(dest);
		return;
	}

	/* Does the portal contain a transaction command? */
	is_xact_command = IsTransactionStmtList(portal->stmts);

	/*
	 * We must copy the sourceText and prepStmtName into MessageContext in
	 * case the portal is destroyed during finish_xact_command.  We do not
	 * make a copy of the portalParams though, preferring to just not print
	 * them in that case.
	 */
	sourceText = pstrdup(portal->sourceText);
	if (portal->prepStmtName)
		prepStmtName = pstrdup(portal->prepStmtName);
	else
		prepStmtName = "<unnamed>";
	portalParams = portal->portalParams;

	/*
	 * Report query to various monitoring facilities.
	 */
	debug_query_string = sourceText;

	pgstat_report_activity(STATE_RUNNING, sourceText);

	foreach(lc, portal->stmts)
	{
		PlannedStmt *stmt = lfirst_node(PlannedStmt, lc);

		if (stmt->queryId != UINT64CONST(0))
		{
			pgstat_report_query_id(stmt->queryId, false);
			break;
		}
	}

	cmdtagname = GetCommandTagNameAndLen(portal->commandTag, &cmdtaglen);

	set_ps_display_with_len(cmdtagname, cmdtaglen);

	if (save_log_statement_stats)
		ResetUsage();

	BeginCommand(portal->commandTag, dest);

	/*
	 * Create dest receiver in MessageContext (we don't want it in transaction
	 * context, because that may get deleted if portal contains VACUUM).
	 */
	receiver = CreateDestReceiver(dest);

	if (dest == DestRemoteExecute)
	{
		SetRemoteDestReceiverParams(receiver, portal);

		if (portalParams != NULL && portalParams->haveout)
			SetDestSendDescription(receiver);
	}

	/*
	 * Ensure we are in a transaction command (this should normally be the
	 * case already due to prior BIND).
	 */
	start_xact_command();

	/*
	 * If we re-issue an Execute protocol request against an existing portal,
	 * then we are only fetching more rows rather than completely re-executing
	 * the query from the start. atStart is never reset for a v3 portal, so we
	 * are safe to use this check.
	 */
	execute_is_fetch = !portal->atStart;

	/* Log immediately if dictated by log_statement */
	if (check_log_statement(portal->stmts))
	{
		ereport(LOG,
				(errmsg("%s %s%s%s: %s",
						execute_is_fetch ?
						_("execute fetch from") :
						_("execute"),
						prepStmtName,
						*portal_name ? "/" : "",
						*portal_name ? portal_name : "",
						sourceText),
				 errhidestmt(true),
				 errdetail_params(portalParams)));
		was_logged = true;
	}

	/*
	 * If we are in aborted transaction state, the only portals we can
	 * actually run are those containing COMMIT or ROLLBACK commands.
	 */
	if (IsAbortedTransactionBlockState() &&
		!IsTransactionExitStmtList(portal->stmts))
		ereport(ERROR,
				(errcode(ERRCODE_IN_FAILED_SQL_TRANSACTION),
				 errmsg("current transaction is aborted, "
						"commands ignored until end of transaction block"),
				 errdetail_abort()));

	/* Check for cancel signal before we start execution */
	CHECK_FOR_INTERRUPTS();

	/*
	 * Okay to run the portal.  Set the error callback so that parameters are
	 * logged.  The parameters must have been saved during the bind phase.
	 */
	params_data.portalName = portal->name;
	params_data.params = portalParams;
	params_errcxt.previous = error_context_stack;
	params_errcxt.callback = ParamsErrorCallback;
	params_errcxt.arg = &params_data;
	error_context_stack = &params_errcxt;

	if (max_rows <= 0)
		max_rows = FETCH_ALL;

	completed = PortalRun(portal,
						  max_rows,
						  true, /* always top level */
						  receiver,
						  receiver,
						  &qc);

	receiver->rDestroy(receiver);

	/* Done executing; remove the params error callback */
	error_context_stack = error_context_stack->previous;

	if (completed)
	{
		if (is_xact_command || (MyXactFlags & XACT_FLAGS_NEEDIMMEDIATECOMMIT))
		{
			/*
			 * If this was a transaction control statement, commit it.  We
			 * will start a new xact command for the next command (if any).
			 * Likewise if the statement required immediate commit.  Without
			 * this provision, we wouldn't force commit until Sync is
			 * received, which creates a hazard if the client tries to
			 * pipeline immediate-commit statements.
			 */
			finish_xact_command();

			/*
			 * These commands typically don't have any parameters, and even if
			 * one did we couldn't print them now because the storage went
			 * away during finish_xact_command.  So pretend there were none.
			 */
			portalParams = NULL;
		}
		else
		{
			/*
			 * We need a CommandCounterIncrement after every query, except
			 * those that start or end a transaction block.
			 */
			CommandCounterIncrement();

			/*
			 * Set XACT_FLAGS_PIPELINING whenever we complete an Execute
			 * message without immediately committing the transaction.
			 */
			MyXactFlags |= XACT_FLAGS_PIPELINING;

			/*
			 * Disable statement timeout whenever we complete an Execute
			 * message.  The next protocol message will start a fresh timeout.
			 */
			disable_statement_timeout();
		}

		/* Send appropriate CommandComplete to client */
		EndCommand(&qc, dest, false);
	}
	else
	{
		/* Portal run not complete, so send PortalSuspended */
		if (whereToSendOutput == DestRemote)
			pq_putemptymessage(PqMsg_PortalSuspended);

		/*
		 * Set XACT_FLAGS_PIPELINING whenever we suspend an Execute message,
		 * too.
		 */
		MyXactFlags |= XACT_FLAGS_PIPELINING;
	}

	/*
	 * Emit duration logging if appropriate.
	 */
	switch (check_log_duration(msec_str, was_logged))
	{
		case 1:
			ereport(LOG,
					(errmsg("duration: %s ms", msec_str),
					 errhidestmt(true)));
			break;
		case 2:
			ereport(LOG,
					(errmsg("duration: %s ms  %s %s%s%s: %s",
							msec_str,
							execute_is_fetch ?
							_("execute fetch from") :
							_("execute"),
							prepStmtName,
							*portal_name ? "/" : "",
							*portal_name ? portal_name : "",
							sourceText),
					 errhidestmt(true),
					 errdetail_params(portalParams)));
			break;
	}

	if (save_log_statement_stats)
		ShowUsage("EXECUTE MESSAGE STATISTICS");

	valgrind_report_error_query(debug_query_string);

	debug_query_string = NULL;
}

/*
 * check_log_statement
 *		Determine whether command should be logged because of log_statement
 *
 * stmt_list can be either raw grammar output or a list of planned
 * statements
 */
static bool
check_log_statement(List *stmt_list)
{
	ListCell   *stmt_item;

	if (log_statement == LOGSTMT_NONE)
		return false;
	if (log_statement == LOGSTMT_ALL)
		return true;

	/* Else we have to inspect the statement(s) to see whether to log */
	foreach(stmt_item, stmt_list)
	{
		Node	   *stmt = (Node *) lfirst(stmt_item);

		if (GetCommandLogLevel(stmt) <= log_statement)
			return true;
	}

	return false;
}

/*
 * check_log_duration
 *		Determine whether current command's duration should be logged
 *		We also check if this statement in this transaction must be logged
 *		(regardless of its duration).
 *
 * Returns:
 *		0 if no logging is needed
 *		1 if just the duration should be logged
 *		2 if duration and query details should be logged
 *
 * If logging is needed, the duration in msec is formatted into msec_str[],
 * which must be a 32-byte buffer.
 *
 * was_logged should be true if caller already logged query details (this
 * essentially prevents 2 from being returned).
 */
int
check_log_duration(char *msec_str, bool was_logged)
{
	if (log_duration || log_min_duration_sample >= 0 ||
		log_min_duration_statement >= 0 || xact_is_sampled)
	{
		long		secs;
		int			usecs;
		int			msecs;
		bool		exceeded_duration;
		bool		exceeded_sample_duration;
		bool		in_sample = false;

		TimestampDifference(GetCurrentStatementStartTimestamp(),
							GetCurrentTimestamp(),
							&secs, &usecs);
		msecs = usecs / 1000;

		/*
		 * This odd-looking test for log_min_duration_* being exceeded is
		 * designed to avoid integer overflow with very long durations: don't
		 * compute secs * 1000 until we've verified it will fit in int.
		 */
		exceeded_duration = (log_min_duration_statement == 0 ||
							 (log_min_duration_statement > 0 &&
							  (secs > log_min_duration_statement / 1000 ||
							   secs * 1000 + msecs >= log_min_duration_statement)));

		exceeded_sample_duration = (log_min_duration_sample == 0 ||
									(log_min_duration_sample > 0 &&
									 (secs > log_min_duration_sample / 1000 ||
									  secs * 1000 + msecs >= log_min_duration_sample)));

		/*
		 * Do not log if log_statement_sample_rate = 0. Log a sample if
		 * log_statement_sample_rate <= 1 and avoid unnecessary PRNG call if
		 * log_statement_sample_rate = 1.
		 */
		if (exceeded_sample_duration)
			in_sample = log_statement_sample_rate != 0 &&
				(log_statement_sample_rate == 1 ||
				 pg_prng_double(&pg_global_prng_state) <= log_statement_sample_rate);

		if (exceeded_duration || in_sample || log_duration || xact_is_sampled)
		{
			snprintf(msec_str, 32, "%ld.%03d",
					 secs * 1000 + msecs, usecs % 1000);
			if ((exceeded_duration || in_sample || xact_is_sampled) && !was_logged)
				return 2;
			else
				return 1;
		}
	}

	return 0;
}

/*
 * errdetail_execute
 *
 * Add an errdetail() line showing the query referenced by an EXECUTE, if any.
 * The argument is the raw parsetree list.
 */
static int
errdetail_execute(List *raw_parsetree_list)
{
	ListCell   *parsetree_item;

	foreach(parsetree_item, raw_parsetree_list)
	{
		RawStmt    *parsetree = lfirst_node(RawStmt, parsetree_item);

		if (IsA(parsetree->stmt, ExecuteStmt))
		{
			ExecuteStmt *stmt = (ExecuteStmt *) parsetree->stmt;
			PreparedStatement *pstmt;

			pstmt = FetchPreparedStatement(stmt->name, false);
			if (pstmt)
			{
				errdetail("prepare: %s", pstmt->plansource->query_string);
				return 0;
			}
		}
	}

	return 0;
}

/*
 * errdetail_params
 *
 * Add an errdetail() line showing bind-parameter data, if available.
 * Note that this is only used for statement logging, so it is controlled
 * by log_parameter_max_length not log_parameter_max_length_on_error.
 */
static int
errdetail_params(ParamListInfo params)
{
	if (params && params->numParams > 0 && log_parameter_max_length != 0)
	{
		char	   *str;

		str = BuildParamLogString(params, NULL, log_parameter_max_length);
		if (str && str[0] != '\0')
			errdetail("Parameters: %s", str);
	}

	return 0;
}

/*
 * errdetail_abort
 *
 * Add an errdetail() line showing abort reason, if any.
 */
static int
errdetail_abort(void)
{
	if (MyProc->recoveryConflictPending)
		errdetail("Abort reason: recovery conflict");

	return 0;
}

/*
 * errdetail_recovery_conflict
 *
 * Add an errdetail() line showing conflict source.
 */
static int
errdetail_recovery_conflict(ProcSignalReason reason)
{
	switch (reason)
	{
		case PROCSIG_RECOVERY_CONFLICT_BUFFERPIN:
			errdetail("User was holding shared buffer pin for too long.");
			break;
		case PROCSIG_RECOVERY_CONFLICT_LOCK:
			errdetail("User was holding a relation lock for too long.");
			break;
		case PROCSIG_RECOVERY_CONFLICT_TABLESPACE:
			errdetail("User was or might have been using tablespace that must be dropped.");
			break;
		case PROCSIG_RECOVERY_CONFLICT_SNAPSHOT:
			errdetail("User query might have needed to see row versions that must be removed.");
			break;
		case PROCSIG_RECOVERY_CONFLICT_LOGICALSLOT:
			errdetail("User was using a logical replication slot that must be invalidated.");
			break;
		case PROCSIG_RECOVERY_CONFLICT_STARTUP_DEADLOCK:
			errdetail("User transaction caused buffer deadlock with recovery.");
			break;
		case PROCSIG_RECOVERY_CONFLICT_DATABASE:
			errdetail("User was connected to a database that must be dropped.");
			break;
		default:
			break;
			/* no errdetail */
	}

	return 0;
}

/*
 * bind_param_error_callback
 *
 * Error context callback used while parsing parameters in a Bind message
 */
static void
bind_param_error_callback(void *arg)
{
	BindParamCbData *data = (BindParamCbData *) arg;
	StringInfoData buf;
	char	   *quotedval;

	if (data->paramno < 0)
		return;

	/* If we have a textual value, quote it, and trim if necessary */
	if (data->paramval)
	{
		initStringInfo(&buf);
		appendStringInfoStringQuoted(&buf, data->paramval,
									 log_parameter_max_length_on_error);
		quotedval = buf.data;
	}
	else
		quotedval = NULL;

	if (data->portalName && data->portalName[0] != '\0')
	{
		if (quotedval)
			errcontext("portal \"%s\" parameter $%d = %s",
					   data->portalName, data->paramno + 1, quotedval);
		else
			errcontext("portal \"%s\" parameter $%d",
					   data->portalName, data->paramno + 1);
	}
	else
	{
		if (quotedval)
			errcontext("unnamed portal parameter $%d = %s",
					   data->paramno + 1, quotedval);
		else
			errcontext("unnamed portal parameter $%d",
					   data->paramno + 1);
	}

	if (quotedval)
		pfree(quotedval);
}

/*
 * exec_describe_statement_message
 *
 * Process a "Describe" message for a prepared statement
 */
static void
exec_describe_statement_message(const char *stmt_name)
{
	CachedPlanSource *psrc;

	/*
	 * Start up a transaction command. (Note that this will normally change
	 * current memory context.) Nothing happens if we are already in one.
	 */
	start_xact_command();

	/* Switch back to message context */
	MemoryContextSwitchTo(MessageContext);

	/* Find prepared statement */
	if (stmt_name[0] != '\0')
	{
		PreparedStatement *pstmt;

		pstmt = FetchPreparedStatement(stmt_name, true);
		psrc = pstmt->plansource;
	}
	else
	{
		/* special-case the unnamed statement */
		psrc = unnamed_stmt_psrc;
		if (!psrc)
			ereport(ERROR,
					(errcode(ERRCODE_UNDEFINED_PSTATEMENT),
					 errmsg("unnamed prepared statement does not exist")));
	}

	/* Prepared statements shouldn't have changeable result descs */
	Assert(psrc->fixed_result);

	/*
	 * If we are in aborted transaction state, we can't run
	 * SendRowDescriptionMessage(), because that needs catalog accesses.
	 * Hence, refuse to Describe statements that return data.  (We shouldn't
	 * just refuse all Describes, since that might break the ability of some
	 * clients to issue COMMIT or ROLLBACK commands, if they use code that
	 * blindly Describes whatever it does.)  We can Describe parameters
	 * without doing anything dangerous, so we don't restrict that.
	 */
	if (IsAbortedTransactionBlockState() &&
		psrc->resultDesc)
		ereport(ERROR,
				(errcode(ERRCODE_IN_FAILED_SQL_TRANSACTION),
				 errmsg("current transaction is aborted, "
						"commands ignored until end of transaction block"),
				 errdetail_abort()));

	if (whereToSendOutput != DestRemote)
		return;					/* can't actually do anything... */

	/*
	 * First describe the parameters...
	 */
	pq_beginmessage_reuse(&row_description_buf, PqMsg_ParameterDescription);
	pq_sendint16(&row_description_buf, psrc->num_params);

	for (int i = 0; i < psrc->num_params; i++)
	{
		Oid			ptype = psrc->param_types[i];

		pq_sendint32(&row_description_buf, (int) ptype);
	}
	pq_endmessage_reuse(&row_description_buf);

	/*
	 * Next send RowDescription or NoData to describe the result...
	 */
	if (psrc->resultDesc)
	{
		List	   *tlist;

		/* Get the plan's primary targetlist */
		tlist = CachedPlanGetTargetList(psrc, NULL);

		SendRowDescriptionMessage(&row_description_buf,
								  psrc->resultDesc,
								  tlist,
								  NULL);
	}
	else
		pq_putemptymessage(PqMsg_NoData);
}

/*
 * exec_describe_portal_message
 *
 * Process a "Describe" message for a portal
 */
static void
exec_describe_portal_message(const char *portal_name)
{
	Portal		portal;

	/*
	 * Start up a transaction command. (Note that this will normally change
	 * current memory context.) Nothing happens if we are already in one.
	 */
	start_xact_command();

	/* Switch back to message context */
	MemoryContextSwitchTo(MessageContext);

	portal = GetPortalByName(portal_name);
	if (!PortalIsValid(portal))
		ereport(ERROR,
				(errcode(ERRCODE_UNDEFINED_CURSOR),
				 errmsg("portal \"%s\" does not exist", portal_name)));

	/*
	 * If we are in aborted transaction state, we can't run
	 * SendRowDescriptionMessage(), because that needs catalog accesses.
	 * Hence, refuse to Describe portals that return data.  (We shouldn't just
	 * refuse all Describes, since that might break the ability of some
	 * clients to issue COMMIT or ROLLBACK commands, if they use code that
	 * blindly Describes whatever it does.)
	 */
	if (IsAbortedTransactionBlockState() &&
		portal->tupDesc)
		ereport(ERROR,
				(errcode(ERRCODE_IN_FAILED_SQL_TRANSACTION),
				 errmsg("current transaction is aborted, "
						"commands ignored until end of transaction block"),
				 errdetail_abort()));

	if (whereToSendOutput != DestRemote)
		return;					/* can't actually do anything... */

	if (portal->tupDesc)
		SendRowDescriptionMessage(&row_description_buf,
								  portal->tupDesc,
								  FetchPortalTargetList(portal),
								  portal->formats);
	else
		pq_putemptymessage(PqMsg_NoData);
}


/*
 * Convenience routines for starting/committing a single command.
 */
static void
start_xact_command(void)
{
	if (!xact_started)
	{
		StartTransactionCommand();

		xact_started = true;
	}
	else if (MyXactFlags & XACT_FLAGS_PIPELINING)
	{
		/*
		 * When the first Execute message is completed, following commands
		 * will be done in an implicit transaction block created via
		 * pipelining. The transaction state needs to be updated to an
		 * implicit block if we're not already in a transaction block (like
		 * one started by an explicit BEGIN).
		 */
		BeginImplicitTransactionBlock();
	}

	/*
	 * Start statement timeout if necessary.  Note that this'll intentionally
	 * not reset the clock on an already started timeout, to avoid the timing
	 * overhead when start_xact_command() is invoked repeatedly, without an
	 * interceding finish_xact_command() (e.g. parse/bind/execute).  If that's
	 * not desired, the timeout has to be disabled explicitly.
	 */
	enable_statement_timeout();

	/* Start timeout for checking if the client has gone away if necessary. */
	if (client_connection_check_interval > 0 &&
		IsUnderPostmaster &&
		MyProcPort &&
		!get_timeout_active(CLIENT_CONNECTION_CHECK_TIMEOUT))
		enable_timeout_after(CLIENT_CONNECTION_CHECK_TIMEOUT,
							 client_connection_check_interval);
}

static void
finish_xact_command(void)
{
	/* cancel active statement timeout after each command */
	disable_statement_timeout();

	if (xact_started)
	{
		CommitTransactionCommand();

#ifdef MEMORY_CONTEXT_CHECKING
		/* Check all memory contexts that weren't freed during commit */
		/* (those that were, were checked before being deleted) */
		MemoryContextCheck(TopMemoryContext);
#endif

#ifdef SHOW_MEMORY_STATS
		/* Print mem stats after each commit for leak tracking */
		MemoryContextStats(TopMemoryContext);
#endif

		xact_started = false;
	}
}


/*
 * Convenience routines for checking whether a statement is one of the
 * ones that we allow in transaction-aborted state.
 */

/* Test a bare parsetree */
static bool
IsTransactionExitStmt(Node *parsetree)
{
	if (parsetree && IsA(parsetree, TransactionStmt))
	{
		TransactionStmt *stmt = (TransactionStmt *) parsetree;

		if (stmt->kind == TRANS_STMT_COMMIT ||
			stmt->kind == TRANS_STMT_PREPARE ||
			stmt->kind == TRANS_STMT_ROLLBACK ||
			stmt->kind == TRANS_STMT_ROLLBACK_TO)
			return true;
	}
	return false;
}

/* Test a list that contains PlannedStmt nodes */
static bool
IsTransactionExitStmtList(List *pstmts)
{
	if (list_length(pstmts) == 1)
	{
		PlannedStmt *pstmt = linitial_node(PlannedStmt, pstmts);

		if (pstmt->commandType == CMD_UTILITY &&
			IsTransactionExitStmt(pstmt->utilityStmt))
			return true;
	}
	return false;
}

/* Test a list that contains PlannedStmt nodes */
static bool
IsTransactionStmtList(List *pstmts)
{
	if (list_length(pstmts) == 1)
	{
		PlannedStmt *pstmt = linitial_node(PlannedStmt, pstmts);

		if (pstmt->commandType == CMD_UTILITY &&
			IsA(pstmt->utilityStmt, TransactionStmt))
			return true;
	}
	return false;
}

/* Release any existing unnamed prepared statement */
static void
drop_unnamed_stmt(void)
{
	/* paranoia to avoid a dangling pointer in case of error */
	if (unnamed_stmt_psrc)
	{
		CachedPlanSource *psrc = unnamed_stmt_psrc;

		unnamed_stmt_psrc = NULL;
		DropCachedPlan(psrc);
	}
}


/* --------------------------------
 *		signal handler routines used in PostgresMain()
 * --------------------------------
 */

/*
 * quickdie() occurs when signaled SIGQUIT by the postmaster.
 *
 * Either some backend has bought the farm, or we've been told to shut down
 * "immediately"; so we need to stop what we're doing and exit.
 */
void
quickdie(SIGNAL_ARGS)
{
	sigaddset(&BlockSig, SIGQUIT);	/* prevent nested calls */
	sigprocmask(SIG_SETMASK, &BlockSig, NULL);

	/*
	 * Prevent interrupts while exiting; though we just blocked signals that
	 * would queue new interrupts, one may have been pending.  We don't want a
	 * quickdie() downgraded to a mere query cancel.
	 */
	HOLD_INTERRUPTS();

	/*
	 * If we're aborting out of client auth, don't risk trying to send
	 * anything to the client; we will likely violate the protocol, not to
	 * mention that we may have interrupted the guts of OpenSSL or some
	 * authentication library.
	 */
	if (ClientAuthInProgress && whereToSendOutput == DestRemote)
		whereToSendOutput = DestNone;

	/*
	 * Notify the client before exiting, to give a clue on what happened.
	 *
	 * It's dubious to call ereport() from a signal handler.  It is certainly
	 * not async-signal safe.  But it seems better to try, than to disconnect
	 * abruptly and leave the client wondering what happened.  It's remotely
	 * possible that we crash or hang while trying to send the message, but
	 * receiving a SIGQUIT is a sign that something has already gone badly
	 * wrong, so there's not much to lose.  Assuming the postmaster is still
	 * running, it will SIGKILL us soon if we get stuck for some reason.
	 *
	 * One thing we can do to make this a tad safer is to clear the error
	 * context stack, so that context callbacks are not called.  That's a lot
	 * less code that could be reached here, and the context info is unlikely
	 * to be very relevant to a SIGQUIT report anyway.
	 */
	error_context_stack = NULL;

	/*
	 * When responding to a postmaster-issued signal, we send the message only
	 * to the client; sending to the server log just creates log spam, plus
	 * it's more code that we need to hope will work in a signal handler.
	 *
	 * Ideally these should be ereport(FATAL), but then we'd not get control
	 * back to force the correct type of process exit.
	 */
	switch (GetQuitSignalReason())
	{
		case PMQUIT_NOT_SENT:
			/* Hmm, SIGQUIT arrived out of the blue */
			ereport(WARNING,
					(errcode(ERRCODE_ADMIN_SHUTDOWN),
					 errmsg("terminating connection because of unexpected SIGQUIT signal")));
			break;
		case PMQUIT_FOR_CRASH:
			/* A crash-and-restart cycle is in progress */
			ereport(WARNING_CLIENT_ONLY,
					(errcode(ERRCODE_CRASH_SHUTDOWN),
					 errmsg("terminating connection because of crash of another server process"),
					 errdetail("The postmaster has commanded this server process to roll back"
							   " the current transaction and exit, because another"
							   " server process exited abnormally and possibly corrupted"
							   " shared memory."),
					 errhint("In a moment you should be able to reconnect to the"
							 " database and repeat your command.")));
			break;
		case PMQUIT_FOR_STOP:
			/* Immediate-mode stop */
			ereport(WARNING_CLIENT_ONLY,
					(errcode(ERRCODE_ADMIN_SHUTDOWN),
					 errmsg("terminating connection due to immediate shutdown command")));
			break;
	}

	/*
	 * We DO NOT want to run proc_exit() or atexit() callbacks -- we're here
	 * because shared memory may be corrupted, so we don't want to try to
	 * clean up our transaction.  Just nail the windows shut and get out of
	 * town.  The callbacks wouldn't be safe to run from a signal handler,
	 * anyway.
	 *
	 * Note we do _exit(2) not _exit(0).  This is to force the postmaster into
	 * a system reset cycle if someone sends a manual SIGQUIT to a random
	 * backend.  This is necessary precisely because we don't clean up our
	 * shared memory state.  (The "dead man switch" mechanism in pmsignal.c
	 * should ensure the postmaster sees this as a crash, too, but no harm in
	 * being doubly sure.)
	 */
	_exit(2);
}

/*
 * Shutdown signal from postmaster: abort transaction and exit
 * at soonest convenient time
 */
void
die(SIGNAL_ARGS)
{
	/* Don't joggle the elbow of proc_exit */
	if (!proc_exit_inprogress)
	{
		InterruptPending = true;
		ProcDiePending = true;
	}

	/* for the cumulative stats system */
	pgStatSessionEndCause = DISCONNECT_KILLED;

	/* If we're still here, waken anything waiting on the process latch */
	SetLatch(MyLatch);

	/*
	 * If we're in single user mode, we want to quit immediately - we can't
	 * rely on latches as they wouldn't work when stdin/stdout is a file.
	 * Rather ugly, but it's unlikely to be worthwhile to invest much more
	 * effort just for the benefit of single user mode.
	 */
	if (DoingCommandRead && whereToSendOutput != DestRemote)
		ProcessInterrupts();
}

/*
 * Query-cancel signal from postmaster: abort current transaction
 * at soonest convenient time
 */
void
StatementCancelHandler(SIGNAL_ARGS)
{
	/*
	 * Don't joggle the elbow of proc_exit
	 */
	if (!proc_exit_inprogress)
	{
		InterruptPending = true;
		QueryCancelPending = true;
	}

	/* If we're still here, waken anything waiting on the process latch */
	SetLatch(MyLatch);
}

/* signal handler for floating point exception */
void
FloatExceptionHandler(SIGNAL_ARGS)
{
	/* We're not returning, so no need to save errno */
	ereport(ERROR,
			(errcode(ERRCODE_FLOATING_POINT_EXCEPTION),
			 errmsg("floating-point exception"),
			 errdetail("An invalid floating-point operation was signaled. "
					   "This probably means an out-of-range result or an "
					   "invalid operation, such as division by zero.")));
}

/*
 * Tell the next CHECK_FOR_INTERRUPTS() to check for a particular type of
 * recovery conflict.  Runs in a SIGUSR1 handler.
 */
void
HandleRecoveryConflictInterrupt(ProcSignalReason reason)
{
	RecoveryConflictPendingReasons[reason] = true;
	RecoveryConflictPending = true;
	InterruptPending = true;
	/* latch will be set by procsignal_sigusr1_handler */
}

/*
 * Check one individual conflict reason.
 */
static void
ProcessRecoveryConflictInterrupt(ProcSignalReason reason)
{
	switch (reason)
	{
		case PROCSIG_RECOVERY_CONFLICT_STARTUP_DEADLOCK:

			/*
			 * If we aren't waiting for a lock we can never deadlock.
			 */
			if (GetAwaitedLock() == NULL)
				return;

			/* Intentional fall through to check wait for pin */
			/* FALLTHROUGH */

		case PROCSIG_RECOVERY_CONFLICT_BUFFERPIN:

			/*
			 * If PROCSIG_RECOVERY_CONFLICT_BUFFERPIN is requested but we
			 * aren't blocking the Startup process there is nothing more to
			 * do.
			 *
			 * When PROCSIG_RECOVERY_CONFLICT_STARTUP_DEADLOCK is requested,
			 * if we're waiting for locks and the startup process is not
			 * waiting for buffer pin (i.e., also waiting for locks), we set
			 * the flag so that ProcSleep() will check for deadlocks.
			 */
			if (!HoldingBufferPinThatDelaysRecovery())
			{
				if (reason == PROCSIG_RECOVERY_CONFLICT_STARTUP_DEADLOCK &&
					GetStartupBufferPinWaitBufId() < 0)
					CheckDeadLockAlert();
				return;
			}

			MyProc->recoveryConflictPending = true;

			/* Intentional fall through to error handling */
			/* FALLTHROUGH */

		case PROCSIG_RECOVERY_CONFLICT_LOCK:
		case PROCSIG_RECOVERY_CONFLICT_TABLESPACE:
		case PROCSIG_RECOVERY_CONFLICT_SNAPSHOT:

			/*
			 * If we aren't in a transaction any longer then ignore.
			 */
			if (!IsTransactionOrTransactionBlock())
				return;

			/* FALLTHROUGH */

		case PROCSIG_RECOVERY_CONFLICT_LOGICALSLOT:

			/*
			 * If we're not in a subtransaction then we are OK to throw an
			 * ERROR to resolve the conflict.  Otherwise drop through to the
			 * FATAL case.
			 *
			 * PROCSIG_RECOVERY_CONFLICT_LOGICALSLOT is a special case that
			 * always throws an ERROR (ie never promotes to FATAL), though it
			 * still has to respect QueryCancelHoldoffCount, so it shares this
			 * code path.  Logical decoding slots are only acquired while
			 * performing logical decoding.  During logical decoding no user
			 * controlled code is run.  During [sub]transaction abort, the
			 * slot is released.  Therefore user controlled code cannot
			 * intercept an error before the replication slot is released.
			 *
			 * XXX other times that we can throw just an ERROR *may* be
			 * PROCSIG_RECOVERY_CONFLICT_LOCK if no locks are held in parent
			 * transactions
			 *
			 * PROCSIG_RECOVERY_CONFLICT_SNAPSHOT if no snapshots are held by
			 * parent transactions and the transaction is not
			 * transaction-snapshot mode
			 *
			 * PROCSIG_RECOVERY_CONFLICT_TABLESPACE if no temp files or
			 * cursors open in parent transactions
			 */
			if (reason == PROCSIG_RECOVERY_CONFLICT_LOGICALSLOT ||
				!IsSubTransaction())
			{
				/*
				 * If we already aborted then we no longer need to cancel.  We
				 * do this here since we do not wish to ignore aborted
				 * subtransactions, which must cause FATAL, currently.
				 */
				if (IsAbortedTransactionBlockState())
					return;

				/*
				 * If a recovery conflict happens while we are waiting for
				 * input from the client, the client is presumably just
				 * sitting idle in a transaction, preventing recovery from
				 * making progress.  We'll drop through to the FATAL case
				 * below to dislodge it, in that case.
				 */
				if (!DoingCommandRead)
				{
					/* Avoid losing sync in the FE/BE protocol. */
					if (QueryCancelHoldoffCount != 0)
					{
						/*
						 * Re-arm and defer this interrupt until later.  See
						 * similar code in ProcessInterrupts().
						 */
						RecoveryConflictPendingReasons[reason] = true;
						RecoveryConflictPending = true;
						InterruptPending = true;
						return;
					}

					/*
					 * We are cleared to throw an ERROR.  Either it's the
					 * logical slot case, or we have a top-level transaction
					 * that we can abort and a conflict that isn't inherently
					 * non-retryable.
					 */
					LockErrorCleanup();
					pgstat_report_recovery_conflict(reason);
					ereport(ERROR,
							(errcode(ERRCODE_T_R_SERIALIZATION_FAILURE),
							 errmsg("canceling statement due to conflict with recovery"),
							 errdetail_recovery_conflict(reason)));
					break;
				}
			}

			/* Intentional fall through to session cancel */
			/* FALLTHROUGH */

		case PROCSIG_RECOVERY_CONFLICT_DATABASE:

			/*
			 * Retrying is not possible because the database is dropped, or we
			 * decided above that we couldn't resolve the conflict with an
			 * ERROR and fell through.  Terminate the session.
			 */
			pgstat_report_recovery_conflict(reason);
			ereport(FATAL,
					(errcode(reason == PROCSIG_RECOVERY_CONFLICT_DATABASE ?
							 ERRCODE_DATABASE_DROPPED :
							 ERRCODE_T_R_SERIALIZATION_FAILURE),
					 errmsg("terminating connection due to conflict with recovery"),
					 errdetail_recovery_conflict(reason),
					 errhint("In a moment you should be able to reconnect to the"
							 " database and repeat your command.")));
			break;

		default:
			elog(FATAL, "unrecognized conflict mode: %d", (int) reason);
	}
}

/*
 * Check each possible recovery conflict reason.
 */
static void
ProcessRecoveryConflictInterrupts(void)
{
	/*
	 * We don't need to worry about joggling the elbow of proc_exit, because
	 * proc_exit_prepare() holds interrupts, so ProcessInterrupts() won't call
	 * us.
	 */
	Assert(!proc_exit_inprogress);
	Assert(InterruptHoldoffCount == 0);
	Assert(RecoveryConflictPending);

	RecoveryConflictPending = false;

	for (ProcSignalReason reason = PROCSIG_RECOVERY_CONFLICT_FIRST;
		 reason <= PROCSIG_RECOVERY_CONFLICT_LAST;
		 reason++)
	{
		if (RecoveryConflictPendingReasons[reason])
		{
			RecoveryConflictPendingReasons[reason] = false;
			ProcessRecoveryConflictInterrupt(reason);
		}
	}
}

/*
 * ProcessInterrupts: out-of-line portion of CHECK_FOR_INTERRUPTS() macro
 *
 * If an interrupt condition is pending, and it's safe to service it,
 * then clear the flag and accept the interrupt.  Called only when
 * InterruptPending is true.
 *
 * Note: if INTERRUPTS_CAN_BE_PROCESSED() is true, then ProcessInterrupts
 * is guaranteed to clear the InterruptPending flag before returning.
 * (This is not the same as guaranteeing that it's still clear when we
 * return; another interrupt could have arrived.  But we promise that
 * any pre-existing one will have been serviced.)
 */
void
ProcessInterrupts(void)
{
	/* OK to accept any interrupts now? */
	if (InterruptHoldoffCount != 0 || CritSectionCount != 0)
		return;
	InterruptPending = false;

	if (ProcDiePending)
	{
		ProcDiePending = false;
		QueryCancelPending = false; /* ProcDie trumps QueryCancel */
		LockErrorCleanup();
		/* As in quickdie, don't risk sending to client during auth */
		if (ClientAuthInProgress && whereToSendOutput == DestRemote)
			whereToSendOutput = DestNone;
		if (ClientAuthInProgress)
			ereport(FATAL,
					(errcode(ERRCODE_QUERY_CANCELED),
					 errmsg("canceling authentication due to timeout")));
		else if (AmAutoVacuumWorkerProcess())
			ereport(FATAL,
					(errcode(ERRCODE_ADMIN_SHUTDOWN),
					 errmsg("terminating autovacuum process due to administrator command")));
		else if (IsLogicalWorker())
			ereport(FATAL,
					(errcode(ERRCODE_ADMIN_SHUTDOWN),
					 errmsg("terminating logical replication worker due to administrator command")));
		else if (IsLogicalLauncher())
		{
			ereport(DEBUG1,
					(errmsg_internal("logical replication launcher shutting down")));

			/*
			 * The logical replication launcher can be stopped at any time.
			 * Use exit status 1 so the background worker is restarted.
			 */
			proc_exit(1);
		}
		else if (AmBackgroundWorkerProcess())
			ereport(FATAL,
					(errcode(ERRCODE_ADMIN_SHUTDOWN),
					 errmsg("terminating background worker \"%s\" due to administrator command",
							MyBgworkerEntry->bgw_type)));
		else
			ereport(FATAL,
					(errcode(ERRCODE_ADMIN_SHUTDOWN),
					 errmsg("terminating connection due to administrator command")));
	}

	if (CheckClientConnectionPending)
	{
		CheckClientConnectionPending = false;

		/*
		 * Check for lost connection and re-arm, if still configured, but not
		 * if we've arrived back at DoingCommandRead state.  We don't want to
		 * wake up idle sessions, and they already know how to detect lost
		 * connections.
		 */
		if (!DoingCommandRead && client_connection_check_interval > 0)
		{
			if (!pq_check_connection())
				ClientConnectionLost = true;
			else
				enable_timeout_after(CLIENT_CONNECTION_CHECK_TIMEOUT,
									 client_connection_check_interval);
		}
	}

	if (ClientConnectionLost)
	{
		QueryCancelPending = false; /* lost connection trumps QueryCancel */
		LockErrorCleanup();
		/* don't send to client, we already know the connection to be dead. */
		whereToSendOutput = DestNone;
		ereport(FATAL,
				(errcode(ERRCODE_CONNECTION_FAILURE),
				 errmsg("connection to client lost")));
	}

	/*
	 * Don't allow query cancel interrupts while reading input from the
	 * client, because we might lose sync in the FE/BE protocol.  (Die
	 * interrupts are OK, because we won't read any further messages from the
	 * client in that case.)
	 *
	 * See similar logic in ProcessRecoveryConflictInterrupts().
	 */
	if (QueryCancelPending && QueryCancelHoldoffCount != 0)
	{
		/*
		 * Re-arm InterruptPending so that we process the cancel request as
		 * soon as we're done reading the message.  (XXX this is seriously
		 * ugly: it complicates INTERRUPTS_CAN_BE_PROCESSED(), and it means we
		 * can't use that macro directly as the initial test in this function,
		 * meaning that this code also creates opportunities for other bugs to
		 * appear.)
		 */
		InterruptPending = true;
	}
	else if (QueryCancelPending)
	{
		bool		lock_timeout_occurred;
		bool		stmt_timeout_occurred;

		QueryCancelPending = false;

		/*
		 * If LOCK_TIMEOUT and STATEMENT_TIMEOUT indicators are both set, we
		 * need to clear both, so always fetch both.
		 */
		lock_timeout_occurred = get_timeout_indicator(LOCK_TIMEOUT, true);
		stmt_timeout_occurred = get_timeout_indicator(STATEMENT_TIMEOUT, true);

		/*
		 * If both were set, we want to report whichever timeout completed
		 * earlier; this ensures consistent behavior if the machine is slow
		 * enough that the second timeout triggers before we get here.  A tie
		 * is arbitrarily broken in favor of reporting a lock timeout.
		 */
		if (lock_timeout_occurred && stmt_timeout_occurred &&
			get_timeout_finish_time(STATEMENT_TIMEOUT) < get_timeout_finish_time(LOCK_TIMEOUT))
			lock_timeout_occurred = false;	/* report stmt timeout */

		if (lock_timeout_occurred)
		{
			LockErrorCleanup();
			ereport(ERROR,
					(errcode(ERRCODE_LOCK_NOT_AVAILABLE),
					 errmsg("canceling statement due to lock timeout")));
		}
		if (stmt_timeout_occurred)
		{
			LockErrorCleanup();
			ereport(ERROR,
					(errcode(ERRCODE_QUERY_CANCELED),
					 errmsg("canceling statement due to statement timeout")));
		}
		if (AmAutoVacuumWorkerProcess())
		{
			LockErrorCleanup();
			ereport(ERROR,
					(errcode(ERRCODE_QUERY_CANCELED),
					 errmsg("canceling autovacuum task")));
		}

		/*
		 * If we are reading a command from the client, just ignore the cancel
		 * request --- sending an extra error message won't accomplish
		 * anything.  Otherwise, go ahead and throw the error.
		 */
		if (!DoingCommandRead)
		{
			LockErrorCleanup();
			ereport(ERROR,
					(errcode(ERRCODE_QUERY_CANCELED),
					 errmsg("canceling statement due to user request")));
		}
	}

	if (RecoveryConflictPending)
		ProcessRecoveryConflictInterrupts();

	if (IdleInTransactionSessionTimeoutPending)
	{
		/*
		 * If the GUC has been reset to zero, ignore the signal.  This is
		 * important because the GUC update itself won't disable any pending
		 * interrupt.  We need to unset the flag before the injection point,
		 * otherwise we could loop in interrupts checking.
		 */
		IdleInTransactionSessionTimeoutPending = false;
		if (IdleInTransactionSessionTimeout > 0)
		{
			INJECTION_POINT("idle-in-transaction-session-timeout");
			ereport(FATAL,
					(errcode(ERRCODE_IDLE_IN_TRANSACTION_SESSION_TIMEOUT),
					 errmsg("terminating connection due to idle-in-transaction timeout")));
		}
	}

	if (TransactionTimeoutPending)
	{
		/* As above, ignore the signal if the GUC has been reset to zero. */
		TransactionTimeoutPending = false;
		if (TransactionTimeout > 0)
		{
			INJECTION_POINT("transaction-timeout");
			ereport(FATAL,
					(errcode(ERRCODE_TRANSACTION_TIMEOUT),
					 errmsg("terminating connection due to transaction timeout")));
		}
	}

	if (IdleSessionTimeoutPending)
	{
		/* As above, ignore the signal if the GUC has been reset to zero. */
		IdleSessionTimeoutPending = false;
		if (IdleSessionTimeout > 0)
		{
			INJECTION_POINT("idle-session-timeout");
			ereport(FATAL,
					(errcode(ERRCODE_IDLE_SESSION_TIMEOUT),
					 errmsg("terminating connection due to idle-session timeout")));
		}
	}

	/*
	 * If there are pending stats updates and we currently are truly idle
	 * (matching the conditions in PostgresMain(), report stats now.
	 */
	if (IdleStatsUpdateTimeoutPending &&
		DoingCommandRead && !IsTransactionOrTransactionBlock())
	{
		IdleStatsUpdateTimeoutPending = false;
		pgstat_report_stat(true);
	}

	if (ProcSignalBarrierPending)
		ProcessProcSignalBarrier();

	if (ParallelMessagePending)
		HandleParallelMessages();

	if (LogMemoryContextPending)
		ProcessLogMemoryContextInterrupt();

	if (ParallelApplyMessagePending)
		HandleParallelApplyMessages();
}

/*
 * GUC check_hook for client_connection_check_interval
 */
bool
check_client_connection_check_interval(int *newval, void **extra, GucSource source)
{
	if (!WaitEventSetCanReportClosed() && *newval != 0)
	{
		GUC_check_errdetail("\"client_connection_check_interval\" must be set to 0 on this platform.");
		return false;
	}
	return true;
}

/*
 * GUC check_hook for log_parser_stats, log_planner_stats, log_executor_stats
 *
 * This function and check_log_stats interact to prevent their variables from
 * being set in a disallowed combination.  This is a hack that doesn't really
 * work right; for example it might fail while applying pg_db_role_setting
 * values even though the final state would have been acceptable.  However,
 * since these variables are legacy settings with little production usage,
 * we tolerate that.
 */
bool
check_stage_log_stats(bool *newval, void **extra, GucSource source)
{
	if (*newval && log_statement_stats)
	{
		GUC_check_errdetail("Cannot enable parameter when \"log_statement_stats\" is true.");
		return false;
	}
	return true;
}

/*
 * GUC check_hook for log_statement_stats
 */
bool
check_log_stats(bool *newval, void **extra, GucSource source)
{
	if (*newval &&
		(log_parser_stats || log_planner_stats || log_executor_stats))
	{
		GUC_check_errdetail("Cannot enable \"log_statement_stats\" when "
							"\"log_parser_stats\", \"log_planner_stats\", "
							"or \"log_executor_stats\" is true.");
		return false;
	}
	return true;
}

/* GUC assign hook for transaction_timeout */
void
assign_transaction_timeout(int newval, void *extra)
{
	if (IsTransactionState())
	{
		/*
		 * If transaction_timeout GUC has changed within the transaction block
		 * enable or disable the timer correspondingly.
		 */
		if (newval > 0 && !get_timeout_active(TRANSACTION_TIMEOUT))
			enable_timeout_after(TRANSACTION_TIMEOUT, newval);
		else if (newval <= 0 && get_timeout_active(TRANSACTION_TIMEOUT))
			disable_timeout(TRANSACTION_TIMEOUT, false);
	}
}

/*
 * GUC check_hook for restrict_nonsystem_relation_kind
 */
bool
check_restrict_nonsystem_relation_kind(char **newval, void **extra, GucSource source)
{
	char	   *rawstring;
	List	   *elemlist;
	ListCell   *l;
	int			flags = 0;

	/* Need a modifiable copy of string */
	rawstring = pstrdup(*newval);

	if (!SplitIdentifierString(rawstring, ',', &elemlist))
	{
		/* syntax error in list */
		GUC_check_errdetail("List syntax is invalid.");
		pfree(rawstring);
		list_free(elemlist);
		return false;
	}

	foreach(l, elemlist)
	{
		char	   *tok = (char *) lfirst(l);

		if (pg_strcasecmp(tok, "view") == 0)
			flags |= RESTRICT_RELKIND_VIEW;
		else if (pg_strcasecmp(tok, "foreign-table") == 0)
			flags |= RESTRICT_RELKIND_FOREIGN_TABLE;
		else
		{
			GUC_check_errdetail("Unrecognized key word: \"%s\".", tok);
			pfree(rawstring);
			list_free(elemlist);
			return false;
		}
	}

	pfree(rawstring);
	list_free(elemlist);

	/* Save the flags in *extra, for use by the assign function */
	*extra = guc_malloc(ERROR, sizeof(int));
	*((int *) *extra) = flags;

	return true;
}

/*
 * GUC assign_hook for restrict_nonsystem_relation_kind
 */
void
assign_restrict_nonsystem_relation_kind(const char *newval, void *extra)
{
	int		   *flags = (int *) extra;

	restrict_nonsystem_relation_kind = *flags;
}

/*
 * set_debug_options --- apply "-d N" command line option
 *
 * -d is not quite the same as setting log_min_messages because it enables
 * other output options.
 */
void
set_debug_options(int debug_flag, GucContext context, GucSource source)
{
	if (debug_flag > 0)
	{
		char		debugstr[64];

		sprintf(debugstr, "debug%d", debug_flag);
		SetConfigOption("log_min_messages", debugstr, context, source);
	}
	else
		SetConfigOption("log_min_messages", "notice", context, source);

	if (debug_flag >= 1 && context == PGC_POSTMASTER)
	{
		SetConfigOption("log_connections", "true", context, source);
		SetConfigOption("log_disconnections", "true", context, source);
	}
	if (debug_flag >= 2)
		SetConfigOption("log_statement", "all", context, source);
	if (debug_flag >= 3)
		SetConfigOption("debug_print_parse", "true", context, source);
	if (debug_flag >= 4)
		SetConfigOption("debug_print_plan", "true", context, source);
	if (debug_flag >= 5)
		SetConfigOption("debug_print_rewritten", "true", context, source);
}


bool
set_plan_disabling_options(const char *arg, GucContext context, GucSource source)
{
	const char *tmp = NULL;

	switch (arg[0])
	{
		case 's':				/* seqscan */
			tmp = "enable_seqscan";
			break;
		case 'i':				/* indexscan */
			tmp = "enable_indexscan";
			break;
		case 'o':				/* indexonlyscan */
			tmp = "enable_indexonlyscan";
			break;
		case 'b':				/* bitmapscan */
			tmp = "enable_bitmapscan";
			break;
		case 't':				/* tidscan */
			tmp = "enable_tidscan";
			break;
		case 'n':				/* nestloop */
			tmp = "enable_nestloop";
			break;
		case 'm':				/* mergejoin */
			tmp = "enable_mergejoin";
			break;
		case 'h':				/* hashjoin */
			tmp = "enable_hashjoin";
			break;
	}
	if (tmp)
	{
		SetConfigOption(tmp, "false", context, source);
		return true;
	}
	else
		return false;
}


const char *
get_stats_option_name(const char *arg)
{
	switch (arg[0])
	{
		case 'p':
			if (optarg[1] == 'a')	/* "parser" */
				return "log_parser_stats";
			else if (optarg[1] == 'l')	/* "planner" */
				return "log_planner_stats";
			break;

		case 'e':				/* "executor" */
			return "log_executor_stats";
			break;
	}

	return NULL;
}


/* ----------------------------------------------------------------
 * process_postgres_switches
 *	   Parse command line arguments for backends
 *
 * This is called twice, once for the "secure" options coming from the
 * postmaster or command line, and once for the "insecure" options coming
 * from the client's startup packet.  The latter have the same syntax but
 * may be restricted in what they can do.
 *
 * argv[0] is ignored in either case (it's assumed to be the program name).
 *
 * ctx is PGC_POSTMASTER for secure options, PGC_BACKEND for insecure options
 * coming from the client, or PGC_SU_BACKEND for insecure options coming from
 * a superuser client.
 *
 * If a database name is present in the command line arguments, it's
 * returned into *dbname (this is allowed only if *dbname is initially NULL).
 * ----------------------------------------------------------------
 */
void
process_postgres_switches(int argc, char *argv[], GucContext ctx,
						  const char **dbname)
{
	bool		secure = (ctx == PGC_POSTMASTER);
	int			errs = 0;
	GucSource	gucsource;
	int			flag;

	if (secure)
	{
		gucsource = PGC_S_ARGV; /* switches came from command line */

		/* Ignore the initial --single argument, if present */
		if (argc > 1 && strcmp(argv[1], "--single") == 0)
		{
			argv++;
			argc--;
		}
	}
	else
	{
		gucsource = PGC_S_CLIENT;	/* switches came from client */
	}

#ifdef HAVE_INT_OPTERR

	/*
	 * Turn this off because it's either printed to stderr and not the log
	 * where we'd want it, or argv[0] is now "--single", which would make for
	 * a weird error message.  We print our own error message below.
	 */
	opterr = 0;
#endif

	/*
	 * Parse command-line options.  CAUTION: keep this in sync with
	 * postmaster/postmaster.c (the option sets should not conflict) and with
	 * the common help() function in main/main.c.
	 */
	while ((flag = getopt(argc, argv, "B:bC:c:D:d:EeFf:h:ijk:lN:nOPp:r:S:sTt:v:W:-:")) != -1)
	{
		switch (flag)
		{
			case 'B':
				SetConfigOption("shared_buffers", optarg, ctx, gucsource);
				break;

			case 'b':
				/* Undocumented flag used for binary upgrades */
				if (secure)
					IsBinaryUpgrade = true;
				break;

			case 'C':
				/* ignored for consistency with the postmaster */
				break;

			case '-':

				/*
				 * Error if the user misplaced a special must-be-first option
				 * for dispatching to a subprogram.  parse_dispatch_option()
				 * returns DISPATCH_POSTMASTER if it doesn't find a match, so
				 * error for anything else.
				 */
				if (parse_dispatch_option(optarg) != DISPATCH_POSTMASTER)
					ereport(ERROR,
							(errcode(ERRCODE_SYNTAX_ERROR),
							 errmsg("--%s must be first argument", optarg)));

				/* FALLTHROUGH */
			case 'c':
				{
					char	   *name,
							   *value;

					ParseLongOption(optarg, &name, &value);
					if (!value)
					{
						if (flag == '-')
							ereport(ERROR,
									(errcode(ERRCODE_SYNTAX_ERROR),
									 errmsg("--%s requires a value",
											optarg)));
						else
							ereport(ERROR,
									(errcode(ERRCODE_SYNTAX_ERROR),
									 errmsg("-c %s requires a value",
											optarg)));
					}
					SetConfigOption(name, value, ctx, gucsource);
					pfree(name);
					pfree(value);
					break;
				}

			case 'D':
				if (secure)
					userDoption = strdup(optarg);
				break;

			case 'd':
				set_debug_options(atoi(optarg), ctx, gucsource);
				break;

			case 'E':
				if (secure)
					EchoQuery = true;
				break;

			case 'e':
				SetConfigOption("datestyle", "euro", ctx, gucsource);
				break;

			case 'F':
				SetConfigOption("fsync", "false", ctx, gucsource);
				break;

			case 'f':
				if (!set_plan_disabling_options(optarg, ctx, gucsource))
					errs++;
				break;

			case 'h':
				SetConfigOption("listen_addresses", optarg, ctx, gucsource);
				break;

			case 'i':
				SetConfigOption("listen_addresses", "*", ctx, gucsource);
				break;

			case 'j':
				if (secure)
					UseSemiNewlineNewline = true;
				break;

			case 'k':
				SetConfigOption("unix_socket_directories", optarg, ctx, gucsource);
				break;

			case 'l':
				SetConfigOption("ssl", "true", ctx, gucsource);
				break;

			case 'N':
				SetConfigOption("max_connections", optarg, ctx, gucsource);
				break;

			case 'n':
				/* ignored for consistency with postmaster */
				break;

			case 'O':
				SetConfigOption("allow_system_table_mods", "true", ctx, gucsource);
				break;

			case 'P':
				SetConfigOption("ignore_system_indexes", "true", ctx, gucsource);
				break;

			case 'p':
				SetConfigOption("port", optarg, ctx, gucsource);
				break;

			case 'r':
				/* send output (stdout and stderr) to the given file */
				if (secure)
					strlcpy(OutputFileName, optarg, MAXPGPATH);
				break;

			case 'S':
				SetConfigOption("work_mem", optarg, ctx, gucsource);
				break;

			case 's':
				SetConfigOption("log_statement_stats", "true", ctx, gucsource);
				break;

			case 'T':
				/* ignored for consistency with the postmaster */
				break;

			case 't':
				{
					const char *tmp = get_stats_option_name(optarg);

					if (tmp)
						SetConfigOption(tmp, "true", ctx, gucsource);
					else
						errs++;
					break;
				}

			case 'v':

				/*
				 * -v is no longer used in normal operation, since
				 * FrontendProtocol is already set before we get here. We keep
				 * the switch only for possible use in standalone operation,
				 * in case we ever support using normal FE/BE protocol with a
				 * standalone backend.
				 */
				if (secure)
					FrontendProtocol = (ProtocolVersion) atoi(optarg);
				break;

			case 'W':
				SetConfigOption("post_auth_delay", optarg, ctx, gucsource);
				break;

			default:
				errs++;
				break;
		}

		if (errs)
			break;
	}

	/*
	 * Optional database name should be there only if *dbname is NULL.
	 */
	if (!errs && dbname && *dbname == NULL && argc - optind >= 1)
		*dbname = strdup(argv[optind++]);

	if (errs || argc != optind)
	{
		if (errs)
			optind--;			/* complain about the previous argument */

		/* spell the error message a bit differently depending on context */
		if (IsUnderPostmaster)
			ereport(FATAL,
					errcode(ERRCODE_SYNTAX_ERROR),
					errmsg("invalid command-line argument for server process: %s", argv[optind]),
					errhint("Try \"%s --help\" for more information.", progname));
		else
			ereport(FATAL,
					errcode(ERRCODE_SYNTAX_ERROR),
					errmsg("%s: invalid command-line argument: %s",
						   progname, argv[optind]),
					errhint("Try \"%s --help\" for more information.", progname));
	}

	/*
	 * Reset getopt(3) library so that it will work correctly in subprocesses
	 * or when this function is called a second time with another array.
	 */
	optind = 1;
#ifdef HAVE_INT_OPTRESET
	optreset = 1;				/* some systems need this too */
#endif
}


/*
 * PostgresSingleUserMain
 *     Entry point for single user mode. argc/argv are the command line
 *     arguments to be used.
 *
 * Performs single user specific setup then calls PostgresMain() to actually
 * process queries. Single user mode specific setup should go here, rather
 * than PostgresMain() or InitPostgres() when reasonably possible.
 */
void
PostgresSingleUserMain(int argc, char *argv[],
					   const char *username)
{
	const char *dbname = NULL;

	Assert(!IsUnderPostmaster);

	/* Initialize startup process environment. */
	InitStandaloneProcess(argv[0]);

	/*
	 * Set default values for command-line options.
	 */
	InitializeGUCOptions();

	/*
	 * Parse command-line options.
	 */
	process_postgres_switches(argc, argv, PGC_POSTMASTER, &dbname);

	/* Must have gotten a database name, or have a default (the username) */
	if (dbname == NULL)
	{
		dbname = username;
		if (dbname == NULL)
			ereport(FATAL,
					(errcode(ERRCODE_INVALID_PARAMETER_VALUE),
					 errmsg("%s: no database nor user name specified",
							progname)));
	}

	/* Acquire configuration parameters */
	if (!SelectConfigFiles(userDoption, progname))
		proc_exit(1);

	/*
	 * Validate we have been given a reasonable-looking DataDir and change
	 * into it.
	 */
	checkDataDir();
	ChangeToDataDir();

	/*
	 * Create lockfile for data directory.
	 */
	CreateDataDirLockFile(false);


	/* read control file (error checking and contains config ) */
	LocalProcessControlFile(false);

	/*
	 * process any libraries that should be preloaded at postmaster start
	 */
	process_shared_preload_libraries();

	/* Initialize MaxBackends */
	InitializeMaxBackends();

	/*
	 * We don't need postmaster child slots in single-user mode, but
	 * initialize them anyway to avoid having special handling.
	 */
	InitPostmasterChildSlots();

	/* Initialize size of fast-path lock cache. */
	InitializeFastPathLocks();

	/*
	 * Give preloaded libraries a chance to request additional shared memory.
	 */
	process_shmem_requests();

	/*
	 * Now that loadable modules have had their chance to request additional
	 * shared memory, determine the value of any runtime-computed GUCs that
	 * depend on the amount of shared memory required.
	 */
	InitializeShmemGUCs();

	/*
	 * Now that modules have been loaded, we can process any custom resource
	 * managers specified in the wal_consistency_checking GUC.
	 */
	InitializeWalConsistencyChecking();

	/*
	 * Create shared memory etc.  (Nothing's really "shared" in single-user
	 * mode, but we must have these data structures anyway.)
	 */
	CreateSharedMemoryAndSemaphores();

	/*
	 * Estimate number of openable files.  This must happen after setting up
	 * semaphores, because on some platforms semaphores count as open files.
	 */
	set_max_safe_fds();

	/*
	 * Remember stand-alone backend startup time,roughly at the same point
	 * during startup that postmaster does so.
	 */
	PgStartTime = GetCurrentTimestamp();

	/*
	 * Create a per-backend PGPROC struct in shared memory. We must do this
	 * before we can use LWLocks.
	 */
	InitProcess();

	/*
	 * Now that sufficient infrastructure has been initialized, PostgresMain()
	 * can do the rest.
	 */
	PostgresMain(dbname, username);
}


/* ----------------------------------------------------------------
 * PostgresMain
 *	   postgres main loop -- all backends, interactive or otherwise loop here
 *
 * dbname is the name of the database to connect to, username is the
 * PostgreSQL user name to be used for the session.
 *
 * NB: Single user mode specific setup should go to PostgresSingleUserMain()
 * if reasonably possible.
 * ----------------------------------------------------------------
 */
void
PostgresMain(const char *dbname, const char *username)
{
	sigjmp_buf	local_sigjmp_buf;

	/* these must be volatile to ensure state is preserved across longjmp: */
	volatile bool send_ready_for_query = true;
	volatile bool idle_in_transaction_timeout_enabled = false;
	volatile bool idle_session_timeout_enabled = false;

	Assert(dbname != NULL);
	Assert(username != NULL);

	Assert(GetProcessingMode() == InitProcessing);

	/*
	 * Set up signal handlers.  (InitPostmasterChild or InitStandaloneProcess
	 * has already set up BlockSig and made that the active signal mask.)
	 *
	 * Note that postmaster blocked all signals before forking child process,
	 * so there is no race condition whereby we might receive a signal before
	 * we have set up the handler.
	 *
	 * Also note: it's best not to use any signals that are SIG_IGNored in the
	 * postmaster.  If such a signal arrives before we are able to change the
	 * handler to non-SIG_IGN, it'll get dropped.  Instead, make a dummy
	 * handler in the postmaster to reserve the signal. (Of course, this isn't
	 * an issue for signals that are locally generated, such as SIGALRM and
	 * SIGPIPE.)
	 */
	if (am_walsender)
		WalSndSignals();
	else
	{
		pqsignal(SIGHUP, SignalHandlerForConfigReload);
		pqsignal(SIGINT, StatementCancelHandler);	/* cancel current query */
		pqsignal(SIGTERM, die); /* cancel current query and exit */

		/*
		 * In a postmaster child backend, replace SignalHandlerForCrashExit
		 * with quickdie, so we can tell the client we're dying.
		 *
		 * In a standalone backend, SIGQUIT can be generated from the keyboard
		 * easily, while SIGTERM cannot, so we make both signals do die()
		 * rather than quickdie().
		 */
		if (IsUnderPostmaster)
			pqsignal(SIGQUIT, quickdie);	/* hard crash time */
		else
			pqsignal(SIGQUIT, die); /* cancel current query and exit */
		InitializeTimeouts();	/* establishes SIGALRM handler */

		/*
		 * Ignore failure to write to frontend. Note: if frontend closes
		 * connection, we will notice it and exit cleanly when control next
		 * returns to outer loop.  This seems safer than forcing exit in the
		 * midst of output during who-knows-what operation...
		 */
		pqsignal(SIGPIPE, SIG_IGN);
		pqsignal(SIGUSR1, procsignal_sigusr1_handler);
		pqsignal(SIGUSR2, SIG_IGN);
		pqsignal(SIGFPE, FloatExceptionHandler);

		/*
		 * Reset some signals that are accepted by postmaster but not by
		 * backend
		 */
		pqsignal(SIGCHLD, SIG_DFL); /* system() requires this on some
									 * platforms */
	}

	/* Early initialization */
	BaseInit();

	/* We need to allow SIGINT, etc during the initial transaction */
	sigprocmask(SIG_SETMASK, &UnBlockSig, NULL);

	/*
	 * Generate a random cancel key, if this is a backend serving a
	 * connection. InitPostgres() will advertise it in shared memory.
	 */
	Assert(!MyCancelKeyValid);
	if (whereToSendOutput == DestRemote)
	{
		if (!pg_strong_random(&MyCancelKey, sizeof(int32)))
		{
			ereport(ERROR,
					(errcode(ERRCODE_INTERNAL_ERROR),
					 errmsg("could not generate random cancel key")));
		}
		MyCancelKeyValid = true;
	}

	/*
	 * General initialization.
	 *
	 * NOTE: if you are tempted to add code in this vicinity, consider putting
	 * it inside InitPostgres() instead.  In particular, anything that
	 * involves database access should be there, not here.
	 *
	 * Honor session_preload_libraries if not dealing with a WAL sender.
	 */
	InitPostgres(dbname, InvalidOid,	/* database to connect to */
				 username, InvalidOid,	/* role to connect as */
				 (!am_walsender) ? INIT_PG_LOAD_SESSION_LIBS : 0,
				 NULL);			/* no out_dbname */

	/*
	 * If the PostmasterContext is still around, recycle the space; we don't
	 * need it anymore after InitPostgres completes.
	 */
	if (PostmasterContext)
	{
		MemoryContextDelete(PostmasterContext);
		PostmasterContext = NULL;
	}

	/*
	 * Initialize backend ivorysql parser
	 */
	InitIvorysql();

	SetProcessingMode(NormalProcessing);

	/*
	 * Now all GUC states are fully set up.  Report them to client if
	 * appropriate.
	 */
	BeginReportingGUCOptions();

	/*
	 * Also set up handler to log session end; we have to wait till now to be
	 * sure Log_disconnections has its final value.
	 */
	if (IsUnderPostmaster && Log_disconnections)
		on_proc_exit(log_disconnections, 0);

	pgstat_report_connect(MyDatabaseId);

	/* Perform initialization specific to a WAL sender process. */
	if (am_walsender)
		InitWalSender();

	/*
	 * Send this backend's cancellation info to the frontend.
	 */
	if (whereToSendOutput == DestRemote)
	{
		StringInfoData buf;

		Assert(MyCancelKeyValid);
		pq_beginmessage(&buf, PqMsg_BackendKeyData);
		pq_sendint32(&buf, (int32) MyProcPid);
		pq_sendint32(&buf, (int32) MyCancelKey);
		pq_endmessage(&buf);
		/* Need not flush since ReadyForQuery will do it. */
	}

	/* Welcome banner for standalone case */
	if (whereToSendOutput == DestDebug)
		printf("\nPostgreSQL stand-alone backend %s\n", PG_VERSION);

	/*
	 * Create the memory context we will use in the main loop.
	 *
	 * MessageContext is reset once per iteration of the main loop, ie, upon
	 * completion of processing of each command message from the client.
	 */
	MessageContext = AllocSetContextCreate(TopMemoryContext,
										   "MessageContext",
										   ALLOCSET_DEFAULT_SIZES);

	/*
	 * Create memory context and buffer used for RowDescription messages. As
	 * SendRowDescriptionMessage(), via exec_describe_statement_message(), is
	 * frequently executed for ever single statement, we don't want to
	 * allocate a separate buffer every time.
	 */
	row_description_context = AllocSetContextCreate(TopMemoryContext,
													"RowDescriptionContext",
													ALLOCSET_DEFAULT_SIZES);
	MemoryContextSwitchTo(row_description_context);
	initStringInfo(&row_description_buf);
	MemoryContextSwitchTo(TopMemoryContext);

	/* Fire any defined login event triggers, if appropriate */
	EventTriggerOnLogin();

	/*
	 * POSTGRES main processing loop begins here
	 *
	 * If an exception is encountered, processing resumes here so we abort the
	 * current transaction and start a new one.
	 *
	 * You might wonder why this isn't coded as an infinite loop around a
	 * PG_TRY construct.  The reason is that this is the bottom of the
	 * exception stack, and so with PG_TRY there would be no exception handler
	 * in force at all during the CATCH part.  By leaving the outermost setjmp
	 * always active, we have at least some chance of recovering from an error
	 * during error recovery.  (If we get into an infinite loop thereby, it
	 * will soon be stopped by overflow of elog.c's internal state stack.)
	 *
	 * Note that we use sigsetjmp(..., 1), so that this function's signal mask
	 * (to wit, UnBlockSig) will be restored when longjmp'ing to here.  This
	 * is essential in case we longjmp'd out of a signal handler on a platform
	 * where that leaves the signal blocked.  It's not redundant with the
	 * unblock in AbortTransaction() because the latter is only called if we
	 * were inside a transaction.
	 */

	if (sigsetjmp(local_sigjmp_buf, 1) != 0)
	{
		/*
		 * NOTE: if you are tempted to add more code in this if-block,
		 * consider the high probability that it should be in
		 * AbortTransaction() instead.  The only stuff done directly here
		 * should be stuff that is guaranteed to apply *only* for outer-level
		 * error recovery, such as adjusting the FE/BE protocol status.
		 */

		/* Since not using PG_TRY, must reset error stack by hand */
		error_context_stack = NULL;

		/* Prevent interrupts while cleaning up */
		HOLD_INTERRUPTS();

		/*
		 * Forget any pending QueryCancel request, since we're returning to
		 * the idle loop anyway, and cancel any active timeout requests.  (In
		 * future we might want to allow some timeout requests to survive, but
		 * at minimum it'd be necessary to do reschedule_timeouts(), in case
		 * we got here because of a query cancel interrupting the SIGALRM
		 * interrupt handler.)	Note in particular that we must clear the
		 * statement and lock timeout indicators, to prevent any future plain
		 * query cancels from being misreported as timeouts in case we're
		 * forgetting a timeout cancel.
		 */
		disable_all_timeouts(false);	/* do first to avoid race condition */
		QueryCancelPending = false;
		idle_in_transaction_timeout_enabled = false;
		idle_session_timeout_enabled = false;

		/* Not reading from the client anymore. */
		DoingCommandRead = false;

		/* Make sure libpq is in a good state */
		pq_comm_reset();

		/* Report the error to the client and/or server log */
		EmitErrorReport();

		/*
		 * If Valgrind noticed something during the erroneous query, print the
		 * query string, assuming we have one.
		 */
		valgrind_report_error_query(debug_query_string);

		/*
		 * Make sure debug_query_string gets reset before we possibly clobber
		 * the storage it points at.
		 */
		debug_query_string = NULL;

		/*
		 * Abort the current transaction in order to recover.
		 */
		AbortCurrentTransaction();

		if (am_walsender)
			WalSndErrorCleanup();

		PortalErrorCleanup();

		/*
		 * We can't release replication slots inside AbortTransaction() as we
		 * need to be able to start and abort transactions while having a slot
		 * acquired. But we never need to hold them across top level errors,
		 * so releasing here is fine. There also is a before_shmem_exit()
		 * callback ensuring correct cleanup on FATAL errors.
		 */
		if (MyReplicationSlot != NULL)
			ReplicationSlotRelease();

		/* We also want to cleanup temporary slots on error. */
		ReplicationSlotCleanup(false);

		jit_reset_after_error();

		/*
		 * Now return to normal top-level context and clear ErrorContext for
		 * next time.
		 */
		MemoryContextSwitchTo(MessageContext);
		FlushErrorState();

		/*
		 * If we were handling an extended-query-protocol message, initiate
		 * skip till next Sync.  This also causes us not to issue
		 * ReadyForQuery (until we get Sync).
		 */
		if (doing_extended_query_message)
			ignore_till_sync = true;

		/* We don't have a transaction command open anymore */
		xact_started = false;

		/*
		 * If an error occurred while we were reading a message from the
		 * client, we have potentially lost track of where the previous
		 * message ends and the next one begins.  Even though we have
		 * otherwise recovered from the error, we cannot safely read any more
		 * messages from the client, so there isn't much we can do with the
		 * connection anymore.
		 */
		if (pq_is_reading_msg())
			ereport(FATAL,
					(errcode(ERRCODE_PROTOCOL_VIOLATION),
					 errmsg("terminating connection because protocol synchronization was lost")));

		/* Now we can allow interrupts again */
		RESUME_INTERRUPTS();
	}

	/* We can now handle ereport(ERROR) */
	PG_exception_stack = &local_sigjmp_buf;

	if (!ignore_till_sync)
		send_ready_for_query = true;	/* initially, or after error */

	/*
	 * Non-error queries loop here.
	 */

	for (;;)
	{
		int			firstchar;
		StringInfoData input_message;

		/*
		 * At top of loop, reset extended-query-message flag, so that any
		 * errors encountered in "idle" state don't provoke skip.
		 */
		doing_extended_query_message = false;

		/*
		 * For valgrind reporting purposes, the "current query" begins here.
		 */
#ifdef USE_VALGRIND
		old_valgrind_error_count = VALGRIND_COUNT_ERRORS;
#endif

		/*
		 * Release storage left over from prior query cycle, and create a new
		 * query input buffer in the cleared MessageContext.
		 */
		MemoryContextSwitchTo(MessageContext);
		MemoryContextReset(MessageContext);

		initStringInfo(&input_message);

		/*
		 * Also consider releasing our catalog snapshot if any, so that it's
		 * not preventing advance of global xmin while we wait for the client.
		 */
		InvalidateCatalogSnapshotConditionally();

		/*
		 * (1) If we've reached idle state, tell the frontend we're ready for
		 * a new query.
		 *
		 * Note: this includes fflush()'ing the last of the prior output.
		 *
		 * This is also a good time to flush out collected statistics to the
		 * cumulative stats system, and to update the PS stats display.  We
		 * avoid doing those every time through the message loop because it'd
		 * slow down processing of batched messages, and because we don't want
		 * to report uncommitted updates (that confuses autovacuum).  The
		 * notification processor wants a call too, if we are not in a
		 * transaction block.
		 *
		 * Also, if an idle timeout is enabled, start the timer for that.
		 */
		if (send_ready_for_query)
		{
			if (IsAbortedTransactionBlockState())
			{
				set_ps_display("idle in transaction (aborted)");
				pgstat_report_activity(STATE_IDLEINTRANSACTION_ABORTED, NULL);

				/* Start the idle-in-transaction timer */
				if (IdleInTransactionSessionTimeout > 0
					&& (IdleInTransactionSessionTimeout < TransactionTimeout || TransactionTimeout == 0))
				{
					idle_in_transaction_timeout_enabled = true;
					enable_timeout_after(IDLE_IN_TRANSACTION_SESSION_TIMEOUT,
										 IdleInTransactionSessionTimeout);
				}
			}
			else if (IsTransactionOrTransactionBlock())
			{
				set_ps_display("idle in transaction");
				pgstat_report_activity(STATE_IDLEINTRANSACTION, NULL);

				/* Start the idle-in-transaction timer */
				if (IdleInTransactionSessionTimeout > 0
					&& (IdleInTransactionSessionTimeout < TransactionTimeout || TransactionTimeout == 0))
				{
					idle_in_transaction_timeout_enabled = true;
					enable_timeout_after(IDLE_IN_TRANSACTION_SESSION_TIMEOUT,
										 IdleInTransactionSessionTimeout);
				}
			}
			else
			{
				long		stats_timeout;

				/*
				 * Process incoming notifies (including self-notifies), if
				 * any, and send relevant messages to the client.  Doing it
				 * here helps ensure stable behavior in tests: if any notifies
				 * were received during the just-finished transaction, they'll
				 * be seen by the client before ReadyForQuery is.
				 */
				if (notifyInterruptPending)
					ProcessNotifyInterrupt(false);

				/*
				 * Check if we need to report stats. If pgstat_report_stat()
				 * decides it's too soon to flush out pending stats / lock
				 * contention prevented reporting, it'll tell us when we
				 * should try to report stats again (so that stats updates
				 * aren't unduly delayed if the connection goes idle for a
				 * long time). We only enable the timeout if we don't already
				 * have a timeout in progress, because we don't disable the
				 * timeout below. enable_timeout_after() needs to determine
				 * the current timestamp, which can have a negative
				 * performance impact. That's OK because pgstat_report_stat()
				 * won't have us wake up sooner than a prior call.
				 */
				stats_timeout = pgstat_report_stat(false);
				if (stats_timeout > 0)
				{
					if (!get_timeout_active(IDLE_STATS_UPDATE_TIMEOUT))
						enable_timeout_after(IDLE_STATS_UPDATE_TIMEOUT,
											 stats_timeout);
				}
				else
				{
					/* all stats flushed, no need for the timeout */
					if (get_timeout_active(IDLE_STATS_UPDATE_TIMEOUT))
						disable_timeout(IDLE_STATS_UPDATE_TIMEOUT, false);
				}

				set_ps_display("idle");
				pgstat_report_activity(STATE_IDLE, NULL);

				/* Start the idle-session timer */
				if (IdleSessionTimeout > 0)
				{
					idle_session_timeout_enabled = true;
					enable_timeout_after(IDLE_SESSION_TIMEOUT,
										 IdleSessionTimeout);
				}
			}

			/* Report any recently-changed GUC options */
			ReportChangedGUCOptions();

			ReadyForQuery(whereToSendOutput);
			send_ready_for_query = false;
		}

		/*
		 * (2) Allow asynchronous signals to be executed immediately if they
		 * come in while we are waiting for client input. (This must be
		 * conditional since we don't want, say, reads on behalf of COPY FROM
		 * STDIN doing the same thing.)
		 */
		DoingCommandRead = true;

		/*
		 * (3) read a command (loop blocks here)
		 */
		firstchar = ReadCommand(&input_message);

		/*
		 * (4) turn off the idle-in-transaction and idle-session timeouts if
		 * active.  We do this before step (5) so that any last-moment timeout
		 * is certain to be detected in step (5).
		 *
		 * At most one of these timeouts will be active, so there's no need to
		 * worry about combining the timeout.c calls into one.
		 */
		if (idle_in_transaction_timeout_enabled)
		{
			disable_timeout(IDLE_IN_TRANSACTION_SESSION_TIMEOUT, false);
			idle_in_transaction_timeout_enabled = false;
		}
		if (idle_session_timeout_enabled)
		{
			disable_timeout(IDLE_SESSION_TIMEOUT, false);
			idle_session_timeout_enabled = false;
		}

		/*
		 * (5) disable async signal conditions again.
		 *
		 * Query cancel is supposed to be a no-op when there is no query in
		 * progress, so if a query cancel arrived while we were idle, just
		 * reset QueryCancelPending. ProcessInterrupts() has that effect when
		 * it's called when DoingCommandRead is set, so check for interrupts
		 * before resetting DoingCommandRead.
		 */
		CHECK_FOR_INTERRUPTS();
		DoingCommandRead = false;

		/*
		 * (6) check for any other interesting events that happened while we
		 * slept.
		 */
		if (ConfigReloadPending)
		{
			ConfigReloadPending = false;
			ProcessConfigFile(PGC_SIGHUP);
		}

		/*
		 * (7) process the command.  But ignore it if we're skipping till
		 * Sync.
		 */
		if (ignore_till_sync && firstchar != EOF)
			continue;

		switch (firstchar)
		{
			case PqMsg_Query:
				{
					const char *query_string;

					/* Set statement_timestamp() */
					SetCurrentStatementStartTimestamp();

					query_string = pq_getmsgstring(&input_message);
					pq_getmsgend(&input_message);

					if (am_walsender)
					{
						if (!exec_replication_command(query_string))
							exec_simple_query(query_string);
					}
					else
						exec_simple_query(query_string);

					valgrind_report_error_query(query_string);

					send_ready_for_query = true;
				}
				break;

			case PqMsg_Parse:
				{
					const char *stmt_name;
					const char *query_string;
					int			numParams;
					Oid		   *paramTypes = NULL;

					forbidden_in_wal_sender(firstchar);

					/* Set statement_timestamp() */
					SetCurrentStatementStartTimestamp();

					stmt_name = pq_getmsgstring(&input_message);
					query_string = pq_getmsgstring(&input_message);
					numParams = pq_getmsgint(&input_message, 2);
					if (numParams > 0)
					{
						paramTypes = palloc_array(Oid, numParams);
						for (int i = 0; i < numParams; i++)
							paramTypes[i] = pq_getmsgint(&input_message, 4);
					}
					pq_getmsgend(&input_message);

					exec_parse_message(query_string, stmt_name,
									   paramTypes, numParams);

					valgrind_report_error_query(query_string);
				}
				break;

			case PqMsg_Bind:
				forbidden_in_wal_sender(firstchar);

				/* Set statement_timestamp() */
				SetCurrentStatementStartTimestamp();

				/*
				 * this message is complex enough that it seems best to put
				 * the field extraction out-of-line
				 */
				exec_bind_message(&input_message);

				/* exec_bind_message does valgrind_report_error_query */
				break;

			case PqMsg_Execute:
				{
					const char *portal_name;
					int			max_rows;

					forbidden_in_wal_sender(firstchar);

					/* Set statement_timestamp() */
					SetCurrentStatementStartTimestamp();

					portal_name = pq_getmsgstring(&input_message);
					max_rows = pq_getmsgint(&input_message, 4);
					pq_getmsgend(&input_message);

					exec_execute_message(portal_name, max_rows);

					/* exec_execute_message does valgrind_report_error_query */
				}
				break;

			case PqMsg_FunctionCall:
				forbidden_in_wal_sender(firstchar);

				/* Set statement_timestamp() */
				SetCurrentStatementStartTimestamp();

				/* Report query to various monitoring facilities. */
				pgstat_report_activity(STATE_FASTPATH, NULL);
				set_ps_display("<FASTPATH>");

				/* start an xact for this function invocation */
				start_xact_command();

				/*
				 * Note: we may at this point be inside an aborted
				 * transaction.  We can't throw error for that until we've
				 * finished reading the function-call message, so
				 * HandleFunctionRequest() must check for it after doing so.
				 * Be careful not to do anything that assumes we're inside a
				 * valid transaction here.
				 */

				/* switch back to message context */
				MemoryContextSwitchTo(MessageContext);

				HandleFunctionRequest(&input_message);

				/* commit the function-invocation transaction */
				finish_xact_command();

				valgrind_report_error_query("fastpath function call");

				send_ready_for_query = true;
				break;

			case PqMsg_Close:
				{
					int			close_type;
					const char *close_target;

					forbidden_in_wal_sender(firstchar);

					close_type = pq_getmsgbyte(&input_message);
					close_target = pq_getmsgstring(&input_message);
					pq_getmsgend(&input_message);

					switch (close_type)
					{
						case 'S':
							if (close_target[0] != '\0')
								DropPreparedStatement(close_target, false);
							else
							{
								/* special-case the unnamed statement */
								drop_unnamed_stmt();
							}
							break;
						case 'P':
							{
								Portal		portal;

								portal = GetPortalByName(close_target);
								if (PortalIsValid(portal))
									PortalDrop(portal, false);
							}
							break;
						default:
							ereport(ERROR,
									(errcode(ERRCODE_PROTOCOL_VIOLATION),
									 errmsg("invalid CLOSE message subtype %d",
											close_type)));
							break;
					}

					if (whereToSendOutput == DestRemote)
						pq_putemptymessage(PqMsg_CloseComplete);

					valgrind_report_error_query("CLOSE message");
				}
				break;

			case PqMsg_Describe:
				{
					int			describe_type;
					const char *describe_target;

					forbidden_in_wal_sender(firstchar);

					/* Set statement_timestamp() (needed for xact) */
					SetCurrentStatementStartTimestamp();

					describe_type = pq_getmsgbyte(&input_message);
					describe_target = pq_getmsgstring(&input_message);
					pq_getmsgend(&input_message);

					switch (describe_type)
					{
						case 'S':
							exec_describe_statement_message(describe_target);
							break;
						case 'P':
							exec_describe_portal_message(describe_target);
							break;
						default:
							ereport(ERROR,
									(errcode(ERRCODE_PROTOCOL_VIOLATION),
									 errmsg("invalid DESCRIBE message subtype %d",
											describe_type)));
							break;
					}

					valgrind_report_error_query("DESCRIBE message");
				}
				break;

			case PqMsg_Flush:
				pq_getmsgend(&input_message);
				if (whereToSendOutput == DestRemote)
					pq_flush();
				break;

			case PqMsg_Sync:
				pq_getmsgend(&input_message);

				/*
				 * If pipelining was used, we may be in an implicit
				 * transaction block. Close it before calling
				 * finish_xact_command.
				 */
				EndImplicitTransactionBlock();
				finish_xact_command();
				valgrind_report_error_query("SYNC message");
				send_ready_for_query = true;
				break;

				/*
				 * 'X' means that the frontend is closing down the socket. EOF
				 * means unexpected loss of frontend connection. Either way,
				 * perform normal shutdown.
				 */
			case EOF:

				/* for the cumulative statistics system */
				pgStatSessionEndCause = DISCONNECT_CLIENT_EOF;

				/* FALLTHROUGH */

			case PqMsg_Terminate:

				/*
				 * Reset whereToSendOutput to prevent ereport from attempting
				 * to send any more messages to client.
				 */
				if (whereToSendOutput == DestRemote)
					whereToSendOutput = DestNone;

				/*
				 * NOTE: if you are tempted to add more code here, DON'T!
				 * Whatever you had in mind to do should be set up as an
				 * on_proc_exit or on_shmem_exit callback, instead. Otherwise
				 * it will fail to be called during other backend-shutdown
				 * scenarios.
				 */
				proc_exit(0);

			case PqMsg_CopyData:
			case PqMsg_CopyDone:
			case PqMsg_CopyFail:

				/*
				 * Accept but ignore these messages, per protocol spec; we
				 * probably got here because a COPY failed, and the frontend
				 * is still sending data.
				 */
				break;

			default:
				ereport(FATAL,
						(errcode(ERRCODE_PROTOCOL_VIOLATION),
						 errmsg("invalid frontend message type %d",
								firstchar)));
		}
	}							/* end of input-reading loop */
}

/*
 * Throw an error if we're a WAL sender process.
 *
 * This is used to forbid anything else than simple query protocol messages
 * in a WAL sender process.  'firstchar' specifies what kind of a forbidden
 * message was received, and is used to construct the error message.
 */
static void
forbidden_in_wal_sender(char firstchar)
{
	if (am_walsender)
	{
		if (firstchar == PqMsg_FunctionCall)
			ereport(ERROR,
					(errcode(ERRCODE_PROTOCOL_VIOLATION),
					 errmsg("fastpath function calls not supported in a replication connection")));
		else
			ereport(ERROR,
					(errcode(ERRCODE_PROTOCOL_VIOLATION),
					 errmsg("extended query protocol not supported in a replication connection")));
	}
}


static struct rusage Save_r;
static struct timeval Save_t;

void
ResetUsage(void)
{
	getrusage(RUSAGE_SELF, &Save_r);
	gettimeofday(&Save_t, NULL);
}

void
ShowUsage(const char *title)
{
	StringInfoData str;
	struct timeval user,
				sys;
	struct timeval elapse_t;
	struct rusage r;

	getrusage(RUSAGE_SELF, &r);
	gettimeofday(&elapse_t, NULL);
	memcpy((char *) &user, (char *) &r.ru_utime, sizeof(user));
	memcpy((char *) &sys, (char *) &r.ru_stime, sizeof(sys));
	if (elapse_t.tv_usec < Save_t.tv_usec)
	{
		elapse_t.tv_sec--;
		elapse_t.tv_usec += 1000000;
	}
	if (r.ru_utime.tv_usec < Save_r.ru_utime.tv_usec)
	{
		r.ru_utime.tv_sec--;
		r.ru_utime.tv_usec += 1000000;
	}
	if (r.ru_stime.tv_usec < Save_r.ru_stime.tv_usec)
	{
		r.ru_stime.tv_sec--;
		r.ru_stime.tv_usec += 1000000;
	}

	/*
	 * The only stats we don't show here are ixrss, idrss, isrss.  It takes
	 * some work to interpret them, and most platforms don't fill them in.
	 */
	initStringInfo(&str);

	appendStringInfoString(&str, "! system usage stats:\n");
	appendStringInfo(&str,
					 "!\t%ld.%06ld s user, %ld.%06ld s system, %ld.%06ld s elapsed\n",
					 (long) (r.ru_utime.tv_sec - Save_r.ru_utime.tv_sec),
					 (long) (r.ru_utime.tv_usec - Save_r.ru_utime.tv_usec),
					 (long) (r.ru_stime.tv_sec - Save_r.ru_stime.tv_sec),
					 (long) (r.ru_stime.tv_usec - Save_r.ru_stime.tv_usec),
					 (long) (elapse_t.tv_sec - Save_t.tv_sec),
					 (long) (elapse_t.tv_usec - Save_t.tv_usec));
	appendStringInfo(&str,
					 "!\t[%ld.%06ld s user, %ld.%06ld s system total]\n",
					 (long) user.tv_sec,
					 (long) user.tv_usec,
					 (long) sys.tv_sec,
					 (long) sys.tv_usec);
#ifndef WIN32

	/*
	 * The following rusage fields are not defined by POSIX, but they're
	 * present on all current Unix-like systems so we use them without any
	 * special checks.  Some of these could be provided in our Windows
	 * emulation in src/port/win32getrusage.c with more work.
	 */
	appendStringInfo(&str,
					 "!\t%ld kB max resident size\n",
#if defined(__darwin__)
	/* in bytes on macOS */
					 r.ru_maxrss / 1024
#else
	/* in kilobytes on most other platforms */
					 r.ru_maxrss
#endif
		);
	appendStringInfo(&str,
					 "!\t%ld/%ld [%ld/%ld] filesystem blocks in/out\n",
					 r.ru_inblock - Save_r.ru_inblock,
	/* they only drink coffee at dec */
					 r.ru_oublock - Save_r.ru_oublock,
					 r.ru_inblock, r.ru_oublock);
	appendStringInfo(&str,
					 "!\t%ld/%ld [%ld/%ld] page faults/reclaims, %ld [%ld] swaps\n",
					 r.ru_majflt - Save_r.ru_majflt,
					 r.ru_minflt - Save_r.ru_minflt,
					 r.ru_majflt, r.ru_minflt,
					 r.ru_nswap - Save_r.ru_nswap,
					 r.ru_nswap);
	appendStringInfo(&str,
					 "!\t%ld [%ld] signals rcvd, %ld/%ld [%ld/%ld] messages rcvd/sent\n",
					 r.ru_nsignals - Save_r.ru_nsignals,
					 r.ru_nsignals,
					 r.ru_msgrcv - Save_r.ru_msgrcv,
					 r.ru_msgsnd - Save_r.ru_msgsnd,
					 r.ru_msgrcv, r.ru_msgsnd);
	appendStringInfo(&str,
					 "!\t%ld/%ld [%ld/%ld] voluntary/involuntary context switches\n",
					 r.ru_nvcsw - Save_r.ru_nvcsw,
					 r.ru_nivcsw - Save_r.ru_nivcsw,
					 r.ru_nvcsw, r.ru_nivcsw);
#endif							/* !WIN32 */

	/* remove trailing newline */
	if (str.data[str.len - 1] == '\n')
		str.data[--str.len] = '\0';

	ereport(LOG,
			(errmsg_internal("%s", title),
			 errdetail_internal("%s", str.data)));

	pfree(str.data);
}

/*
 * on_proc_exit handler to log end of session
 */
static void
log_disconnections(int code, Datum arg)
{
	Port	   *port = MyProcPort;
	long		secs;
	int			usecs;
	int			msecs;
	int			hours,
				minutes,
				seconds;

	TimestampDifference(MyStartTimestamp,
						GetCurrentTimestamp(),
						&secs, &usecs);
	msecs = usecs / 1000;

	hours = secs / SECS_PER_HOUR;
	secs %= SECS_PER_HOUR;
	minutes = secs / SECS_PER_MINUTE;
	seconds = secs % SECS_PER_MINUTE;

	ereport(LOG,
			(errmsg("disconnection: session time: %d:%02d:%02d.%03d "
					"user=%s database=%s host=%s%s%s",
					hours, minutes, seconds, msecs,
					port->user_name, port->database_name, port->remote_host,
					port->remote_port[0] ? " port=" : "", port->remote_port)));
}

/*
 * Start statement timeout timer, if enabled.
 *
 * If there's already a timeout running, don't restart the timer.  That
 * enables compromises between accuracy of timeouts and cost of starting a
 * timeout.
 */
static void
enable_statement_timeout(void)
{
	/* must be within an xact */
	Assert(xact_started);

	if (StatementTimeout > 0
		&& (StatementTimeout < TransactionTimeout || TransactionTimeout == 0))
	{
		if (!get_timeout_active(STATEMENT_TIMEOUT))
			enable_timeout_after(STATEMENT_TIMEOUT, StatementTimeout);
	}
	else
	{
		if (get_timeout_active(STATEMENT_TIMEOUT))
			disable_timeout(STATEMENT_TIMEOUT, false);
	}
}

/*
 * Disable statement timeout, if active.
 */
static void
disable_statement_timeout(void)
{
	if (get_timeout_active(STATEMENT_TIMEOUT))
		disable_timeout(STATEMENT_TIMEOUT, false);
}

/*
 * Initialize backend ivorysql parser
 */
static void
InitIvorysql(void)
{
	if (MyProcPort)
	{
		if (MyProcPort->connmode == 'p')
		{
			SetConfigOption("ivorysql.compatible_mode", "pg", PGC_USERSET, PGC_S_OVERRIDE);
		}
		else if (MyProcPort->connmode == 'o')
		{
			SetConfigOption("ivorysql.compatible_mode", "oracle", PGC_USERSET, PGC_S_OVERRIDE);
			if (NULL == ora_raw_parser)
				ereport(ERROR,
						(errmsg("Invalid Oracle compatibility mode syntax library.")));
		}
	}

}<|MERGE_RESOLUTION|>--- conflicted
+++ resolved
@@ -81,11 +81,8 @@
 #include "utils/snapmgr.h"
 #include "utils/timeout.h"
 #include "utils/timestamp.h"
-<<<<<<< HEAD
 #include "parser/parse_param.h"
-=======
 #include "utils/varlena.h"
->>>>>>> 3100ceec
 
 /* ----------------
  *		global variables
@@ -1733,11 +1730,8 @@
 	char		msec_str[32];
 	ParamsErrorCbData params_data;
 	ErrorContextCallback params_errcxt;
-<<<<<<< HEAD
 	List		*dostmt_modes = NIL;
-=======
 	ListCell   *lc;
->>>>>>> 3100ceec
 
 	/* Get the fixed part of the message */
 	portal_name = pq_getmsgstring(input_message);
