--- conflicted
+++ resolved
@@ -35,17 +35,9 @@
 my $constraints_file = '';
 
 GetOptions(
-<<<<<<< HEAD
 	'output:s' => \$output_path,
-#IvorySQL:BEGIN - SQL oracle_mode
 	'M:s' => \$compatible_type,
-#IvorySQL:END - SQL oracle_mode
 	'set-version:s' => \$major_version,
-=======
-	'output:s'       => \$output_path,
-	'M:s'			 => \$compatible_type,
-	'set-version:s'  => \$major_version,
->>>>>>> 1811ebae
 	'include-path:s' => \$include_path) || usage();
 
 # Sanity check arguments.
@@ -422,12 +414,7 @@
 
 
 # Open temp files
-<<<<<<< HEAD
 my $tmpext = ".tmp$$";
-#IvorySQL:BEGIN - SQL oracle_mode
-=======
-my $tmpext  = ".tmp$$";
->>>>>>> 1811ebae
 if ($compatible_type eq 'pg')
 {
 	$bkifile = $output_path . 'postgres.bki';
