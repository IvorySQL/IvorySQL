--- conflicted
+++ resolved
@@ -138,11 +138,8 @@
 %x xdolq
 %x xui
 %x xus
-<<<<<<< HEAD
 %x xdq
-=======
 %x xf
->>>>>>> 1ea0317b
 
 /*
  * In order to make the world safe for Windows and Mac clients as well as
