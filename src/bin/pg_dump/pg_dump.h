--- conflicted
+++ resolved
@@ -81,14 +81,9 @@
 	DO_POLICY,
 	DO_PUBLICATION,
 	DO_PUBLICATION_REL,
-<<<<<<< HEAD
-	DO_PUBLICATION_REL_IN_SCHEMA,
+	DO_PUBLICATION_TABLE_IN_SCHEMA,
 	DO_SUBSCRIPTION,
 	DO_PACKAGE
-=======
-	DO_PUBLICATION_TABLE_IN_SCHEMA,
-	DO_SUBSCRIPTION
->>>>>>> b700f96c
 } DumpableObjectType;
 
 /*
@@ -668,13 +663,10 @@
 typedef struct _packageInfo
 {
 	DumpableObject dobj;
-	char	   *rolname;		/* name of owner, or empty string */
+	DumpableAcl dacl;
+	const char *rolname;
 	char	   *pkgspec;
 	char	   *pkgbody;
-	char	   *pkgacl;
-	char	   *rpkgacl;
-	char	   *initpkgacl;
-	char	   *initrpkgacl;
 } PackageInfo;
 
 /*
