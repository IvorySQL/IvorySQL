# ----------
# src/test/regress/parallel_schedule
#
# Most test scripts can be run after running just test_setup and possibly
# create_index.  Exceptions to this rule are documented below.
#
# By convention, we put no more than twenty tests in any one parallel group;
# this limits the number of connections needed to run the tests.
# ----------

# required setup steps
test: test_setup

# run tablespace by itself, and early, because it forces a checkpoint;
# we'd prefer not to have checkpoints later in the tests because that
# interferes with crash-recovery testing.
test: tablespace

# ----------
# IvorySQL tests
# ----------
test: packages
test: plisql
test: select_hierar

# ----------
# The first group of parallel tests
# ----------
test: boolean char name varchar text int2 int4 int8 oid float4 float8 bit numeric txid uuid enum money rangetypes pg_lsn regproc

# ----------
# The second group of parallel tests
# multirangetypes depends on rangetypes
# multirangetypes shouldn't run concurrently with type_sanity
# ----------
test: strings numerology point lseg line box path polygon circle date time timetz timestamp timestamptz interval inet macaddr macaddr8 multirangetypes

# ----------
# Another group of parallel tests
# geometry depends on point, lseg, line, box, path, polygon, circle
# horology depends on date, time, timetz, timestamp, timestamptz, interval
# ----------
test: geometry horology tstypes regex type_sanity opr_sanity misc_sanity comments expressions unicode xid mvcc

# ----------
# Load huge amounts of data
# We should split the data files into single files and then
# execute two copy tests in parallel, to check that copy itself
# is concurrent safe.
# ----------
test: copy copyselect copydml insert insert_conflict

# ----------
# More groups of parallel tests
# Note: many of the tests in later groups depend on create_index
# ----------
test: create_function_c create_misc create_operator create_procedure create_table create_type
test: create_index create_index_spgist create_view index_including index_including_gist

# ----------
# Another group of parallel tests
# ----------
test: create_aggregate create_function_sql create_cast constraints triggers select inherit typed_table vacuum drop_if_exists updatable_views roleattributes create_am hash_func errors infinite_recurse

# ----------
# sanity_check does a vacuum, affecting the sort order of SELECT *
# results. So it should not run parallel to other tests.
# ----------
test: sanity_check

# Note: the ignore: line does not skip random, just mark it as ignorable
ignore: random

# ----------
# Another group of parallel tests
# aggregates depends on create_aggregate
# join depends on create_misc
# ----------
test: select_into select_distinct select_distinct_on select_implicit select_having subselect union case join aggregates transactions random portals arrays btree_index hash_index update delete namespace prepared_xacts

# ----------
# Another group of parallel tests
# ----------
test: brin gin gist spgist privileges init_privs security_label collate matview lock replica_identity rowsecurity object_address tablesample groupingsets drop_operator password identity generated join_hash

# ----------
# Additional BRIN tests
# ----------
test: brin_bloom brin_multi

# ----------
# Another group of parallel tests
# psql depends on create_am
# amutils depends on geometry, create_index_spgist, hash_index, brin
# ----------
test: create_table_like alter_generic alter_operator misc async dbsize merge misc_functions sysviews tsrf tid tidscan tidrangescan collate.icu.utf8 incremental_sort create_role

# collate.*.utf8 tests cannot be run in parallel with each other
test: rules psql psql_crosstab amutils stats_ext collate.linux.utf8

# ----------
# Run these alone so they don't run out of parallel workers
# select_parallel depends on create_misc
# ----------
test: select_parallel
test: write_parallel
test: vacuum_parallel

# no relation related tests can be put in this group
test: publication subscription

# ----------
# Another group of parallel tests
# select_views depends on create_view
# ----------
test: select_views portals_p2 foreign_key cluster dependency guc bitmapops combocid tsearch tsdicts foreign_data window xmlmap functional_deps advisory_lock indirect_toast equivclass

# ----------
# Another group of parallel tests (JSON related)
# ----------
test: json jsonb json_encoding jsonpath jsonpath_encoding jsonb_jsonpath sqljson json_sqljson jsonb_sqljson

# ----------
# Another group of parallel tests
# with depends on create_misc
# NB: temp.sql does a reconnect which transiently uses 2 connections,
# so keep this parallel group to at most 19 tests
# ----------
test: plancache limit plpgsql copy2 temp domain rangefuncs prepare conversion truncate alter_table sequence polymorphism rowtypes returning largeobject with xml

# ----------
# Another group of parallel tests
#
# The stats test resets stats, so nothing else needing stats access can be in
# this group.
# ----------
test: partition_join partition_prune reloptions hash_part indexing partition_aggregate partition_info tuplesort explain compression memoize stats

# event_trigger cannot run concurrently with any test that runs DDL
# oidjoins is read-only, though, and should run late for best coverage
test: event_trigger oidjoins

# this test also uses event triggers, so likewise run it by itself
<<<<<<< HEAD
test: fast_default

# run stats by itself because its delay may be insufficient under heavy load
test: stats

# ----------
# compatible oracle q syntax tests
# ----------
test: qsyntax
=======
test: fast_default
>>>>>>> a4b57543
<|MERGE_RESOLUTION|>--- conflicted
+++ resolved
@@ -141,7 +141,6 @@
 test: event_trigger oidjoins
 
 # this test also uses event triggers, so likewise run it by itself
-<<<<<<< HEAD
 test: fast_default
 
 # run stats by itself because its delay may be insufficient under heavy load
@@ -150,7 +149,4 @@
 # ----------
 # compatible oracle q syntax tests
 # ----------
-test: qsyntax
-=======
-test: fast_default
->>>>>>> a4b57543
+test: qsyntax