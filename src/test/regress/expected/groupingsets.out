--
-- grouping sets
--
-- test data sources
create temp view gstest1(a,b,v)
  as values (1,1,10),(1,1,11),(1,2,12),(1,2,13),(1,3,14),
            (2,3,15),
            (3,3,16),(3,4,17),
            (4,1,18),(4,1,19);
create temp table gstest2 (a integer, b integer, c integer, d integer,
                           e integer, f integer, g integer, h integer);
copy gstest2 from stdin;
create temp table gstest3 (a integer, b integer, c integer, d integer);
copy gstest3 from stdin;
alter table gstest3 add primary key (a);
create temp table gstest4(id integer, v integer,
                          unhashable_col bit(4), unsortable_col xid);
insert into gstest4
values (1,1,b'0000','1'), (2,2,b'0001','1'),
       (3,4,b'0010','2'), (4,8,b'0011','2'),
       (5,16,b'0000','2'), (6,32,b'0001','2'),
       (7,64,b'0010','1'), (8,128,b'0011','1');
create temp table gstest_empty (a integer, b integer, v integer);
create function gstest_data(v integer, out a integer, out b integer)
  returns setof record
  as $f$
    begin
      return query select v, i from generate_series(1,3) i;
    end;
  $f$ language plpgsql;
-- basic functionality
set enable_hashagg = false;  -- test hashing explicitly later
-- simple rollup with multiple plain aggregates, with and without ordering
-- (and with ordering differing from grouping)
select a, b, grouping(a,b), sum(v), count(*), max(v)
  from gstest1 group by rollup (a,b);
 a | b | grouping | sum | count | max 
---+---+----------+-----+-------+-----
 1 | 1 |        0 |  21 |     2 |  11
 1 | 2 |        0 |  25 |     2 |  13
 1 | 3 |        0 |  14 |     1 |  14
 1 |   |        1 |  60 |     5 |  14
 2 | 3 |        0 |  15 |     1 |  15
 2 |   |        1 |  15 |     1 |  15
 3 | 3 |        0 |  16 |     1 |  16
 3 | 4 |        0 |  17 |     1 |  17
 3 |   |        1 |  33 |     2 |  17
 4 | 1 |        0 |  37 |     2 |  19
 4 |   |        1 |  37 |     2 |  19
   |   |        3 | 145 |    10 |  19
(12 rows)

select a, b, grouping(a,b), sum(v), count(*), max(v)
  from gstest1 group by rollup (a,b) order by a,b;
 a | b | grouping | sum | count | max 
---+---+----------+-----+-------+-----
 1 | 1 |        0 |  21 |     2 |  11
 1 | 2 |        0 |  25 |     2 |  13
 1 | 3 |        0 |  14 |     1 |  14
 1 |   |        1 |  60 |     5 |  14
 2 | 3 |        0 |  15 |     1 |  15
 2 |   |        1 |  15 |     1 |  15
 3 | 3 |        0 |  16 |     1 |  16
 3 | 4 |        0 |  17 |     1 |  17
 3 |   |        1 |  33 |     2 |  17
 4 | 1 |        0 |  37 |     2 |  19
 4 |   |        1 |  37 |     2 |  19
   |   |        3 | 145 |    10 |  19
(12 rows)

select a, b, grouping(a,b), sum(v), count(*), max(v)
  from gstest1 group by rollup (a,b) order by b desc, a;
 a | b | grouping | sum | count | max 
---+---+----------+-----+-------+-----
 1 |   |        1 |  60 |     5 |  14
 2 |   |        1 |  15 |     1 |  15
 3 |   |        1 |  33 |     2 |  17
 4 |   |        1 |  37 |     2 |  19
   |   |        3 | 145 |    10 |  19
 3 | 4 |        0 |  17 |     1 |  17
 1 | 3 |        0 |  14 |     1 |  14
 2 | 3 |        0 |  15 |     1 |  15
 3 | 3 |        0 |  16 |     1 |  16
 1 | 2 |        0 |  25 |     2 |  13
 1 | 1 |        0 |  21 |     2 |  11
 4 | 1 |        0 |  37 |     2 |  19
(12 rows)

select a, b, grouping(a,b), sum(v), count(*), max(v)
  from gstest1 group by rollup (a,b) order by coalesce(a,0)+coalesce(b,0);
 a | b | grouping | sum | count | max 
---+---+----------+-----+-------+-----
   |   |        3 | 145 |    10 |  19
 1 |   |        1 |  60 |     5 |  14
 1 | 1 |        0 |  21 |     2 |  11
 2 |   |        1 |  15 |     1 |  15
 3 |   |        1 |  33 |     2 |  17
 1 | 2 |        0 |  25 |     2 |  13
 1 | 3 |        0 |  14 |     1 |  14
 4 |   |        1 |  37 |     2 |  19
 4 | 1 |        0 |  37 |     2 |  19
 2 | 3 |        0 |  15 |     1 |  15
 3 | 3 |        0 |  16 |     1 |  16
 3 | 4 |        0 |  17 |     1 |  17
(12 rows)

-- various types of ordered aggs
select a, b, grouping(a,b),
       array_agg(v order by v),
       string_agg(v::text, ':' order by v desc),
       percentile_disc(0.5) within group (order by v),
       rank(1,2,12) within group (order by a,b,v)
  from gstest1 group by rollup (a,b) order by a,b;
 a | b | grouping |            array_agg            |          string_agg           | percentile_disc | rank 
---+---+----------+---------------------------------+-------------------------------+-----------------+------
 1 | 1 |        0 | {10,11}                         | 11:10                         |              10 |    3
 1 | 2 |        0 | {12,13}                         | 13:12                         |              12 |    1
 1 | 3 |        0 | {14}                            | 14                            |              14 |    1
 1 |   |        1 | {10,11,12,13,14}                | 14:13:12:11:10                |              12 |    3
 2 | 3 |        0 | {15}                            | 15                            |              15 |    1
 2 |   |        1 | {15}                            | 15                            |              15 |    1
 3 | 3 |        0 | {16}                            | 16                            |              16 |    1
 3 | 4 |        0 | {17}                            | 17                            |              17 |    1
 3 |   |        1 | {16,17}                         | 17:16                         |              16 |    1
 4 | 1 |        0 | {18,19}                         | 19:18                         |              18 |    1
 4 |   |        1 | {18,19}                         | 19:18                         |              18 |    1
   |   |        3 | {10,11,12,13,14,15,16,17,18,19} | 19:18:17:16:15:14:13:12:11:10 |              14 |    3
(12 rows)

-- test usage of grouped columns in direct args of aggs
select grouping(a), a, array_agg(b),
       rank(a) within group (order by b nulls first),
       rank(a) within group (order by b nulls last)
  from (values (1,1),(1,4),(1,5),(3,1),(3,2)) v(a,b)
 group by rollup (a) order by a;
 grouping | a |  array_agg  | rank | rank 
----------+---+-------------+------+------
        0 | 1 | {1,4,5}     |    1 |    1
        0 | 3 | {1,2}       |    3 |    3
        1 |   | {1,4,5,1,2} |    1 |    6
(3 rows)

-- nesting with window functions
select a, b, sum(c), sum(sum(c)) over (order by a,b) as rsum
  from gstest2 group by rollup (a,b) order by rsum, a, b;
 a | b | sum | rsum 
---+---+-----+------
 1 | 1 |   8 |    8
 1 | 2 |   2 |   10
 1 |   |  10 |   20
 2 | 2 |   2 |   22
 2 |   |   2 |   24
   |   |  12 |   36
(6 rows)

-- nesting with grouping sets
select sum(c) from gstest2
  group by grouping sets((), grouping sets((), grouping sets(())))
  order by 1 desc;
 sum 
-----
  12
  12
  12
(3 rows)

select sum(c) from gstest2
  group by grouping sets((), grouping sets((), grouping sets(((a, b)))))
  order by 1 desc;
 sum 
-----
  12
  12
   8
   2
   2
(5 rows)

select sum(c) from gstest2
  group by grouping sets(grouping sets(rollup(c), grouping sets(cube(c))))
  order by 1 desc;
 sum 
-----
  12
  12
   6
   6
   6
   6
(6 rows)

select sum(c) from gstest2
  group by grouping sets(a, grouping sets(a, cube(b)))
  order by 1 desc;
 sum 
-----
  12
  10
  10
   8
   4
   2
   2
(7 rows)

select sum(c) from gstest2
  group by grouping sets(grouping sets((a, (b))))
  order by 1 desc;
 sum 
-----
   8
   2
   2
(3 rows)

select sum(c) from gstest2
  group by grouping sets(grouping sets((a, b)))
  order by 1 desc;
 sum 
-----
   8
   2
   2
(3 rows)

select sum(c) from gstest2
  group by grouping sets(grouping sets(a, grouping sets(a), a))
  order by 1 desc;
 sum 
-----
  10
  10
  10
   2
   2
   2
(6 rows)

select sum(c) from gstest2
  group by grouping sets(grouping sets(a, grouping sets(a, grouping sets(a), ((a)), a, grouping sets(a), (a)), a))
  order by 1 desc;
 sum 
-----
  10
  10
  10
  10
  10
  10
  10
  10
   2
   2
   2
   2
   2
   2
   2
   2
(16 rows)

select sum(c) from gstest2
  group by grouping sets((a,(a,b)), grouping sets((a,(a,b)),a))
  order by 1 desc;
 sum 
-----
  10
   8
   8
   2
   2
   2
   2
   2
(8 rows)

-- empty input: first is 0 rows, second 1, third 3 etc.
select a, b, sum(v), count(*) from gstest_empty group by grouping sets ((a,b),a);
 a | b | sum | count 
---+---+-----+-------
(0 rows)

select a, b, sum(v), count(*) from gstest_empty group by grouping sets ((a,b),());
 a | b | sum | count 
---+---+-----+-------
   |   |     |     0
(1 row)

select a, b, sum(v), count(*) from gstest_empty group by grouping sets ((a,b),(),(),());
 a | b | sum | count 
---+---+-----+-------
   |   |     |     0
   |   |     |     0
   |   |     |     0
(3 rows)

select sum(v), count(*) from gstest_empty group by grouping sets ((),(),());
 sum | count 
-----+-------
     |     0
     |     0
     |     0
(3 rows)

-- empty input with joins tests some important code paths
select t1.a, t2.b, sum(t1.v), count(*) from gstest_empty t1, gstest_empty t2
 group by grouping sets ((t1.a,t2.b),());
 a | b | sum | count 
---+---+-----+-------
   |   |     |     0
(1 row)

-- simple joins, var resolution, GROUPING on join vars
select t1.a, t2.b, grouping(t1.a, t2.b), sum(t1.v), max(t2.a)
  from gstest1 t1, gstest2 t2
 group by grouping sets ((t1.a, t2.b), ());
 a | b | grouping | sum  | max 
---+---+----------+------+-----
 1 | 1 |        0 |  420 |   1
 1 | 2 |        0 |  120 |   2
 2 | 1 |        0 |  105 |   1
 2 | 2 |        0 |   30 |   2
 3 | 1 |        0 |  231 |   1
 3 | 2 |        0 |   66 |   2
 4 | 1 |        0 |  259 |   1
 4 | 2 |        0 |   74 |   2
   |   |        3 | 1305 |   2
(9 rows)

select t1.a, t2.b, grouping(t1.a, t2.b), sum(t1.v), max(t2.a)
  from gstest1 t1 join gstest2 t2 on (t1.a=t2.a)
 group by grouping sets ((t1.a, t2.b), ());
 a | b | grouping | sum | max 
---+---+----------+-----+-----
 1 | 1 |        0 | 420 |   1
 1 | 2 |        0 |  60 |   1
 2 | 2 |        0 |  15 |   2
   |   |        3 | 495 |   2
(4 rows)

select a, b, grouping(a, b), sum(t1.v), max(t2.c)
  from gstest1 t1 join gstest2 t2 using (a,b)
 group by grouping sets ((a, b), ());
 a | b | grouping | sum | max 
---+---+----------+-----+-----
 1 | 1 |        0 | 147 |   2
 1 | 2 |        0 |  25 |   2
   |   |        3 | 172 |   2
(3 rows)

-- check that functionally dependent cols are not nulled
select a, d, grouping(a,b,c)
  from gstest3
 group by grouping sets ((a,b), (a,c));
 a | d | grouping 
---+---+----------
 1 | 1 |        1
 2 | 2 |        1
 1 | 1 |        2
 2 | 2 |        2
(4 rows)

-- check that distinct grouping columns are kept separate
-- even if they are equal()
explain (costs off)
select g as alias1, g as alias2
  from generate_series(1,3) g
 group by alias1, rollup(alias2);
                   QUERY PLAN                   
------------------------------------------------
 GroupAggregate
   Group Key: g, g
   Group Key: g
   ->  Sort
         Sort Key: g
         ->  Function Scan on generate_series g
(6 rows)

select g as alias1, g as alias2
  from generate_series(1,3) g
 group by alias1, rollup(alias2);
 alias1 | alias2 
--------+--------
      1 |      1
      1 |       
      2 |      2
      2 |       
      3 |      3
      3 |       
(6 rows)

-- check that pulled-up subquery outputs still go to null when appropriate
select four, x
  from (select four, ten, 'foo'::text as x from tenk1) as t
  group by grouping sets (four, x)
  having x = 'foo';
 four |  x  
------+-----
      | foo
(1 row)

select four, x || 'x'
  from (select four, ten, 'foo'::text as x from tenk1) as t
  group by grouping sets (four, x)
  order by four;
 four | ?column? 
------+----------
    0 | 
    1 | 
    2 | 
    3 | 
      | foox
(5 rows)

select (x+y)*1, sum(z)
 from (select 1 as x, 2 as y, 3 as z) s
 group by grouping sets (x+y, x);
 ?column? | sum 
----------+-----
        3 |   3
          |   3
(2 rows)

select x, not x as not_x, q2 from
  (select *, q1 = 1 as x from int8_tbl i1) as t
  group by grouping sets(x, q2)
  order by x, q2;
 x | not_x |        q2         
---+-------+-------------------
 f | t     |                  
   |       | -4567890123456789
   |       |               123
   |       |               456
   |       |  4567890123456789
(5 rows)

-- check qual push-down rules for a subquery with grouping sets
explain (verbose, costs off)
select * from (
  select 1 as x, q1, sum(q2)
  from int8_tbl i1
  group by grouping sets(1, 2)
) ss
where x = 1 and q1 = 123;
                 QUERY PLAN                 
--------------------------------------------
 Subquery Scan on ss
   Output: ss.x, ss.q1, ss.sum
   Filter: ((ss.x = 1) AND (ss.q1 = 123))
   ->  GroupAggregate
         Output: (1), i1.q1, sum(i1.q2)
         Group Key: 1
         Sort Key: i1.q1
           Group Key: i1.q1
         ->  Seq Scan on public.int8_tbl i1
               Output: 1, i1.q1, i1.q2
(10 rows)

select * from (
  select 1 as x, q1, sum(q2)
  from int8_tbl i1
  group by grouping sets(1, 2)
) ss
where x = 1 and q1 = 123;
 x | q1 | sum 
---+----+-----
(0 rows)

-- simple rescan tests
select a, b, sum(v.x)
  from (values (1),(2)) v(x), gstest_data(v.x)
 group by rollup (a,b);
 a | b | sum 
---+---+-----
 1 | 1 |   1
 1 | 2 |   1
 1 | 3 |   1
 1 |   |   3
 2 | 1 |   2
 2 | 2 |   2
 2 | 3 |   2
 2 |   |   6
   |   |   9
(9 rows)

select *
  from (values (1),(2)) v(x),
       lateral (select a, b, sum(v.x) from gstest_data(v.x) group by rollup (a,b)) s;
ERROR:  aggregate functions are not allowed in FROM clause of their own query level
LINE 3:        lateral (select a, b, sum(v.x) from gstest_data(v.x) ...
                                     ^
-- min max optimization should still work with GROUP BY ()
explain (costs off)
  select min(unique1) from tenk1 GROUP BY ();
                         QUERY PLAN                         
------------------------------------------------------------
 Result
   InitPlan 1 (returns $0)
     ->  Limit
           ->  Index Only Scan using tenk1_unique1 on tenk1
                 Index Cond: (unique1 IS NOT NULL)
(5 rows)

-- Views with GROUPING SET queries
CREATE VIEW gstest_view AS select a, b, grouping(a,b), sum(c), count(*), max(c)
  from gstest2 group by rollup ((a,b,c),(c,d));
NOTICE:  view "gstest_view" will be a temporary view
select pg_get_viewdef('gstest_view'::regclass, true);
                                pg_get_viewdef                                 
-------------------------------------------------------------------------------
  SELECT gstest2.a,                                                           +
     gstest2.b,                                                               +
     GROUPING(gstest2.a, gstest2.b) AS "grouping",                            +
     sum(gstest2.c) AS sum,                                                   +
     count(*) AS count,                                                       +
     max(gstest2.c) AS max                                                    +
    FROM gstest2                                                              +
   GROUP BY ROLLUP((gstest2.a, gstest2.b, gstest2.c), (gstest2.c, gstest2.d));
(1 row)

-- Nested queries with 3 or more levels of nesting
select(select (select grouping(a,b) from (values (1)) v2(c)) from (values (1,2)) v1(a,b) group by (a,b)) from (values(6,7)) v3(e,f) GROUP BY ROLLUP(e,f);
 grouping 
----------
        0
        0
        0
(3 rows)

select(select (select grouping(e,f) from (values (1)) v2(c)) from (values (1,2)) v1(a,b) group by (a,b)) from (values(6,7)) v3(e,f) GROUP BY ROLLUP(e,f);
 grouping 
----------
        0
        1
        3
(3 rows)

select(select (select grouping(c) from (values (1)) v2(c) GROUP BY c) from (values (1,2)) v1(a,b) group by (a,b)) from (values(6,7)) v3(e,f) GROUP BY ROLLUP(e,f);
 grouping 
----------
        0
        0
        0
(3 rows)

-- Combinations of operations
select a, b, c, d from gstest2 group by rollup(a,b),grouping sets(c,d);
 a | b | c | d 
---+---+---+---
 1 | 1 | 1 |  
 1 |   | 1 |  
   |   | 1 |  
 1 | 1 | 2 |  
 1 | 2 | 2 |  
 1 |   | 2 |  
 2 | 2 | 2 |  
 2 |   | 2 |  
   |   | 2 |  
 1 | 1 |   | 1
 1 |   |   | 1
   |   |   | 1
 1 | 1 |   | 2
 1 | 2 |   | 2
 1 |   |   | 2
 2 | 2 |   | 2
 2 |   |   | 2
   |   |   | 2
(18 rows)

select a, b from (values (1,2),(2,3)) v(a,b) group by a,b, grouping sets(a);
 a | b 
---+---
 1 | 2
 2 | 3
(2 rows)

-- Tests for chained aggregates
select a, b, grouping(a,b), sum(v), count(*), max(v)
  from gstest1 group by grouping sets ((a,b),(a+1,b+1),(a+2,b+2)) order by 3,6;
 a | b | grouping | sum | count | max 
---+---+----------+-----+-------+-----
 1 | 1 |        0 |  21 |     2 |  11
 1 | 2 |        0 |  25 |     2 |  13
 1 | 3 |        0 |  14 |     1 |  14
 2 | 3 |        0 |  15 |     1 |  15
 3 | 3 |        0 |  16 |     1 |  16
 3 | 4 |        0 |  17 |     1 |  17
 4 | 1 |        0 |  37 |     2 |  19
   |   |        3 |  21 |     2 |  11
   |   |        3 |  21 |     2 |  11
   |   |        3 |  25 |     2 |  13
   |   |        3 |  25 |     2 |  13
   |   |        3 |  14 |     1 |  14
   |   |        3 |  14 |     1 |  14
   |   |        3 |  15 |     1 |  15
   |   |        3 |  15 |     1 |  15
   |   |        3 |  16 |     1 |  16
   |   |        3 |  16 |     1 |  16
   |   |        3 |  17 |     1 |  17
   |   |        3 |  17 |     1 |  17
   |   |        3 |  37 |     2 |  19
   |   |        3 |  37 |     2 |  19
(21 rows)

select(select (select grouping(a,b) from (values (1)) v2(c)) from (values (1,2)) v1(a,b) group by (a,b)) from (values(6,7)) v3(e,f) GROUP BY ROLLUP((e+1),(f+1));
 grouping 
----------
        0
        0
        0
(3 rows)

select(select (select grouping(a,b) from (values (1)) v2(c)) from (values (1,2)) v1(a,b) group by (a,b)) from (values(6,7)) v3(e,f) GROUP BY CUBE((e+1),(f+1)) ORDER BY (e+1),(f+1);
 grouping 
----------
        0
        0
        0
        0
(4 rows)

select a, b, sum(c), sum(sum(c)) over (order by a,b) as rsum
  from gstest2 group by cube (a,b) order by rsum, a, b;
 a | b | sum | rsum 
---+---+-----+------
 1 | 1 |   8 |    8
 1 | 2 |   2 |   10
 1 |   |  10 |   20
 2 | 2 |   2 |   22
 2 |   |   2 |   24
   | 1 |   8 |   32
   | 2 |   4 |   36
   |   |  12 |   48
(8 rows)

select a, b, sum(c) from (values (1,1,10),(1,1,11),(1,2,12),(1,2,13),(1,3,14),(2,3,15),(3,3,16),(3,4,17),(4,1,18),(4,1,19)) v(a,b,c) group by rollup (a,b);
 a | b | sum 
---+---+-----
 1 | 1 |  21
 1 | 2 |  25
 1 | 3 |  14
 1 |   |  60
 2 | 3 |  15
 2 |   |  15
 3 | 3 |  16
 3 | 4 |  17
 3 |   |  33
 4 | 1 |  37
 4 |   |  37
   |   | 145
(12 rows)

select a, b, sum(v.x)
  from (values (1),(2)) v(x), gstest_data(v.x)
 group by cube (a,b) order by a,b;
 a | b | sum 
---+---+-----
 1 | 1 |   1
 1 | 2 |   1
 1 | 3 |   1
 1 |   |   3
 2 | 1 |   2
 2 | 2 |   2
 2 | 3 |   2
 2 |   |   6
   | 1 |   3
   | 2 |   3
   | 3 |   3
   |   |   9
(12 rows)

-- Test reordering of grouping sets
explain (costs off)
select * from gstest1 group by grouping sets((a,b,v),(v)) order by v,b,a;
                                  QUERY PLAN                                  
------------------------------------------------------------------------------
 GroupAggregate
   Group Key: "*VALUES*".column3, "*VALUES*".column2, "*VALUES*".column1
   Group Key: "*VALUES*".column3
   ->  Sort
         Sort Key: "*VALUES*".column3, "*VALUES*".column2, "*VALUES*".column1
         ->  Values Scan on "*VALUES*"
(6 rows)

-- Agg level check. This query should error out.
select (select grouping(a,b) from gstest2) from gstest2 group by a,b;
ERROR:  arguments to GROUPING must be grouping expressions of the associated query level
LINE 1: select (select grouping(a,b) from gstest2) from gstest2 grou...
                                ^
--Nested queries
select a, b, sum(c), count(*) from gstest2 group by grouping sets (rollup(a,b),a);
 a | b | sum | count 
---+---+-----+-------
 1 | 1 |   8 |     7
 1 | 2 |   2 |     1
 1 |   |  10 |     8
 1 |   |  10 |     8
 2 | 2 |   2 |     1
 2 |   |   2 |     1
 2 |   |   2 |     1
   |   |  12 |     9
(8 rows)

-- HAVING queries
select ten, sum(distinct four) from onek a
group by grouping sets((ten,four),(ten))
having exists (select 1 from onek b where sum(distinct a.four) = b.four);
 ten | sum 
-----+-----
   0 |   0
   0 |   2
   0 |   2
   1 |   1
   1 |   3
   2 |   0
   2 |   2
   2 |   2
   3 |   1
   3 |   3
   4 |   0
   4 |   2
   4 |   2
   5 |   1
   5 |   3
   6 |   0
   6 |   2
   6 |   2
   7 |   1
   7 |   3
   8 |   0
   8 |   2
   8 |   2
   9 |   1
   9 |   3
(25 rows)

-- Tests around pushdown of HAVING clauses, partially testing against previous bugs
select a,count(*) from gstest2 group by rollup(a) order by a;
 a | count 
---+-------
 1 |     8
 2 |     1
   |     9
(3 rows)

select a,count(*) from gstest2 group by rollup(a) having a is distinct from 1 order by a;
 a | count 
---+-------
 2 |     1
   |     9
(2 rows)

explain (costs off)
  select a,count(*) from gstest2 group by rollup(a) having a is distinct from 1 order by a;
            QUERY PLAN            
----------------------------------
 GroupAggregate
   Group Key: a
   Group Key: ()
   Filter: (a IS DISTINCT FROM 1)
   ->  Sort
         Sort Key: a
         ->  Seq Scan on gstest2
(7 rows)

select v.c, (select count(*) from gstest2 group by () having v.c)
  from (values (false),(true)) v(c) order by v.c;
 c | count 
---+-------
 f |      
 t |     9
(2 rows)

explain (costs off)
  select v.c, (select count(*) from gstest2 group by () having v.c)
    from (values (false),(true)) v(c) order by v.c;
                        QUERY PLAN                         
-----------------------------------------------------------
 Sort
   Sort Key: "*VALUES*".column1
   ->  Values Scan on "*VALUES*"
         SubPlan 1
           ->  Aggregate
                 Group Key: ()
                 Filter: "*VALUES*".column1
                 ->  Result
                       One-Time Filter: "*VALUES*".column1
                       ->  Seq Scan on gstest2
(10 rows)

-- HAVING with GROUPING queries
select ten, grouping(ten) from onek
group by grouping sets(ten) having grouping(ten) >= 0
order by 2,1;
 ten | grouping 
-----+----------
   0 |        0
   1 |        0
   2 |        0
   3 |        0
   4 |        0
   5 |        0
   6 |        0
   7 |        0
   8 |        0
   9 |        0
(10 rows)

select ten, grouping(ten) from onek
group by grouping sets(ten, four) having grouping(ten) > 0
order by 2,1;
 ten | grouping 
-----+----------
     |        1
     |        1
     |        1
     |        1
(4 rows)

select ten, grouping(ten) from onek
group by rollup(ten) having grouping(ten) > 0
order by 2,1;
 ten | grouping 
-----+----------
     |        1
(1 row)

select ten, grouping(ten) from onek
group by cube(ten) having grouping(ten) > 0
order by 2,1;
 ten | grouping 
-----+----------
     |        1
(1 row)

select ten, grouping(ten) from onek
group by (ten) having grouping(ten) >= 0
order by 2,1;
 ten | grouping 
-----+----------
   0 |        0
   1 |        0
   2 |        0
   3 |        0
   4 |        0
   5 |        0
   6 |        0
   7 |        0
   8 |        0
   9 |        0
(10 rows)

-- FILTER queries
select ten, sum(distinct four) filter (where four::text ~ '123') from onek a
group by rollup(ten);
 ten | sum 
-----+-----
   0 |    
   1 |    
   2 |    
   3 |    
   4 |    
   5 |    
   6 |    
   7 |    
   8 |    
   9 |    
     |    
(11 rows)

-- More rescan tests
select * from (values (1),(2)) v(a) left join lateral (select v.a, four, ten, count(*) from onek group by cube(four,ten)) s on true order by v.a,four,ten;
 a | a | four | ten | count 
---+---+------+-----+-------
 1 | 1 |    0 |   0 |    50
 1 | 1 |    0 |   2 |    50
 1 | 1 |    0 |   4 |    50
 1 | 1 |    0 |   6 |    50
 1 | 1 |    0 |   8 |    50
 1 | 1 |    0 |     |   250
 1 | 1 |    1 |   1 |    50
 1 | 1 |    1 |   3 |    50
 1 | 1 |    1 |   5 |    50
 1 | 1 |    1 |   7 |    50
 1 | 1 |    1 |   9 |    50
 1 | 1 |    1 |     |   250
 1 | 1 |    2 |   0 |    50
 1 | 1 |    2 |   2 |    50
 1 | 1 |    2 |   4 |    50
 1 | 1 |    2 |   6 |    50
 1 | 1 |    2 |   8 |    50
 1 | 1 |    2 |     |   250
 1 | 1 |    3 |   1 |    50
 1 | 1 |    3 |   3 |    50
 1 | 1 |    3 |   5 |    50
 1 | 1 |    3 |   7 |    50
 1 | 1 |    3 |   9 |    50
 1 | 1 |    3 |     |   250
 1 | 1 |      |   0 |   100
 1 | 1 |      |   1 |   100
 1 | 1 |      |   2 |   100
 1 | 1 |      |   3 |   100
 1 | 1 |      |   4 |   100
 1 | 1 |      |   5 |   100
 1 | 1 |      |   6 |   100
 1 | 1 |      |   7 |   100
 1 | 1 |      |   8 |   100
 1 | 1 |      |   9 |   100
 1 | 1 |      |     |  1000
 2 | 2 |    0 |   0 |    50
 2 | 2 |    0 |   2 |    50
 2 | 2 |    0 |   4 |    50
 2 | 2 |    0 |   6 |    50
 2 | 2 |    0 |   8 |    50
 2 | 2 |    0 |     |   250
 2 | 2 |    1 |   1 |    50
 2 | 2 |    1 |   3 |    50
 2 | 2 |    1 |   5 |    50
 2 | 2 |    1 |   7 |    50
 2 | 2 |    1 |   9 |    50
 2 | 2 |    1 |     |   250
 2 | 2 |    2 |   0 |    50
 2 | 2 |    2 |   2 |    50
 2 | 2 |    2 |   4 |    50
 2 | 2 |    2 |   6 |    50
 2 | 2 |    2 |   8 |    50
 2 | 2 |    2 |     |   250
 2 | 2 |    3 |   1 |    50
 2 | 2 |    3 |   3 |    50
 2 | 2 |    3 |   5 |    50
 2 | 2 |    3 |   7 |    50
 2 | 2 |    3 |   9 |    50
 2 | 2 |    3 |     |   250
 2 | 2 |      |   0 |   100
 2 | 2 |      |   1 |   100
 2 | 2 |      |   2 |   100
 2 | 2 |      |   3 |   100
 2 | 2 |      |   4 |   100
 2 | 2 |      |   5 |   100
 2 | 2 |      |   6 |   100
 2 | 2 |      |   7 |   100
 2 | 2 |      |   8 |   100
 2 | 2 |      |   9 |   100
 2 | 2 |      |     |  1000
(70 rows)

select array(select row(v.a,s1.*) from (select two,four, count(*) from onek group by cube(two,four) order by two,four) s1) from (values (1),(2)) v(a);
                                                                        array                                                                         
------------------------------------------------------------------------------------------------------------------------------------------------------
 {"(1,0,0,250)","(1,0,2,250)","(1,0,,500)","(1,1,1,250)","(1,1,3,250)","(1,1,,500)","(1,,0,250)","(1,,1,250)","(1,,2,250)","(1,,3,250)","(1,,,1000)"}
 {"(2,0,0,250)","(2,0,2,250)","(2,0,,500)","(2,1,1,250)","(2,1,3,250)","(2,1,,500)","(2,,0,250)","(2,,1,250)","(2,,2,250)","(2,,3,250)","(2,,,1000)"}
(2 rows)

-- Grouping on text columns
select sum(ten) from onek group by two, rollup(four::text) order by 1;
 sum  
------
 1000
 1000
 1250
 1250
 2000
 2500
(6 rows)

select sum(ten) from onek group by rollup(four::text), two order by 1;
 sum  
------
 1000
 1000
 1250
 1250
 2000
 2500
(6 rows)

-- hashing support
set enable_hashagg = true;
-- failure cases
select count(*) from gstest4 group by rollup(unhashable_col,unsortable_col);
ERROR:  could not implement GROUP BY
DETAIL:  Some of the datatypes only support hashing, while others only support sorting.
select array_agg(v order by v) from gstest4 group by grouping sets ((id,unsortable_col),(id));
ERROR:  could not implement GROUP BY
DETAIL:  Some of the datatypes only support hashing, while others only support sorting.
-- simple cases
select a, b, grouping(a,b), sum(v), count(*), max(v)
  from gstest1 group by grouping sets ((a),(b)) order by 3,1,2;
 a | b | grouping | sum | count | max 
---+---+----------+-----+-------+-----
 1 |   |        1 |  60 |     5 |  14
 2 |   |        1 |  15 |     1 |  15
 3 |   |        1 |  33 |     2 |  17
 4 |   |        1 |  37 |     2 |  19
   | 1 |        2 |  58 |     4 |  19
   | 2 |        2 |  25 |     2 |  13
   | 3 |        2 |  45 |     3 |  16
   | 4 |        2 |  17 |     1 |  17
(8 rows)

explain (costs off) select a, b, grouping(a,b), sum(v), count(*), max(v)
  from gstest1 group by grouping sets ((a),(b)) order by 3,1,2;
                                               QUERY PLAN                                               
--------------------------------------------------------------------------------------------------------
 Sort
   Sort Key: (GROUPING("*VALUES*".column1, "*VALUES*".column2)), "*VALUES*".column1, "*VALUES*".column2
   ->  HashAggregate
         Hash Key: "*VALUES*".column1
         Hash Key: "*VALUES*".column2
         ->  Values Scan on "*VALUES*"
(6 rows)

select a, b, grouping(a,b), sum(v), count(*), max(v)
  from gstest1 group by cube(a,b) order by 3,1,2;
 a | b | grouping | sum | count | max 
---+---+----------+-----+-------+-----
 1 | 1 |        0 |  21 |     2 |  11
 1 | 2 |        0 |  25 |     2 |  13
 1 | 3 |        0 |  14 |     1 |  14
 2 | 3 |        0 |  15 |     1 |  15
 3 | 3 |        0 |  16 |     1 |  16
 3 | 4 |        0 |  17 |     1 |  17
 4 | 1 |        0 |  37 |     2 |  19
 1 |   |        1 |  60 |     5 |  14
 2 |   |        1 |  15 |     1 |  15
 3 |   |        1 |  33 |     2 |  17
 4 |   |        1 |  37 |     2 |  19
   | 1 |        2 |  58 |     4 |  19
   | 2 |        2 |  25 |     2 |  13
   | 3 |        2 |  45 |     3 |  16
   | 4 |        2 |  17 |     1 |  17
   |   |        3 | 145 |    10 |  19
(16 rows)

explain (costs off) select a, b, grouping(a,b), sum(v), count(*), max(v)
  from gstest1 group by cube(a,b) order by 3,1,2;
                                               QUERY PLAN                                               
--------------------------------------------------------------------------------------------------------
 Sort
   Sort Key: (GROUPING("*VALUES*".column1, "*VALUES*".column2)), "*VALUES*".column1, "*VALUES*".column2
   ->  MixedAggregate
         Hash Key: "*VALUES*".column1, "*VALUES*".column2
         Hash Key: "*VALUES*".column1
         Hash Key: "*VALUES*".column2
         Group Key: ()
         ->  Values Scan on "*VALUES*"
(8 rows)

-- shouldn't try and hash
explain (costs off)
  select a, b, grouping(a,b), array_agg(v order by v)
    from gstest1 group by cube(a,b);
                        QUERY PLAN                        
----------------------------------------------------------
 GroupAggregate
   Group Key: "*VALUES*".column1, "*VALUES*".column2
   Group Key: "*VALUES*".column1
   Group Key: ()
   Sort Key: "*VALUES*".column2
     Group Key: "*VALUES*".column2
   ->  Sort
         Sort Key: "*VALUES*".column1, "*VALUES*".column2
         ->  Values Scan on "*VALUES*"
(9 rows)

-- unsortable cases
select unsortable_col, count(*)
  from gstest4 group by grouping sets ((unsortable_col),(unsortable_col))
  order by unsortable_col::text;
 unsortable_col | count 
----------------+-------
              1 |     4
              1 |     4
              2 |     4
              2 |     4
(4 rows)

-- mixed hashable/sortable cases
select unhashable_col, unsortable_col,
       grouping(unhashable_col, unsortable_col),
       count(*), sum(v)
  from gstest4 group by grouping sets ((unhashable_col),(unsortable_col))
 order by 3, 5;
 unhashable_col | unsortable_col | grouping | count | sum 
----------------+----------------+----------+-------+-----
 0000           |                |        1 |     2 |  17
 0001           |                |        1 |     2 |  34
 0010           |                |        1 |     2 |  68
 0011           |                |        1 |     2 | 136
                |              2 |        2 |     4 |  60
                |              1 |        2 |     4 | 195
(6 rows)

explain (costs off)
  select unhashable_col, unsortable_col,
         grouping(unhashable_col, unsortable_col),
         count(*), sum(v)
    from gstest4 group by grouping sets ((unhashable_col),(unsortable_col))
   order by 3,5;
                            QUERY PLAN                            
------------------------------------------------------------------
 Sort
   Sort Key: (GROUPING(unhashable_col, unsortable_col)), (sum(v))
   ->  MixedAggregate
         Hash Key: unsortable_col
         Group Key: unhashable_col
         ->  Sort
               Sort Key: unhashable_col
               ->  Seq Scan on gstest4
(8 rows)

select unhashable_col, unsortable_col,
       grouping(unhashable_col, unsortable_col),
       count(*), sum(v)
  from gstest4 group by grouping sets ((v,unhashable_col),(v,unsortable_col))
 order by 3,5;
 unhashable_col | unsortable_col | grouping | count | sum 
----------------+----------------+----------+-------+-----
 0000           |                |        1 |     1 |   1
 0001           |                |        1 |     1 |   2
 0010           |                |        1 |     1 |   4
 0011           |                |        1 |     1 |   8
 0000           |                |        1 |     1 |  16
 0001           |                |        1 |     1 |  32
 0010           |                |        1 |     1 |  64
 0011           |                |        1 |     1 | 128
                |              1 |        2 |     1 |   1
                |              1 |        2 |     1 |   2
                |              2 |        2 |     1 |   4
                |              2 |        2 |     1 |   8
                |              2 |        2 |     1 |  16
                |              2 |        2 |     1 |  32
                |              1 |        2 |     1 |  64
                |              1 |        2 |     1 | 128
(16 rows)

explain (costs off)
  select unhashable_col, unsortable_col,
         grouping(unhashable_col, unsortable_col),
         count(*), sum(v)
    from gstest4 group by grouping sets ((v,unhashable_col),(v,unsortable_col))
   order by 3,5;
                            QUERY PLAN                            
------------------------------------------------------------------
 Sort
   Sort Key: (GROUPING(unhashable_col, unsortable_col)), (sum(v))
   ->  MixedAggregate
         Hash Key: v, unsortable_col
         Group Key: v, unhashable_col
         ->  Sort
               Sort Key: v, unhashable_col
               ->  Seq Scan on gstest4
(8 rows)

-- empty input: first is 0 rows, second 1, third 3 etc.
select a, b, sum(v), count(*) from gstest_empty group by grouping sets ((a,b),a);
 a | b | sum | count 
---+---+-----+-------
(0 rows)

explain (costs off)
  select a, b, sum(v), count(*) from gstest_empty group by grouping sets ((a,b),a);
           QUERY PLAN           
--------------------------------
 HashAggregate
   Hash Key: a, b
   Hash Key: a
   ->  Seq Scan on gstest_empty
(4 rows)

select a, b, sum(v), count(*) from gstest_empty group by grouping sets ((a,b),());
 a | b | sum | count 
---+---+-----+-------
   |   |     |     0
(1 row)

select a, b, sum(v), count(*) from gstest_empty group by grouping sets ((a,b),(),(),());
 a | b | sum | count 
---+---+-----+-------
   |   |     |     0
   |   |     |     0
   |   |     |     0
(3 rows)

explain (costs off)
  select a, b, sum(v), count(*) from gstest_empty group by grouping sets ((a,b),(),(),());
           QUERY PLAN           
--------------------------------
 MixedAggregate
   Hash Key: a, b
   Group Key: ()
   Group Key: ()
   Group Key: ()
   ->  Seq Scan on gstest_empty
(6 rows)

select sum(v), count(*) from gstest_empty group by grouping sets ((),(),());
 sum | count 
-----+-------
     |     0
     |     0
     |     0
(3 rows)

explain (costs off)
  select sum(v), count(*) from gstest_empty group by grouping sets ((),(),());
           QUERY PLAN           
--------------------------------
 Aggregate
   Group Key: ()
   Group Key: ()
   Group Key: ()
   ->  Seq Scan on gstest_empty
(5 rows)

-- check that functionally dependent cols are not nulled
select a, d, grouping(a,b,c)
  from gstest3
 group by grouping sets ((a,b), (a,c));
 a | d | grouping 
---+---+----------
 1 | 1 |        1
 2 | 2 |        1
 1 | 1 |        2
 2 | 2 |        2
(4 rows)

explain (costs off)
  select a, d, grouping(a,b,c)
    from gstest3
   group by grouping sets ((a,b), (a,c));
        QUERY PLAN         
---------------------------
 HashAggregate
   Hash Key: a, b
   Hash Key: a, c
   ->  Seq Scan on gstest3
(4 rows)

-- simple rescan tests
select a, b, sum(v.x)
  from (values (1),(2)) v(x), gstest_data(v.x)
 group by grouping sets (a,b)
 order by 1, 2, 3;
 a | b | sum 
---+---+-----
 1 |   |   3
 2 |   |   6
   | 1 |   3
   | 2 |   3
   | 3 |   3
(5 rows)

explain (costs off)
  select a, b, sum(v.x)
    from (values (1),(2)) v(x), gstest_data(v.x)
   group by grouping sets (a,b)
   order by 3, 1, 2;
                             QUERY PLAN                              
---------------------------------------------------------------------
 Sort
   Sort Key: (sum("*VALUES*".column1)), gstest_data.a, gstest_data.b
   ->  HashAggregate
         Hash Key: gstest_data.a
         Hash Key: gstest_data.b
         ->  Nested Loop
               ->  Values Scan on "*VALUES*"
               ->  Function Scan on gstest_data
(8 rows)

select *
  from (values (1),(2)) v(x),
       lateral (select a, b, sum(v.x) from gstest_data(v.x) group by grouping sets (a,b)) s;
ERROR:  aggregate functions are not allowed in FROM clause of their own query level
LINE 3:        lateral (select a, b, sum(v.x) from gstest_data(v.x) ...
                                     ^
explain (costs off)
  select *
    from (values (1),(2)) v(x),
         lateral (select a, b, sum(v.x) from gstest_data(v.x) group by grouping sets (a,b)) s;
ERROR:  aggregate functions are not allowed in FROM clause of their own query level
LINE 4:          lateral (select a, b, sum(v.x) from gstest_data(v.x...
                                       ^
-- Tests for chained aggregates
select a, b, grouping(a,b), sum(v), count(*), max(v)
  from gstest1 group by grouping sets ((a,b),(a+1,b+1),(a+2,b+2)) order by 3,6;
 a | b | grouping | sum | count | max 
---+---+----------+-----+-------+-----
 1 | 1 |        0 |  21 |     2 |  11
 1 | 2 |        0 |  25 |     2 |  13
 1 | 3 |        0 |  14 |     1 |  14
 2 | 3 |        0 |  15 |     1 |  15
 3 | 3 |        0 |  16 |     1 |  16
 3 | 4 |        0 |  17 |     1 |  17
 4 | 1 |        0 |  37 |     2 |  19
   |   |        3 |  21 |     2 |  11
   |   |        3 |  21 |     2 |  11
   |   |        3 |  25 |     2 |  13
   |   |        3 |  25 |     2 |  13
   |   |        3 |  14 |     1 |  14
   |   |        3 |  14 |     1 |  14
   |   |        3 |  15 |     1 |  15
   |   |        3 |  15 |     1 |  15
   |   |        3 |  16 |     1 |  16
   |   |        3 |  16 |     1 |  16
   |   |        3 |  17 |     1 |  17
   |   |        3 |  17 |     1 |  17
   |   |        3 |  37 |     2 |  19
   |   |        3 |  37 |     2 |  19
(21 rows)

explain (costs off)
  select a, b, grouping(a,b), sum(v), count(*), max(v)
    from gstest1 group by grouping sets ((a,b),(a+1,b+1),(a+2,b+2)) order by 3,6;
                                        QUERY PLAN                                         
-------------------------------------------------------------------------------------------
 Sort
   Sort Key: (GROUPING("*VALUES*".column1, "*VALUES*".column2)), (max("*VALUES*".column3))
   ->  HashAggregate
         Hash Key: "*VALUES*".column1, "*VALUES*".column2
         Hash Key: ("*VALUES*".column1 + 1), ("*VALUES*".column2 + 1)
         Hash Key: ("*VALUES*".column1 + 2), ("*VALUES*".column2 + 2)
         ->  Values Scan on "*VALUES*"
(7 rows)

select a, b, sum(c), sum(sum(c)) over (order by a,b) as rsum
  from gstest2 group by cube (a,b) order by rsum, a, b;
 a | b | sum | rsum 
---+---+-----+------
 1 | 1 |   8 |    8
 1 | 2 |   2 |   10
 1 |   |  10 |   20
 2 | 2 |   2 |   22
 2 |   |   2 |   24
   | 1 |   8 |   32
   | 2 |   4 |   36
   |   |  12 |   48
(8 rows)

explain (costs off)
  select a, b, sum(c), sum(sum(c)) over (order by a,b) as rsum
    from gstest2 group by cube (a,b) order by rsum, a, b;
                 QUERY PLAN                  
---------------------------------------------
 Sort
   Sort Key: (sum((sum(c))) OVER (?)), a, b
   ->  WindowAgg
         ->  Sort
               Sort Key: a, b
               ->  MixedAggregate
                     Hash Key: a, b
                     Hash Key: a
                     Hash Key: b
                     Group Key: ()
                     ->  Seq Scan on gstest2
(11 rows)

select a, b, sum(v.x)
  from (values (1),(2)) v(x), gstest_data(v.x)
 group by cube (a,b) order by a,b;
 a | b | sum 
---+---+-----
 1 | 1 |   1
 1 | 2 |   1
 1 | 3 |   1
 1 |   |   3
 2 | 1 |   2
 2 | 2 |   2
 2 | 3 |   2
 2 |   |   6
   | 1 |   3
   | 2 |   3
   | 3 |   3
   |   |   9
(12 rows)

explain (costs off)
  select a, b, sum(v.x)
    from (values (1),(2)) v(x), gstest_data(v.x)
   group by cube (a,b) order by a,b;
                   QUERY PLAN                   
------------------------------------------------
 Sort
   Sort Key: gstest_data.a, gstest_data.b
   ->  MixedAggregate
         Hash Key: gstest_data.a, gstest_data.b
         Hash Key: gstest_data.a
         Hash Key: gstest_data.b
         Group Key: ()
         ->  Nested Loop
               ->  Values Scan on "*VALUES*"
               ->  Function Scan on gstest_data
(10 rows)

-- Verify that we correctly handle the child node returning a
-- non-minimal slot, which happens if the input is pre-sorted,
-- e.g. due to an index scan.
BEGIN;
SET LOCAL enable_hashagg = false;
EXPLAIN (COSTS OFF) SELECT a, b, count(*), max(a), max(b) FROM gstest3 GROUP BY GROUPING SETS(a, b,()) ORDER BY a, b;
              QUERY PLAN               
---------------------------------------
 Sort
   Sort Key: a, b
   ->  GroupAggregate
         Group Key: a
         Group Key: ()
         Sort Key: b
           Group Key: b
         ->  Sort
               Sort Key: a
               ->  Seq Scan on gstest3
(10 rows)

SELECT a, b, count(*), max(a), max(b) FROM gstest3 GROUP BY GROUPING SETS(a, b,()) ORDER BY a, b;
 a | b | count | max | max 
---+---+-------+-----+-----
 1 |   |     1 |   1 |   1
 2 |   |     1 |   2 |   2
   | 1 |     1 |   1 |   1
   | 2 |     1 |   2 |   2
   |   |     2 |   2 |   2
(5 rows)

SET LOCAL enable_seqscan = false;
EXPLAIN (COSTS OFF) SELECT a, b, count(*), max(a), max(b) FROM gstest3 GROUP BY GROUPING SETS(a, b,()) ORDER BY a, b;
                      QUERY PLAN                      
------------------------------------------------------
 Sort
   Sort Key: a, b
   ->  GroupAggregate
         Group Key: a
         Group Key: ()
         Sort Key: b
           Group Key: b
         ->  Index Scan using gstest3_pkey on gstest3
(8 rows)

SELECT a, b, count(*), max(a), max(b) FROM gstest3 GROUP BY GROUPING SETS(a, b,()) ORDER BY a, b;
 a | b | count | max | max 
---+---+-------+-----+-----
 1 |   |     1 |   1 |   1
 2 |   |     1 |   2 |   2
   | 1 |     1 |   1 |   1
   | 2 |     1 |   2 |   2
   |   |     2 |   2 |   2
(5 rows)

COMMIT;
-- More rescan tests
select * from (values (1),(2)) v(a) left join lateral (select v.a, four, ten, count(*) from onek group by cube(four,ten)) s on true order by v.a,four,ten;
 a | a | four | ten | count 
---+---+------+-----+-------
 1 | 1 |    0 |   0 |    50
 1 | 1 |    0 |   2 |    50
 1 | 1 |    0 |   4 |    50
 1 | 1 |    0 |   6 |    50
 1 | 1 |    0 |   8 |    50
 1 | 1 |    0 |     |   250
 1 | 1 |    1 |   1 |    50
 1 | 1 |    1 |   3 |    50
 1 | 1 |    1 |   5 |    50
 1 | 1 |    1 |   7 |    50
 1 | 1 |    1 |   9 |    50
 1 | 1 |    1 |     |   250
 1 | 1 |    2 |   0 |    50
 1 | 1 |    2 |   2 |    50
 1 | 1 |    2 |   4 |    50
 1 | 1 |    2 |   6 |    50
 1 | 1 |    2 |   8 |    50
 1 | 1 |    2 |     |   250
 1 | 1 |    3 |   1 |    50
 1 | 1 |    3 |   3 |    50
 1 | 1 |    3 |   5 |    50
 1 | 1 |    3 |   7 |    50
 1 | 1 |    3 |   9 |    50
 1 | 1 |    3 |     |   250
 1 | 1 |      |   0 |   100
 1 | 1 |      |   1 |   100
 1 | 1 |      |   2 |   100
 1 | 1 |      |   3 |   100
 1 | 1 |      |   4 |   100
 1 | 1 |      |   5 |   100
 1 | 1 |      |   6 |   100
 1 | 1 |      |   7 |   100
 1 | 1 |      |   8 |   100
 1 | 1 |      |   9 |   100
 1 | 1 |      |     |  1000
 2 | 2 |    0 |   0 |    50
 2 | 2 |    0 |   2 |    50
 2 | 2 |    0 |   4 |    50
 2 | 2 |    0 |   6 |    50
 2 | 2 |    0 |   8 |    50
 2 | 2 |    0 |     |   250
 2 | 2 |    1 |   1 |    50
 2 | 2 |    1 |   3 |    50
 2 | 2 |    1 |   5 |    50
 2 | 2 |    1 |   7 |    50
 2 | 2 |    1 |   9 |    50
 2 | 2 |    1 |     |   250
 2 | 2 |    2 |   0 |    50
 2 | 2 |    2 |   2 |    50
 2 | 2 |    2 |   4 |    50
 2 | 2 |    2 |   6 |    50
 2 | 2 |    2 |   8 |    50
 2 | 2 |    2 |     |   250
 2 | 2 |    3 |   1 |    50
 2 | 2 |    3 |   3 |    50
 2 | 2 |    3 |   5 |    50
 2 | 2 |    3 |   7 |    50
 2 | 2 |    3 |   9 |    50
 2 | 2 |    3 |     |   250
 2 | 2 |      |   0 |   100
 2 | 2 |      |   1 |   100
 2 | 2 |      |   2 |   100
 2 | 2 |      |   3 |   100
 2 | 2 |      |   4 |   100
 2 | 2 |      |   5 |   100
 2 | 2 |      |   6 |   100
 2 | 2 |      |   7 |   100
 2 | 2 |      |   8 |   100
 2 | 2 |      |   9 |   100
 2 | 2 |      |     |  1000
(70 rows)

select array(select row(v.a,s1.*) from (select two,four, count(*) from onek group by cube(two,four) order by two,four) s1) from (values (1),(2)) v(a);
                                                                        array                                                                         
------------------------------------------------------------------------------------------------------------------------------------------------------
 {"(1,0,0,250)","(1,0,2,250)","(1,0,,500)","(1,1,1,250)","(1,1,3,250)","(1,1,,500)","(1,,0,250)","(1,,1,250)","(1,,2,250)","(1,,3,250)","(1,,,1000)"}
 {"(2,0,0,250)","(2,0,2,250)","(2,0,,500)","(2,1,1,250)","(2,1,3,250)","(2,1,,500)","(2,,0,250)","(2,,1,250)","(2,,2,250)","(2,,3,250)","(2,,,1000)"}
(2 rows)

-- Rescan logic changes when there are no empty grouping sets, so test
-- that too:
select * from (values (1),(2)) v(a) left join lateral (select v.a, four, ten, count(*) from onek group by grouping sets(four,ten)) s on true order by v.a,four,ten;
 a | a | four | ten | count 
---+---+------+-----+-------
 1 | 1 |    0 |     |   250
 1 | 1 |    1 |     |   250
 1 | 1 |    2 |     |   250
 1 | 1 |    3 |     |   250
 1 | 1 |      |   0 |   100
 1 | 1 |      |   1 |   100
 1 | 1 |      |   2 |   100
 1 | 1 |      |   3 |   100
 1 | 1 |      |   4 |   100
 1 | 1 |      |   5 |   100
 1 | 1 |      |   6 |   100
 1 | 1 |      |   7 |   100
 1 | 1 |      |   8 |   100
 1 | 1 |      |   9 |   100
 2 | 2 |    0 |     |   250
 2 | 2 |    1 |     |   250
 2 | 2 |    2 |     |   250
 2 | 2 |    3 |     |   250
 2 | 2 |      |   0 |   100
 2 | 2 |      |   1 |   100
 2 | 2 |      |   2 |   100
 2 | 2 |      |   3 |   100
 2 | 2 |      |   4 |   100
 2 | 2 |      |   5 |   100
 2 | 2 |      |   6 |   100
 2 | 2 |      |   7 |   100
 2 | 2 |      |   8 |   100
 2 | 2 |      |   9 |   100
(28 rows)

select array(select row(v.a,s1.*) from (select two,four, count(*) from onek group by grouping sets(two,four) order by two,four) s1) from (values (1),(2)) v(a);
                                      array                                      
---------------------------------------------------------------------------------
 {"(1,0,,500)","(1,1,,500)","(1,,0,250)","(1,,1,250)","(1,,2,250)","(1,,3,250)"}
 {"(2,0,,500)","(2,1,,500)","(2,,0,250)","(2,,1,250)","(2,,2,250)","(2,,3,250)"}
(2 rows)

-- test the knapsack
set enable_indexscan = false;
set hash_mem_multiplier = 1.0;
set work_mem = '64kB';
explain (costs off)
  select unique1,
         count(two), count(four), count(ten),
         count(hundred), count(thousand), count(twothousand),
         count(*)
    from tenk1 group by grouping sets (unique1,twothousand,thousand,hundred,ten,four,two);
          QUERY PLAN           
-------------------------------
 MixedAggregate
   Hash Key: two
   Hash Key: four
   Hash Key: ten
   Hash Key: hundred
   Group Key: unique1
   Sort Key: twothousand
     Group Key: twothousand
   Sort Key: thousand
     Group Key: thousand
   ->  Sort
         Sort Key: unique1
         ->  Seq Scan on tenk1
(13 rows)

explain (costs off)
  select unique1,
         count(two), count(four), count(ten),
         count(hundred), count(thousand), count(twothousand),
         count(*)
    from tenk1 group by grouping sets (unique1,hundred,ten,four,two);
          QUERY PLAN           
-------------------------------
 MixedAggregate
   Hash Key: two
   Hash Key: four
   Hash Key: ten
   Hash Key: hundred
   Group Key: unique1
   ->  Sort
         Sort Key: unique1
         ->  Seq Scan on tenk1
(9 rows)

set work_mem = '384kB';
explain (costs off)
  select unique1,
         count(two), count(four), count(ten),
         count(hundred), count(thousand), count(twothousand),
         count(*)
    from tenk1 group by grouping sets (unique1,twothousand,thousand,hundred,ten,four,two);
          QUERY PLAN           
-------------------------------
 MixedAggregate
   Hash Key: two
   Hash Key: four
   Hash Key: ten
   Hash Key: hundred
   Hash Key: thousand
   Group Key: unique1
   Sort Key: twothousand
     Group Key: twothousand
   ->  Sort
         Sort Key: unique1
         ->  Seq Scan on tenk1
(12 rows)

-- check collation-sensitive matching between grouping expressions
-- (similar to a check for aggregates, but there are additional code
-- paths for GROUPING, so check again here)
select v||'a', case grouping(v||'a') when 1 then 1 else 0 end, count(*)
  from unnest(array[1,1], array['a','b']) u(i,v)
 group by rollup(i, v||'a') order by 1,3;
 ?column? | case | count 
----------+------+-------
 aa       |    0 |     1
 ba       |    0 |     1
          |    1 |     2
          |    1 |     2
(4 rows)

select v||'a', case when grouping(v||'a') = 1 then 1 else 0 end, count(*)
  from unnest(array[1,1], array['a','b']) u(i,v)
 group by rollup(i, v||'a') order by 1,3;
 ?column? | case | count 
----------+------+-------
 aa       |    0 |     1
 ba       |    0 |     1
          |    1 |     2
          |    1 |     2
(4 rows)

-- Bug #16784
create table bug_16784(i int, j int);
analyze bug_16784;
alter table bug_16784 set (autovacuum_enabled = 'false');
update pg_class set reltuples = 10 where relname='bug_16784';
insert into bug_16784 select g/10, g from generate_series(1,40) g;
set work_mem='64kB';
set enable_sort = false;
select * from
  (values (1),(2)) v(a),
  lateral (select a, i, j, count(*) from
             bug_16784 group by cube(i,j)) s
  order by v.a, i, j;
 a | a | i | j  | count 
---+---+---+----+-------
 1 | 1 | 0 |  1 |     1
 1 | 1 | 0 |  2 |     1
 1 | 1 | 0 |  3 |     1
 1 | 1 | 0 |  4 |     1
 1 | 1 | 0 |  5 |     1
 1 | 1 | 0 |  6 |     1
 1 | 1 | 0 |  7 |     1
 1 | 1 | 0 |  8 |     1
 1 | 1 | 0 |  9 |     1
 1 | 1 | 0 |    |     9
 1 | 1 | 1 | 10 |     1
 1 | 1 | 1 | 11 |     1
 1 | 1 | 1 | 12 |     1
 1 | 1 | 1 | 13 |     1
 1 | 1 | 1 | 14 |     1
 1 | 1 | 1 | 15 |     1
 1 | 1 | 1 | 16 |     1
 1 | 1 | 1 | 17 |     1
 1 | 1 | 1 | 18 |     1
 1 | 1 | 1 | 19 |     1
 1 | 1 | 1 |    |    10
 1 | 1 | 2 | 20 |     1
 1 | 1 | 2 | 21 |     1
 1 | 1 | 2 | 22 |     1
 1 | 1 | 2 | 23 |     1
 1 | 1 | 2 | 24 |     1
 1 | 1 | 2 | 25 |     1
 1 | 1 | 2 | 26 |     1
 1 | 1 | 2 | 27 |     1
 1 | 1 | 2 | 28 |     1
 1 | 1 | 2 | 29 |     1
 1 | 1 | 2 |    |    10
 1 | 1 | 3 | 30 |     1
 1 | 1 | 3 | 31 |     1
 1 | 1 | 3 | 32 |     1
 1 | 1 | 3 | 33 |     1
 1 | 1 | 3 | 34 |     1
 1 | 1 | 3 | 35 |     1
 1 | 1 | 3 | 36 |     1
 1 | 1 | 3 | 37 |     1
 1 | 1 | 3 | 38 |     1
 1 | 1 | 3 | 39 |     1
 1 | 1 | 3 |    |    10
 1 | 1 | 4 | 40 |     1
 1 | 1 | 4 |    |     1
 1 | 1 |   |  1 |     1
 1 | 1 |   |  2 |     1
 1 | 1 |   |  3 |     1
 1 | 1 |   |  4 |     1
 1 | 1 |   |  5 |     1
 1 | 1 |   |  6 |     1
 1 | 1 |   |  7 |     1
 1 | 1 |   |  8 |     1
 1 | 1 |   |  9 |     1
 1 | 1 |   | 10 |     1
 1 | 1 |   | 11 |     1
 1 | 1 |   | 12 |     1
 1 | 1 |   | 13 |     1
 1 | 1 |   | 14 |     1
 1 | 1 |   | 15 |     1
 1 | 1 |   | 16 |     1
 1 | 1 |   | 17 |     1
 1 | 1 |   | 18 |     1
 1 | 1 |   | 19 |     1
 1 | 1 |   | 20 |     1
 1 | 1 |   | 21 |     1
 1 | 1 |   | 22 |     1
 1 | 1 |   | 23 |     1
 1 | 1 |   | 24 |     1
 1 | 1 |   | 25 |     1
 1 | 1 |   | 26 |     1
 1 | 1 |   | 27 |     1
 1 | 1 |   | 28 |     1
 1 | 1 |   | 29 |     1
 1 | 1 |   | 30 |     1
 1 | 1 |   | 31 |     1
 1 | 1 |   | 32 |     1
 1 | 1 |   | 33 |     1
 1 | 1 |   | 34 |     1
 1 | 1 |   | 35 |     1
 1 | 1 |   | 36 |     1
 1 | 1 |   | 37 |     1
 1 | 1 |   | 38 |     1
 1 | 1 |   | 39 |     1
 1 | 1 |   | 40 |     1
 1 | 1 |   |    |    40
 2 | 2 | 0 |  1 |     1
 2 | 2 | 0 |  2 |     1
 2 | 2 | 0 |  3 |     1
 2 | 2 | 0 |  4 |     1
 2 | 2 | 0 |  5 |     1
 2 | 2 | 0 |  6 |     1
 2 | 2 | 0 |  7 |     1
 2 | 2 | 0 |  8 |     1
 2 | 2 | 0 |  9 |     1
 2 | 2 | 0 |    |     9
 2 | 2 | 1 | 10 |     1
 2 | 2 | 1 | 11 |     1
 2 | 2 | 1 | 12 |     1
 2 | 2 | 1 | 13 |     1
 2 | 2 | 1 | 14 |     1
 2 | 2 | 1 | 15 |     1
 2 | 2 | 1 | 16 |     1
 2 | 2 | 1 | 17 |     1
 2 | 2 | 1 | 18 |     1
 2 | 2 | 1 | 19 |     1
 2 | 2 | 1 |    |    10
 2 | 2 | 2 | 20 |     1
 2 | 2 | 2 | 21 |     1
 2 | 2 | 2 | 22 |     1
 2 | 2 | 2 | 23 |     1
 2 | 2 | 2 | 24 |     1
 2 | 2 | 2 | 25 |     1
 2 | 2 | 2 | 26 |     1
 2 | 2 | 2 | 27 |     1
 2 | 2 | 2 | 28 |     1
 2 | 2 | 2 | 29 |     1
 2 | 2 | 2 |    |    10
 2 | 2 | 3 | 30 |     1
 2 | 2 | 3 | 31 |     1
 2 | 2 | 3 | 32 |     1
 2 | 2 | 3 | 33 |     1
 2 | 2 | 3 | 34 |     1
 2 | 2 | 3 | 35 |     1
 2 | 2 | 3 | 36 |     1
 2 | 2 | 3 | 37 |     1
 2 | 2 | 3 | 38 |     1
 2 | 2 | 3 | 39 |     1
 2 | 2 | 3 |    |    10
 2 | 2 | 4 | 40 |     1
 2 | 2 | 4 |    |     1
 2 | 2 |   |  1 |     1
 2 | 2 |   |  2 |     1
 2 | 2 |   |  3 |     1
 2 | 2 |   |  4 |     1
 2 | 2 |   |  5 |     1
 2 | 2 |   |  6 |     1
 2 | 2 |   |  7 |     1
 2 | 2 |   |  8 |     1
 2 | 2 |   |  9 |     1
 2 | 2 |   | 10 |     1
 2 | 2 |   | 11 |     1
 2 | 2 |   | 12 |     1
 2 | 2 |   | 13 |     1
 2 | 2 |   | 14 |     1
 2 | 2 |   | 15 |     1
 2 | 2 |   | 16 |     1
 2 | 2 |   | 17 |     1
 2 | 2 |   | 18 |     1
 2 | 2 |   | 19 |     1
 2 | 2 |   | 20 |     1
 2 | 2 |   | 21 |     1
 2 | 2 |   | 22 |     1
 2 | 2 |   | 23 |     1
 2 | 2 |   | 24 |     1
 2 | 2 |   | 25 |     1
 2 | 2 |   | 26 |     1
 2 | 2 |   | 27 |     1
 2 | 2 |   | 28 |     1
 2 | 2 |   | 29 |     1
 2 | 2 |   | 30 |     1
 2 | 2 |   | 31 |     1
 2 | 2 |   | 32 |     1
 2 | 2 |   | 33 |     1
 2 | 2 |   | 34 |     1
 2 | 2 |   | 35 |     1
 2 | 2 |   | 36 |     1
 2 | 2 |   | 37 |     1
 2 | 2 |   | 38 |     1
 2 | 2 |   | 39 |     1
 2 | 2 |   | 40 |     1
 2 | 2 |   |    |    40
(172 rows)

--
-- Compare results between plans using sorting and plans using hash
-- aggregation. Force spilling in both cases by setting work_mem low
-- and altering the statistics.
--
create table gs_data_1 as
select g%1000 as g1000, g%100 as g100, g%10 as g10, g
   from generate_series(0,1999) g;
analyze gs_data_1;
alter table gs_data_1 set (autovacuum_enabled = 'false');
update pg_class set reltuples = 10 where relname='gs_data_1';
set work_mem='64kB';
-- Produce results with sorting.
set enable_sort = true;
set enable_hashagg = false;
set jit_above_cost = 0;
explain (costs off)
select g100, g10, sum(g::numeric), count(*), max(g::text)
from gs_data_1 group by cube (g1000, g100,g10);
             QUERY PLAN             
------------------------------------
 GroupAggregate
   Group Key: g1000, g100, g10
   Group Key: g1000, g100
   Group Key: g1000
   Group Key: ()
   Sort Key: g100, g10
     Group Key: g100, g10
     Group Key: g100
   Sort Key: g10, g1000
     Group Key: g10, g1000
     Group Key: g10
   ->  Sort
         Sort Key: g1000, g100, g10
         ->  Seq Scan on gs_data_1
(14 rows)

create table gs_group_1 as
select g100, g10, sum(g::numeric), count(*), max(g::text)
from gs_data_1 group by cube (g1000, g100,g10);
-- Produce results with hash aggregation.
set enable_hashagg = true;
set enable_sort = false;
explain (costs off)
select g100, g10, sum(g::numeric), count(*), max(g::text)
from gs_data_1 group by cube (g1000, g100,g10);
          QUERY PLAN          
------------------------------
 MixedAggregate
   Hash Key: g1000, g100, g10
   Hash Key: g1000, g100
   Hash Key: g1000
   Hash Key: g100, g10
   Hash Key: g100
   Hash Key: g10, g1000
   Hash Key: g10
   Group Key: ()
   ->  Seq Scan on gs_data_1
(10 rows)

create table gs_hash_1 as
select g100, g10, sum(g::numeric), count(*), max(g::text)
from gs_data_1 group by cube (g1000, g100,g10);
set enable_sort = true;
set work_mem to default;
set hash_mem_multiplier to default;
-- Compare results
(select * from gs_hash_1 except select * from gs_group_1)
  union all
(select * from gs_group_1 except select * from gs_hash_1);
 g100 | g10 | sum | count | max 
------+-----+-----+-------+-----
(0 rows)

drop table gs_group_1;
drop table gs_hash_1;
-- GROUP BY DISTINCT
-- "normal" behavior...
select a, b, c
from (values (1, 2, 3), (4, null, 6), (7, 8, 9)) as t (a, b, c)
group by all rollup(a, b), rollup(a, c)
order by a, b, c;
 a | b | c 
---+---+---
 1 | 2 | 3
 1 | 2 |  
 1 | 2 |  
 1 |   | 3
 1 |   | 3
 1 |   |  
 1 |   |  
 1 |   |  
 4 |   | 6
 4 |   | 6
 4 |   | 6
 4 |   |  
 4 |   |  
 4 |   |  
 4 |   |  
 4 |   |  
 7 | 8 | 9
 7 | 8 |  
 7 | 8 |  
 7 |   | 9
 7 |   | 9
 7 |   |  
 7 |   |  
 7 |   |  
   |   |  
(25 rows)

-- ...which is also the default
select a, b, c
from (values (1, 2, 3), (4, null, 6), (7, 8, 9)) as t (a, b, c)
group by rollup(a, b), rollup(a, c)
order by a, b, c;
 a | b | c 
---+---+---
 1 | 2 | 3
 1 | 2 |  
 1 | 2 |  
 1 |   | 3
 1 |   | 3
 1 |   |  
 1 |   |  
 1 |   |  
 4 |   | 6
 4 |   | 6
 4 |   | 6
 4 |   |  
 4 |   |  
 4 |   |  
 4 |   |  
 4 |   |  
 7 | 8 | 9
 7 | 8 |  
 7 | 8 |  
 7 |   | 9
 7 |   | 9
 7 |   |  
 7 |   |  
 7 |   |  
   |   |  
(25 rows)

-- "group by distinct" behavior...
select a, b, c
from (values (1, 2, 3), (4, null, 6), (7, 8, 9)) as t (a, b, c)
group by distinct rollup(a, b), rollup(a, c)
order by a, b, c;
 a | b | c 
---+---+---
 1 | 2 | 3
 1 | 2 |  
 1 |   | 3
 1 |   |  
 4 |   | 6
 4 |   | 6
 4 |   |  
 4 |   |  
 7 | 8 | 9
 7 | 8 |  
 7 |   | 9
 7 |   |  
   |   |  
(13 rows)

-- ...which is not the same as "select distinct"
select distinct a, b, c
from (values (1, 2, 3), (4, null, 6), (7, 8, 9)) as t (a, b, c)
group by rollup(a, b), rollup(a, c)
order by a, b, c;
 a | b | c 
---+---+---
 1 | 2 | 3
 1 | 2 |  
 1 |   | 3
 1 |   |  
 4 |   | 6
 4 |   |  
 7 | 8 | 9
 7 | 8 |  
 7 |   | 9
 7 |   |  
   |   |  
(11 rows)

<<<<<<< HEAD
-- end
--
--compatible oracle group by test
--
set compatible_mode to oracle;
create table students(student_id varchar(20),student_name varchar(40),student_pid int);
insert into students values('20200201','李四',1), ('20200202','张三',1), ('20200203','李四',2), ('20200204','张三',2);
select student_name from students group by student_pid;
ERROR:  column "students.student_name" must appear in the GROUP BY clause or be used in an aggregate function
LINE 1: select student_name from students group by student_pid;
               ^
select student_id,student_name from students group by student_id;
ERROR:  column "students.student_name" must appear in the GROUP BY clause or be used in an aggregate function
LINE 1: select student_id,student_name from students group by studen...
                          ^
--add primary key
ALTER TABLE students ADD CONSTRAINT stu_id PRIMARY KEY (student_id);
select student_id,student_name from students group by student_id;
ERROR:  column "students.student_name" must appear in the GROUP BY clause or be used in an aggregate function
LINE 1: select student_id,student_name from students group by studen...
                          ^
select student_id,student_name from students group by student_id,student_name order by student_id;
 student_id | student_name 
------------+--------------
 20200201   | 李四
 20200202   | 张三
 20200203   | 李四
 20200204   | 张三
(4 rows)

select student_name from students group by student_id;
ERROR:  column "students.student_name" must appear in the GROUP BY clause or be used in an aggregate function
LINE 1: select student_name from students group by student_id;
               ^
select student_name from students group by student_pid;
ERROR:  column "students.student_name" must appear in the GROUP BY clause or be used in an aggregate function
LINE 1: select student_name from students group by student_pid;
               ^
set compatible_mode to postgres;
=======
-- test handling of outer GroupingFunc within subqueries
explain (costs off)
select (select grouping(v1)) from (values ((select 1))) v(v1) group by cube(v1);
        QUERY PLAN         
---------------------------
 MixedAggregate
   Hash Key: $2
   Group Key: ()
   InitPlan 1 (returns $1)
     ->  Result
   InitPlan 3 (returns $2)
     ->  Result
   ->  Result
   SubPlan 2
     ->  Result
(10 rows)

select (select grouping(v1)) from (values ((select 1))) v(v1) group by cube(v1);
 grouping 
----------
        1
        0
(2 rows)

explain (costs off)
select (select grouping(v1)) from (values ((select 1))) v(v1) group by v1;
        QUERY PLAN         
---------------------------
 GroupAggregate
   Group Key: $2
   InitPlan 1 (returns $1)
     ->  Result
   InitPlan 3 (returns $2)
     ->  Result
   ->  Result
   SubPlan 2
     ->  Result
(9 rows)

select (select grouping(v1)) from (values ((select 1))) v(v1) group by v1;
 grouping 
----------
        0
(1 row)

-- end
>>>>>>> a4b57543
<|MERGE_RESOLUTION|>--- conflicted
+++ resolved
@@ -2042,7 +2042,51 @@
    |   |  
 (11 rows)
 
-<<<<<<< HEAD
+-- test handling of outer GroupingFunc within subqueries
+explain (costs off)
+select (select grouping(v1)) from (values ((select 1))) v(v1) group by cube(v1);
+        QUERY PLAN         
+---------------------------
+ MixedAggregate
+   Hash Key: $2
+   Group Key: ()
+   InitPlan 1 (returns $1)
+     ->  Result
+   InitPlan 3 (returns $2)
+     ->  Result
+   ->  Result
+   SubPlan 2
+     ->  Result
+(10 rows)
+
+select (select grouping(v1)) from (values ((select 1))) v(v1) group by cube(v1);
+ grouping 
+----------
+        1
+        0
+(2 rows)
+
+explain (costs off)
+select (select grouping(v1)) from (values ((select 1))) v(v1) group by v1;
+        QUERY PLAN         
+---------------------------
+ GroupAggregate
+   Group Key: $2
+   InitPlan 1 (returns $1)
+     ->  Result
+   InitPlan 3 (returns $2)
+     ->  Result
+   ->  Result
+   SubPlan 2
+     ->  Result
+(9 rows)
+
+select (select grouping(v1)) from (values ((select 1))) v(v1) group by v1;
+ grouping 
+----------
+        0
+(1 row)
+
 -- end
 --
 --compatible oracle group by test
@@ -2081,52 +2125,4 @@
 ERROR:  column "students.student_name" must appear in the GROUP BY clause or be used in an aggregate function
 LINE 1: select student_name from students group by student_pid;
                ^
-set compatible_mode to postgres;
-=======
--- test handling of outer GroupingFunc within subqueries
-explain (costs off)
-select (select grouping(v1)) from (values ((select 1))) v(v1) group by cube(v1);
-        QUERY PLAN         
----------------------------
- MixedAggregate
-   Hash Key: $2
-   Group Key: ()
-   InitPlan 1 (returns $1)
-     ->  Result
-   InitPlan 3 (returns $2)
-     ->  Result
-   ->  Result
-   SubPlan 2
-     ->  Result
-(10 rows)
-
-select (select grouping(v1)) from (values ((select 1))) v(v1) group by cube(v1);
- grouping 
-----------
-        1
-        0
-(2 rows)
-
-explain (costs off)
-select (select grouping(v1)) from (values ((select 1))) v(v1) group by v1;
-        QUERY PLAN         
----------------------------
- GroupAggregate
-   Group Key: $2
-   InitPlan 1 (returns $1)
-     ->  Result
-   InitPlan 3 (returns $2)
-     ->  Result
-   ->  Result
-   SubPlan 2
-     ->  Result
-(9 rows)
-
-select (select grouping(v1)) from (values ((select 1))) v(v1) group by v1;
- grouping 
-----------
-        0
-(1 row)
-
--- end
->>>>>>> a4b57543
+set compatible_mode to postgres;