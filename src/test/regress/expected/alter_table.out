--
-- ALTER_TABLE
--
-- Clean up in case a prior regression run failed
SET client_min_messages TO 'warning';
DROP ROLE IF EXISTS regress_alter_table_user1;
RESET client_min_messages;
CREATE USER regress_alter_table_user1;
--
-- add attribute
--
CREATE TABLE attmp (initial int4);
COMMENT ON TABLE attmp_wrong IS 'table comment';
ERROR:  relation "attmp_wrong" does not exist
COMMENT ON TABLE attmp IS 'table comment';
COMMENT ON TABLE attmp IS NULL;
ALTER TABLE attmp ADD COLUMN xmin integer; -- fails
ERROR:  column name "xmin" conflicts with a system column name
ALTER TABLE attmp ADD COLUMN a int4 default 3;
ALTER TABLE attmp ADD COLUMN b name;
ALTER TABLE attmp ADD COLUMN c text;
ALTER TABLE attmp ADD COLUMN d float8;
ALTER TABLE attmp ADD COLUMN e float4;
ALTER TABLE attmp ADD COLUMN f int2;
ALTER TABLE attmp ADD COLUMN g polygon;
ALTER TABLE attmp ADD COLUMN i char;
ALTER TABLE attmp ADD COLUMN k int4;
ALTER TABLE attmp ADD COLUMN l tid;
ALTER TABLE attmp ADD COLUMN m xid;
ALTER TABLE attmp ADD COLUMN n oidvector;
--ALTER TABLE attmp ADD COLUMN o lock;
ALTER TABLE attmp ADD COLUMN p boolean;
ALTER TABLE attmp ADD COLUMN q point;
ALTER TABLE attmp ADD COLUMN r lseg;
ALTER TABLE attmp ADD COLUMN s path;
ALTER TABLE attmp ADD COLUMN t box;
ALTER TABLE attmp ADD COLUMN v timestamp;
ALTER TABLE attmp ADD COLUMN w interval;
ALTER TABLE attmp ADD COLUMN x float8[];
ALTER TABLE attmp ADD COLUMN y float4[];
ALTER TABLE attmp ADD COLUMN z int2[];
INSERT INTO attmp (a, b, c, d, e, f, g,    i,    k, l, m, n, p, q, r, s, t,
	v, w, x, y, z)
   VALUES (4, 'name', 'text', 4.1, 4.1, 2, '(4.1,4.1,3.1,3.1)',
	'c',
	314159, '(1,1)', '512',
	'1 2 3 4 5 6 7 8', true, '(1.1,1.1)', '(4.1,4.1,3.1,3.1)',
	'(0,2,4.1,4.1,3.1,3.1)', '(4.1,4.1,3.1,3.1)',
	'epoch', '01:00:10', '{1.0,2.0,3.0,4.0}', '{1.0,2.0,3.0,4.0}', '{1,2,3,4}');
SELECT * FROM attmp;
 initial | a |  b   |  c   |  d  |  e  | f |           g           | i |   k    |   l   |  m  |        n        | p |     q     |           r           |              s              |          t          |            v             |        w         |     x     |     y     |     z     
---------+---+------+------+-----+-----+---+-----------------------+---+--------+-------+-----+-----------------+---+-----------+-----------------------+-----------------------------+---------------------+--------------------------+------------------+-----------+-----------+-----------
         | 4 | name | text | 4.1 | 4.1 | 2 | ((4.1,4.1),(3.1,3.1)) | c | 314159 | (1,1) | 512 | 1 2 3 4 5 6 7 8 | t | (1.1,1.1) | [(4.1,4.1),(3.1,3.1)] | ((0,2),(4.1,4.1),(3.1,3.1)) | (4.1,4.1),(3.1,3.1) | Thu Jan 01 00:00:00 1970 | @ 1 hour 10 secs | {1,2,3,4} | {1,2,3,4} | {1,2,3,4}
(1 row)

DROP TABLE attmp;
-- the wolf bug - schema mods caused inconsistent row descriptors
CREATE TABLE attmp (
	initial 	int4
);
ALTER TABLE attmp ADD COLUMN a int4;
ALTER TABLE attmp ADD COLUMN b name;
ALTER TABLE attmp ADD COLUMN c text;
ALTER TABLE attmp ADD COLUMN d float8;
ALTER TABLE attmp ADD COLUMN e float4;
ALTER TABLE attmp ADD COLUMN f int2;
ALTER TABLE attmp ADD COLUMN g polygon;
ALTER TABLE attmp ADD COLUMN i char;
ALTER TABLE attmp ADD COLUMN k int4;
ALTER TABLE attmp ADD COLUMN l tid;
ALTER TABLE attmp ADD COLUMN m xid;
ALTER TABLE attmp ADD COLUMN n oidvector;
--ALTER TABLE attmp ADD COLUMN o lock;
ALTER TABLE attmp ADD COLUMN p boolean;
ALTER TABLE attmp ADD COLUMN q point;
ALTER TABLE attmp ADD COLUMN r lseg;
ALTER TABLE attmp ADD COLUMN s path;
ALTER TABLE attmp ADD COLUMN t box;
ALTER TABLE attmp ADD COLUMN v timestamp;
ALTER TABLE attmp ADD COLUMN w interval;
ALTER TABLE attmp ADD COLUMN x float8[];
ALTER TABLE attmp ADD COLUMN y float4[];
ALTER TABLE attmp ADD COLUMN z int2[];
INSERT INTO attmp (a, b, c, d, e, f, g,    i,   k, l, m, n, p, q, r, s, t,
	v, w, x, y, z)
   VALUES (4, 'name', 'text', 4.1, 4.1, 2, '(4.1,4.1,3.1,3.1)',
        'c',
	314159, '(1,1)', '512',
	'1 2 3 4 5 6 7 8', true, '(1.1,1.1)', '(4.1,4.1,3.1,3.1)',
	'(0,2,4.1,4.1,3.1,3.1)', '(4.1,4.1,3.1,3.1)',
	'epoch', '01:00:10', '{1.0,2.0,3.0,4.0}', '{1.0,2.0,3.0,4.0}', '{1,2,3,4}');
SELECT * FROM attmp;
 initial | a |  b   |  c   |  d  |  e  | f |           g           | i |   k    |   l   |  m  |        n        | p |     q     |           r           |              s              |          t          |            v             |        w         |     x     |     y     |     z     
---------+---+------+------+-----+-----+---+-----------------------+---+--------+-------+-----+-----------------+---+-----------+-----------------------+-----------------------------+---------------------+--------------------------+------------------+-----------+-----------+-----------
         | 4 | name | text | 4.1 | 4.1 | 2 | ((4.1,4.1),(3.1,3.1)) | c | 314159 | (1,1) | 512 | 1 2 3 4 5 6 7 8 | t | (1.1,1.1) | [(4.1,4.1),(3.1,3.1)] | ((0,2),(4.1,4.1),(3.1,3.1)) | (4.1,4.1),(3.1,3.1) | Thu Jan 01 00:00:00 1970 | @ 1 hour 10 secs | {1,2,3,4} | {1,2,3,4} | {1,2,3,4}
(1 row)

CREATE INDEX attmp_idx ON attmp (a, (d + e), b);
ALTER INDEX attmp_idx ALTER COLUMN 0 SET STATISTICS 1000;
ERROR:  column number must be in range from 1 to 32767
LINE 1: ALTER INDEX attmp_idx ALTER COLUMN 0 SET STATISTICS 1000;
                                           ^
ALTER INDEX attmp_idx ALTER COLUMN 1 SET STATISTICS 1000;
ERROR:  cannot alter statistics on non-expression column "a" of index "attmp_idx"
HINT:  Alter statistics on table column instead.
ALTER INDEX attmp_idx ALTER COLUMN 2 SET STATISTICS 1000;
\d+ attmp_idx
                        Index "public.attmp_idx"
 Column |       Type       | Key? | Definition | Storage | Stats target 
--------+------------------+------+------------+---------+--------------
 a      | integer          | yes  | a          | plain   | 
 expr   | double precision | yes  | (d + e)    | plain   | 1000
 b      | cstring          | yes  | b          | plain   | 
btree, for table "public.attmp"

ALTER INDEX attmp_idx ALTER COLUMN 3 SET STATISTICS 1000;
ERROR:  cannot alter statistics on non-expression column "b" of index "attmp_idx"
HINT:  Alter statistics on table column instead.
ALTER INDEX attmp_idx ALTER COLUMN 4 SET STATISTICS 1000;
ERROR:  column number 4 of relation "attmp_idx" does not exist
ALTER INDEX attmp_idx ALTER COLUMN 2 SET STATISTICS -1;
DROP TABLE attmp;
--
-- rename - check on both non-temp and temp tables
--
CREATE TABLE attmp (regtable int);
CREATE TEMP TABLE attmp (attmptable int);
ALTER TABLE attmp RENAME TO attmp_new;
SELECT * FROM attmp;
 regtable 
----------
(0 rows)

SELECT * FROM attmp_new;
 attmptable 
------------
(0 rows)

ALTER TABLE attmp RENAME TO attmp_new2;
SELECT * FROM attmp;		-- should fail
ERROR:  relation "attmp" does not exist
LINE 1: SELECT * FROM attmp;
                      ^
SELECT * FROM attmp_new;
 attmptable 
------------
(0 rows)

SELECT * FROM attmp_new2;
 regtable 
----------
(0 rows)

DROP TABLE attmp_new;
DROP TABLE attmp_new2;
-- check rename of partitioned tables and indexes also
CREATE TABLE part_attmp (a int primary key) partition by range (a);
CREATE TABLE part_attmp1 PARTITION OF part_attmp FOR VALUES FROM (0) TO (100);
ALTER INDEX part_attmp_pkey RENAME TO part_attmp_index;
ALTER INDEX part_attmp1_pkey RENAME TO part_attmp1_index;
ALTER TABLE part_attmp RENAME TO part_at2tmp;
ALTER TABLE part_attmp1 RENAME TO part_at2tmp1;
SET ROLE regress_alter_table_user1;
ALTER INDEX part_attmp_index RENAME TO fail;
ERROR:  must be owner of index part_attmp_index
ALTER INDEX part_attmp1_index RENAME TO fail;
ERROR:  must be owner of index part_attmp1_index
ALTER TABLE part_at2tmp RENAME TO fail;
ERROR:  must be owner of table part_at2tmp
ALTER TABLE part_at2tmp1 RENAME TO fail;
ERROR:  must be owner of table part_at2tmp1
RESET ROLE;
DROP TABLE part_at2tmp;
--
-- check renaming to a table's array type's autogenerated name
-- (the array type's name should get out of the way)
--
CREATE TABLE attmp_array (id int);
CREATE TABLE attmp_array2 (id int);
SELECT typname FROM pg_type WHERE oid = 'attmp_array[]'::regtype;
   typname    
--------------
 _attmp_array
(1 row)

SELECT typname FROM pg_type WHERE oid = 'attmp_array2[]'::regtype;
    typname    
---------------
 _attmp_array2
(1 row)

ALTER TABLE attmp_array2 RENAME TO _attmp_array;
SELECT typname FROM pg_type WHERE oid = 'attmp_array[]'::regtype;
    typname    
---------------
 __attmp_array
(1 row)

SELECT typname FROM pg_type WHERE oid = '_attmp_array[]'::regtype;
    typname     
----------------
 ___attmp_array
(1 row)

DROP TABLE _attmp_array;
DROP TABLE attmp_array;
-- renaming to table's own array type's name is an interesting corner case
CREATE TABLE attmp_array (id int);
SELECT typname FROM pg_type WHERE oid = 'attmp_array[]'::regtype;
   typname    
--------------
 _attmp_array
(1 row)

ALTER TABLE attmp_array RENAME TO _attmp_array;
SELECT typname FROM pg_type WHERE oid = '_attmp_array[]'::regtype;
    typname    
---------------
 __attmp_array
(1 row)

DROP TABLE _attmp_array;
-- ALTER TABLE ... RENAME on non-table relations
-- renaming indexes (FIXME: this should probably test the index's functionality)
ALTER INDEX IF EXISTS __onek_unique1 RENAME TO attmp_onek_unique1;
NOTICE:  relation "__onek_unique1" does not exist, skipping
ALTER INDEX IF EXISTS __attmp_onek_unique1 RENAME TO onek_unique1;
NOTICE:  relation "__attmp_onek_unique1" does not exist, skipping
ALTER INDEX onek_unique1 RENAME TO attmp_onek_unique1;
ALTER INDEX attmp_onek_unique1 RENAME TO onek_unique1;
SET ROLE regress_alter_table_user1;
ALTER INDEX onek_unique1 RENAME TO fail;  -- permission denied
ERROR:  must be owner of index onek_unique1
RESET ROLE;
-- rename statements with mismatching statement and object types
CREATE TABLE alter_idx_rename_test (a INT);
CREATE INDEX alter_idx_rename_test_idx ON alter_idx_rename_test (a);
CREATE TABLE alter_idx_rename_test_parted (a INT) PARTITION BY LIST (a);
CREATE INDEX alter_idx_rename_test_parted_idx ON alter_idx_rename_test_parted (a);
BEGIN;
ALTER INDEX alter_idx_rename_test RENAME TO alter_idx_rename_test_2;
ALTER INDEX alter_idx_rename_test_parted RENAME TO alter_idx_rename_test_parted_2;
SELECT relation::regclass, mode FROM pg_locks
WHERE pid = pg_backend_pid() AND locktype = 'relation'
  AND relation::regclass::text LIKE 'alter\_idx%'
ORDER BY relation::regclass::text COLLATE "C";
            relation            |        mode         
--------------------------------+---------------------
 alter_idx_rename_test_2        | AccessExclusiveLock
 alter_idx_rename_test_parted_2 | AccessExclusiveLock
(2 rows)

COMMIT;
BEGIN;
ALTER INDEX alter_idx_rename_test_idx RENAME TO alter_idx_rename_test_idx_2;
ALTER INDEX alter_idx_rename_test_parted_idx RENAME TO alter_idx_rename_test_parted_idx_2;
SELECT relation::regclass, mode FROM pg_locks
WHERE pid = pg_backend_pid() AND locktype = 'relation'
  AND relation::regclass::text LIKE 'alter\_idx%'
ORDER BY relation::regclass::text COLLATE "C";
              relation              |           mode           
------------------------------------+--------------------------
 alter_idx_rename_test_idx_2        | ShareUpdateExclusiveLock
 alter_idx_rename_test_parted_idx_2 | ShareUpdateExclusiveLock
(2 rows)

COMMIT;
BEGIN;
ALTER TABLE alter_idx_rename_test_idx_2 RENAME TO alter_idx_rename_test_idx_3;
ALTER TABLE alter_idx_rename_test_parted_idx_2 RENAME TO alter_idx_rename_test_parted_idx_3;
SELECT relation::regclass, mode FROM pg_locks
WHERE pid = pg_backend_pid() AND locktype = 'relation'
  AND relation::regclass::text LIKE 'alter\_idx%'
ORDER BY relation::regclass::text COLLATE "C";
              relation              |        mode         
------------------------------------+---------------------
 alter_idx_rename_test_idx_3        | AccessExclusiveLock
 alter_idx_rename_test_parted_idx_3 | AccessExclusiveLock
(2 rows)

COMMIT;
DROP TABLE alter_idx_rename_test_2;
-- renaming views
CREATE VIEW attmp_view (unique1) AS SELECT unique1 FROM tenk1;
ALTER TABLE attmp_view RENAME TO attmp_view_new;
SET ROLE regress_alter_table_user1;
ALTER VIEW attmp_view_new RENAME TO fail;  -- permission denied
ERROR:  must be owner of view attmp_view_new
RESET ROLE;
-- hack to ensure we get an indexscan here
set enable_seqscan to off;
set enable_bitmapscan to off;
-- 5 values, sorted
SELECT unique1 FROM tenk1 WHERE unique1 < 5;
 unique1 
---------
       0
       1
       2
       3
       4
(5 rows)

reset enable_seqscan;
reset enable_bitmapscan;
DROP VIEW attmp_view_new;
-- toast-like relation name
alter table stud_emp rename to pg_toast_stud_emp;
alter table pg_toast_stud_emp rename to stud_emp;
-- renaming index should rename constraint as well
ALTER TABLE onek ADD CONSTRAINT onek_unique1_constraint UNIQUE (unique1);
ALTER INDEX onek_unique1_constraint RENAME TO onek_unique1_constraint_foo;
ALTER TABLE onek DROP CONSTRAINT onek_unique1_constraint_foo;
-- renaming constraint
ALTER TABLE onek ADD CONSTRAINT onek_check_constraint CHECK (unique1 >= 0);
ALTER TABLE onek RENAME CONSTRAINT onek_check_constraint TO onek_check_constraint_foo;
ALTER TABLE onek DROP CONSTRAINT onek_check_constraint_foo;
-- renaming constraint should rename index as well
ALTER TABLE onek ADD CONSTRAINT onek_unique1_constraint UNIQUE (unique1);
DROP INDEX onek_unique1_constraint;  -- to see whether it's there
ERROR:  cannot drop index onek_unique1_constraint because constraint onek_unique1_constraint on table onek requires it
HINT:  You can drop constraint onek_unique1_constraint on table onek instead.
ALTER TABLE onek RENAME CONSTRAINT onek_unique1_constraint TO onek_unique1_constraint_foo;
DROP INDEX onek_unique1_constraint_foo;  -- to see whether it's there
ERROR:  cannot drop index onek_unique1_constraint_foo because constraint onek_unique1_constraint_foo on table onek requires it
HINT:  You can drop constraint onek_unique1_constraint_foo on table onek instead.
ALTER TABLE onek DROP CONSTRAINT onek_unique1_constraint_foo;
-- renaming constraints vs. inheritance
CREATE TABLE constraint_rename_test (a int CONSTRAINT con1 CHECK (a > 0), b int, c int);
\d constraint_rename_test
       Table "public.constraint_rename_test"
 Column |  Type   | Collation | Nullable | Default 
--------+---------+-----------+----------+---------
 a      | integer |           |          | 
 b      | integer |           |          | 
 c      | integer |           |          | 
Check constraints:
    "con1" CHECK (a > 0)

CREATE TABLE constraint_rename_test2 (a int CONSTRAINT con1 CHECK (a > 0), d int) INHERITS (constraint_rename_test);
NOTICE:  merging column "a" with inherited definition
NOTICE:  merging constraint "con1" with inherited definition
\d constraint_rename_test2
      Table "public.constraint_rename_test2"
 Column |  Type   | Collation | Nullable | Default 
--------+---------+-----------+----------+---------
 a      | integer |           |          | 
 b      | integer |           |          | 
 c      | integer |           |          | 
 d      | integer |           |          | 
Check constraints:
    "con1" CHECK (a > 0)
Inherits: constraint_rename_test

ALTER TABLE constraint_rename_test2 RENAME CONSTRAINT con1 TO con1foo; -- fail
ERROR:  cannot rename inherited constraint "con1"
ALTER TABLE ONLY constraint_rename_test RENAME CONSTRAINT con1 TO con1foo; -- fail
ERROR:  inherited constraint "con1" must be renamed in child tables too
ALTER TABLE constraint_rename_test RENAME CONSTRAINT con1 TO con1foo; -- ok
\d constraint_rename_test
       Table "public.constraint_rename_test"
 Column |  Type   | Collation | Nullable | Default 
--------+---------+-----------+----------+---------
 a      | integer |           |          | 
 b      | integer |           |          | 
 c      | integer |           |          | 
Check constraints:
    "con1foo" CHECK (a > 0)
Number of child tables: 1 (Use \d+ to list them.)

\d constraint_rename_test2
      Table "public.constraint_rename_test2"
 Column |  Type   | Collation | Nullable | Default 
--------+---------+-----------+----------+---------
 a      | integer |           |          | 
 b      | integer |           |          | 
 c      | integer |           |          | 
 d      | integer |           |          | 
Check constraints:
    "con1foo" CHECK (a > 0)
Inherits: constraint_rename_test

ALTER TABLE constraint_rename_test ADD CONSTRAINT con2 CHECK (b > 0) NO INHERIT;
ALTER TABLE ONLY constraint_rename_test RENAME CONSTRAINT con2 TO con2foo; -- ok
ALTER TABLE constraint_rename_test RENAME CONSTRAINT con2foo TO con2bar; -- ok
\d constraint_rename_test
       Table "public.constraint_rename_test"
 Column |  Type   | Collation | Nullable | Default 
--------+---------+-----------+----------+---------
 a      | integer |           |          | 
 b      | integer |           |          | 
 c      | integer |           |          | 
Check constraints:
    "con1foo" CHECK (a > 0)
    "con2bar" CHECK (b > 0) NO INHERIT
Number of child tables: 1 (Use \d+ to list them.)

\d constraint_rename_test2
      Table "public.constraint_rename_test2"
 Column |  Type   | Collation | Nullable | Default 
--------+---------+-----------+----------+---------
 a      | integer |           |          | 
 b      | integer |           |          | 
 c      | integer |           |          | 
 d      | integer |           |          | 
Check constraints:
    "con1foo" CHECK (a > 0)
Inherits: constraint_rename_test

ALTER TABLE constraint_rename_test ADD CONSTRAINT con3 PRIMARY KEY (a);
ALTER TABLE constraint_rename_test RENAME CONSTRAINT con3 TO con3foo; -- ok
\d constraint_rename_test
       Table "public.constraint_rename_test"
 Column |  Type   | Collation | Nullable | Default 
--------+---------+-----------+----------+---------
 a      | integer |           | not null | 
 b      | integer |           |          | 
 c      | integer |           |          | 
Indexes:
    "con3foo" PRIMARY KEY, btree (a)
Check constraints:
    "con1foo" CHECK (a > 0)
    "con2bar" CHECK (b > 0) NO INHERIT
Number of child tables: 1 (Use \d+ to list them.)

\d constraint_rename_test2
      Table "public.constraint_rename_test2"
 Column |  Type   | Collation | Nullable | Default 
--------+---------+-----------+----------+---------
 a      | integer |           | not null | 
 b      | integer |           |          | 
 c      | integer |           |          | 
 d      | integer |           |          | 
Check constraints:
    "con1foo" CHECK (a > 0)
Inherits: constraint_rename_test

DROP TABLE constraint_rename_test2;
DROP TABLE constraint_rename_test;
ALTER TABLE IF EXISTS constraint_not_exist RENAME CONSTRAINT con3 TO con3foo; -- ok
NOTICE:  relation "constraint_not_exist" does not exist, skipping
ALTER TABLE IF EXISTS constraint_rename_test ADD CONSTRAINT con4 UNIQUE (a);
NOTICE:  relation "constraint_rename_test" does not exist, skipping
-- renaming constraints with cache reset of target relation
CREATE TABLE constraint_rename_cache (a int,
  CONSTRAINT chk_a CHECK (a > 0),
  PRIMARY KEY (a));
ALTER TABLE constraint_rename_cache
  RENAME CONSTRAINT chk_a TO chk_a_new;
ALTER TABLE constraint_rename_cache
  RENAME CONSTRAINT constraint_rename_cache_pkey TO constraint_rename_pkey_new;
CREATE TABLE like_constraint_rename_cache
  (LIKE constraint_rename_cache INCLUDING ALL);
\d like_constraint_rename_cache
    Table "public.like_constraint_rename_cache"
 Column |  Type   | Collation | Nullable | Default 
--------+---------+-----------+----------+---------
 a      | integer |           | not null | 
Indexes:
    "like_constraint_rename_cache_pkey" PRIMARY KEY, btree (a)
Check constraints:
    "chk_a_new" CHECK (a > 0)

DROP TABLE constraint_rename_cache;
DROP TABLE like_constraint_rename_cache;
-- FOREIGN KEY CONSTRAINT adding TEST
CREATE TABLE attmp2 (a int primary key);
CREATE TABLE attmp3 (a int, b int);
CREATE TABLE attmp4 (a int, b int, unique(a,b));
CREATE TABLE attmp5 (a int, b int);
-- Insert rows into attmp2 (pktable)
INSERT INTO attmp2 values (1);
INSERT INTO attmp2 values (2);
INSERT INTO attmp2 values (3);
INSERT INTO attmp2 values (4);
-- Insert rows into attmp3
INSERT INTO attmp3 values (1,10);
INSERT INTO attmp3 values (1,20);
INSERT INTO attmp3 values (5,50);
-- Try (and fail) to add constraint due to invalid source columns
ALTER TABLE attmp3 add constraint attmpconstr foreign key(c) references attmp2 match full;
ERROR:  column "c" referenced in foreign key constraint does not exist
-- Try (and fail) to add constraint due to invalid destination columns explicitly given
ALTER TABLE attmp3 add constraint attmpconstr foreign key(a) references attmp2(b) match full;
ERROR:  column "b" referenced in foreign key constraint does not exist
-- Try (and fail) to add constraint due to invalid data
ALTER TABLE attmp3 add constraint attmpconstr foreign key (a) references attmp2 match full;
ERROR:  insert or update on table "attmp3" violates foreign key constraint "attmpconstr"
DETAIL:  Key (a)=(5) is not present in table "attmp2".
-- Delete failing row
DELETE FROM attmp3 where a=5;
-- Try (and succeed)
ALTER TABLE attmp3 add constraint attmpconstr foreign key (a) references attmp2 match full;
ALTER TABLE attmp3 drop constraint attmpconstr;
INSERT INTO attmp3 values (5,50);
-- Try NOT VALID and then VALIDATE CONSTRAINT, but fails. Delete failure then re-validate
ALTER TABLE attmp3 add constraint attmpconstr foreign key (a) references attmp2 match full NOT VALID;
ALTER TABLE attmp3 validate constraint attmpconstr;
ERROR:  insert or update on table "attmp3" violates foreign key constraint "attmpconstr"
DETAIL:  Key (a)=(5) is not present in table "attmp2".
-- Delete failing row
DELETE FROM attmp3 where a=5;
-- Try (and succeed) and repeat to show it works on already valid constraint
ALTER TABLE attmp3 validate constraint attmpconstr;
ALTER TABLE attmp3 validate constraint attmpconstr;
-- Try a non-verified CHECK constraint
ALTER TABLE attmp3 ADD CONSTRAINT b_greater_than_ten CHECK (b > 10); -- fail
ERROR:  check constraint "b_greater_than_ten" of relation "attmp3" is violated by some row
ALTER TABLE attmp3 ADD CONSTRAINT b_greater_than_ten CHECK (b > 10) NOT VALID; -- succeeds
ALTER TABLE attmp3 VALIDATE CONSTRAINT b_greater_than_ten; -- fails
ERROR:  check constraint "b_greater_than_ten" of relation "attmp3" is violated by some row
DELETE FROM attmp3 WHERE NOT b > 10;
ALTER TABLE attmp3 VALIDATE CONSTRAINT b_greater_than_ten; -- succeeds
ALTER TABLE attmp3 VALIDATE CONSTRAINT b_greater_than_ten; -- succeeds
-- Test inherited NOT VALID CHECK constraints
select * from attmp3;
 a | b  
---+----
 1 | 20
(1 row)

CREATE TABLE attmp6 () INHERITS (attmp3);
CREATE TABLE attmp7 () INHERITS (attmp3);
INSERT INTO attmp6 VALUES (6, 30), (7, 16);
ALTER TABLE attmp3 ADD CONSTRAINT b_le_20 CHECK (b <= 20) NOT VALID;
ALTER TABLE attmp3 VALIDATE CONSTRAINT b_le_20;	-- fails
ERROR:  check constraint "b_le_20" of relation "attmp6" is violated by some row
DELETE FROM attmp6 WHERE b > 20;
ALTER TABLE attmp3 VALIDATE CONSTRAINT b_le_20;	-- succeeds
-- An already validated constraint must not be revalidated
CREATE FUNCTION boo(int) RETURNS int IMMUTABLE STRICT LANGUAGE plpgsql AS $$ BEGIN RAISE NOTICE 'boo: %', $1; RETURN $1; END; $$;
INSERT INTO attmp7 VALUES (8, 18);
ALTER TABLE attmp7 ADD CONSTRAINT identity CHECK (b = boo(b));
NOTICE:  boo: 18
ALTER TABLE attmp3 ADD CONSTRAINT IDENTITY check (b = boo(b)) NOT VALID;
NOTICE:  merging constraint "identity" with inherited definition
ALTER TABLE attmp3 VALIDATE CONSTRAINT identity;
NOTICE:  boo: 20
NOTICE:  boo: 16
-- A NO INHERIT constraint should not be looked for in children during VALIDATE CONSTRAINT
create table parent_noinh_convalid (a int);
create table child_noinh_convalid () inherits (parent_noinh_convalid);
insert into parent_noinh_convalid values (1);
insert into child_noinh_convalid values (1);
alter table parent_noinh_convalid add constraint check_a_is_2 check (a = 2) no inherit not valid;
-- fail, because of the row in parent
alter table parent_noinh_convalid validate constraint check_a_is_2;
ERROR:  check constraint "check_a_is_2" of relation "parent_noinh_convalid" is violated by some row
delete from only parent_noinh_convalid;
-- ok (parent itself contains no violating rows)
alter table parent_noinh_convalid validate constraint check_a_is_2;
select convalidated from pg_constraint where conrelid = 'parent_noinh_convalid'::regclass and conname = 'check_a_is_2';
 convalidated 
--------------
 t
(1 row)

-- cleanup
drop table parent_noinh_convalid, child_noinh_convalid;
-- Try (and fail) to create constraint from attmp5(a) to attmp4(a) - unique constraint on
-- attmp4 is a,b
ALTER TABLE attmp5 add constraint attmpconstr foreign key(a) references attmp4(a) match full;
ERROR:  there is no unique constraint matching given keys for referenced table "attmp4"
DROP TABLE attmp7;
DROP TABLE attmp6;
DROP TABLE attmp5;
DROP TABLE attmp4;
DROP TABLE attmp3;
DROP TABLE attmp2;
-- NOT VALID with plan invalidation -- ensure we don't use a constraint for
-- exclusion until validated
set constraint_exclusion TO 'partition';
create table nv_parent (d date, check (false) no inherit not valid);
-- not valid constraint added at creation time should automatically become valid
\d nv_parent
            Table "public.nv_parent"
 Column | Type | Collation | Nullable | Default 
--------+------+-----------+----------+---------
 d      | date |           |          | 
Check constraints:
    "nv_parent_check" CHECK (false) NO INHERIT

create table nv_child_2010 () inherits (nv_parent);
create table nv_child_2011 () inherits (nv_parent);
alter table nv_child_2010 add check (d between '2010-01-01'::date and '2010-12-31'::date) not valid;
alter table nv_child_2011 add check (d between '2011-01-01'::date and '2011-12-31'::date) not valid;
explain (costs off) select * from nv_parent where d between '2011-08-01' and '2011-08-31';
                                QUERY PLAN                                 
---------------------------------------------------------------------------
 Append
   ->  Seq Scan on nv_parent nv_parent_1
         Filter: ((d >= '08-01-2011'::date) AND (d <= '08-31-2011'::date))
   ->  Seq Scan on nv_child_2010 nv_parent_2
         Filter: ((d >= '08-01-2011'::date) AND (d <= '08-31-2011'::date))
   ->  Seq Scan on nv_child_2011 nv_parent_3
         Filter: ((d >= '08-01-2011'::date) AND (d <= '08-31-2011'::date))
(7 rows)

create table nv_child_2009 (check (d between '2009-01-01'::date and '2009-12-31'::date)) inherits (nv_parent);
explain (costs off) select * from nv_parent where d between '2011-08-01'::date and '2011-08-31'::date;
                                QUERY PLAN                                 
---------------------------------------------------------------------------
 Append
   ->  Seq Scan on nv_parent nv_parent_1
         Filter: ((d >= '08-01-2011'::date) AND (d <= '08-31-2011'::date))
   ->  Seq Scan on nv_child_2010 nv_parent_2
         Filter: ((d >= '08-01-2011'::date) AND (d <= '08-31-2011'::date))
   ->  Seq Scan on nv_child_2011 nv_parent_3
         Filter: ((d >= '08-01-2011'::date) AND (d <= '08-31-2011'::date))
(7 rows)

explain (costs off) select * from nv_parent where d between '2009-08-01'::date and '2009-08-31'::date;
                                QUERY PLAN                                 
---------------------------------------------------------------------------
 Append
   ->  Seq Scan on nv_parent nv_parent_1
         Filter: ((d >= '08-01-2009'::date) AND (d <= '08-31-2009'::date))
   ->  Seq Scan on nv_child_2010 nv_parent_2
         Filter: ((d >= '08-01-2009'::date) AND (d <= '08-31-2009'::date))
   ->  Seq Scan on nv_child_2011 nv_parent_3
         Filter: ((d >= '08-01-2009'::date) AND (d <= '08-31-2009'::date))
   ->  Seq Scan on nv_child_2009 nv_parent_4
         Filter: ((d >= '08-01-2009'::date) AND (d <= '08-31-2009'::date))
(9 rows)

-- after validation, the constraint should be used
alter table nv_child_2011 VALIDATE CONSTRAINT nv_child_2011_d_check;
explain (costs off) select * from nv_parent where d between '2009-08-01'::date and '2009-08-31'::date;
                                QUERY PLAN                                 
---------------------------------------------------------------------------
 Append
   ->  Seq Scan on nv_parent nv_parent_1
         Filter: ((d >= '08-01-2009'::date) AND (d <= '08-31-2009'::date))
   ->  Seq Scan on nv_child_2010 nv_parent_2
         Filter: ((d >= '08-01-2009'::date) AND (d <= '08-31-2009'::date))
   ->  Seq Scan on nv_child_2009 nv_parent_3
         Filter: ((d >= '08-01-2009'::date) AND (d <= '08-31-2009'::date))
(7 rows)

-- add an inherited NOT VALID constraint
alter table nv_parent add check (d between '2001-01-01'::date and '2099-12-31'::date) not valid;
\d nv_child_2009
          Table "public.nv_child_2009"
 Column | Type | Collation | Nullable | Default 
--------+------+-----------+----------+---------
 d      | date |           |          | 
Check constraints:
    "nv_child_2009_d_check" CHECK (d >= '01-01-2009'::date AND d <= '12-31-2009'::date)
    "nv_parent_d_check" CHECK (d >= '01-01-2001'::date AND d <= '12-31-2099'::date) NOT VALID
Inherits: nv_parent

-- we leave nv_parent and children around to help test pg_dump logic
-- Foreign key adding test with mixed types
-- Note: these tables are TEMP to avoid name conflicts when this test
-- is run in parallel with foreign_key.sql.
CREATE TEMP TABLE PKTABLE (ptest1 int PRIMARY KEY);
INSERT INTO PKTABLE VALUES(42);
CREATE TEMP TABLE FKTABLE (ftest1 inet);
-- This next should fail, because int=inet does not exist
ALTER TABLE FKTABLE ADD FOREIGN KEY(ftest1) references pktable;
ERROR:  foreign key constraint "fktable_ftest1_fkey" cannot be implemented
DETAIL:  Key columns "ftest1" and "ptest1" are of incompatible types: inet and integer.
-- This should also fail for the same reason, but here we
-- give the column name
ALTER TABLE FKTABLE ADD FOREIGN KEY(ftest1) references pktable(ptest1);
ERROR:  foreign key constraint "fktable_ftest1_fkey" cannot be implemented
DETAIL:  Key columns "ftest1" and "ptest1" are of incompatible types: inet and integer.
DROP TABLE FKTABLE;
-- This should succeed, even though they are different types,
-- because int=int8 exists and is a member of the integer opfamily
CREATE TEMP TABLE FKTABLE (ftest1 int8);
ALTER TABLE FKTABLE ADD FOREIGN KEY(ftest1) references pktable;
-- Check it actually works
INSERT INTO FKTABLE VALUES(42);		-- should succeed
INSERT INTO FKTABLE VALUES(43);		-- should fail
ERROR:  insert or update on table "fktable" violates foreign key constraint "fktable_ftest1_fkey"
DETAIL:  Key (ftest1)=(43) is not present in table "pktable".
DROP TABLE FKTABLE;
-- This should fail, because we'd have to cast numeric to int which is
-- not an implicit coercion (or use numeric=numeric, but that's not part
-- of the integer opfamily)
CREATE TEMP TABLE FKTABLE (ftest1 numeric);
ALTER TABLE FKTABLE ADD FOREIGN KEY(ftest1) references pktable;
ERROR:  foreign key constraint "fktable_ftest1_fkey" cannot be implemented
DETAIL:  Key columns "ftest1" and "ptest1" are of incompatible types: numeric and integer.
DROP TABLE FKTABLE;
DROP TABLE PKTABLE;
-- On the other hand, this should work because int implicitly promotes to
-- numeric, and we allow promotion on the FK side
CREATE TEMP TABLE PKTABLE (ptest1 numeric PRIMARY KEY);
INSERT INTO PKTABLE VALUES(42);
CREATE TEMP TABLE FKTABLE (ftest1 int);
ALTER TABLE FKTABLE ADD FOREIGN KEY(ftest1) references pktable;
-- Check it actually works
INSERT INTO FKTABLE VALUES(42);		-- should succeed
INSERT INTO FKTABLE VALUES(43);		-- should fail
ERROR:  insert or update on table "fktable" violates foreign key constraint "fktable_ftest1_fkey"
DETAIL:  Key (ftest1)=(43) is not present in table "pktable".
DROP TABLE FKTABLE;
DROP TABLE PKTABLE;
CREATE TEMP TABLE PKTABLE (ptest1 int, ptest2 inet,
                           PRIMARY KEY(ptest1, ptest2));
-- This should fail, because we just chose really odd types
CREATE TEMP TABLE FKTABLE (ftest1 cidr, ftest2 timestamp);
ALTER TABLE FKTABLE ADD FOREIGN KEY(ftest1, ftest2) references pktable;
ERROR:  foreign key constraint "fktable_ftest1_ftest2_fkey" cannot be implemented
DETAIL:  Key columns "ftest1" and "ptest1" are of incompatible types: cidr and integer.
DROP TABLE FKTABLE;
-- Again, so should this...
CREATE TEMP TABLE FKTABLE (ftest1 cidr, ftest2 timestamp);
ALTER TABLE FKTABLE ADD FOREIGN KEY(ftest1, ftest2)
     references pktable(ptest1, ptest2);
ERROR:  foreign key constraint "fktable_ftest1_ftest2_fkey" cannot be implemented
DETAIL:  Key columns "ftest1" and "ptest1" are of incompatible types: cidr and integer.
DROP TABLE FKTABLE;
-- This fails because we mixed up the column ordering
CREATE TEMP TABLE FKTABLE (ftest1 int, ftest2 inet);
ALTER TABLE FKTABLE ADD FOREIGN KEY(ftest1, ftest2)
     references pktable(ptest2, ptest1);
ERROR:  foreign key constraint "fktable_ftest1_ftest2_fkey" cannot be implemented
DETAIL:  Key columns "ftest1" and "ptest2" are of incompatible types: integer and inet.
-- As does this...
ALTER TABLE FKTABLE ADD FOREIGN KEY(ftest2, ftest1)
     references pktable(ptest1, ptest2);
ERROR:  foreign key constraint "fktable_ftest2_ftest1_fkey" cannot be implemented
DETAIL:  Key columns "ftest2" and "ptest1" are of incompatible types: inet and integer.
DROP TABLE FKTABLE;
DROP TABLE PKTABLE;
-- Test that ALTER CONSTRAINT updates trigger deferrability properly
CREATE TEMP TABLE PKTABLE (ptest1 int primary key);
CREATE TEMP TABLE FKTABLE (ftest1 int);
ALTER TABLE FKTABLE ADD CONSTRAINT fknd FOREIGN KEY(ftest1) REFERENCES pktable
  ON DELETE CASCADE ON UPDATE NO ACTION NOT DEFERRABLE;
ALTER TABLE FKTABLE ADD CONSTRAINT fkdd FOREIGN KEY(ftest1) REFERENCES pktable
  ON DELETE CASCADE ON UPDATE NO ACTION DEFERRABLE INITIALLY DEFERRED;
ALTER TABLE FKTABLE ADD CONSTRAINT fkdi FOREIGN KEY(ftest1) REFERENCES pktable
  ON DELETE CASCADE ON UPDATE NO ACTION DEFERRABLE INITIALLY IMMEDIATE;
ALTER TABLE FKTABLE ADD CONSTRAINT fknd2 FOREIGN KEY(ftest1) REFERENCES pktable
  ON DELETE CASCADE ON UPDATE NO ACTION DEFERRABLE INITIALLY DEFERRED;
ALTER TABLE FKTABLE ALTER CONSTRAINT fknd2 NOT DEFERRABLE;
ALTER TABLE FKTABLE ADD CONSTRAINT fkdd2 FOREIGN KEY(ftest1) REFERENCES pktable
  ON DELETE CASCADE ON UPDATE NO ACTION NOT DEFERRABLE;
ALTER TABLE FKTABLE ALTER CONSTRAINT fkdd2 DEFERRABLE INITIALLY DEFERRED;
ALTER TABLE FKTABLE ADD CONSTRAINT fkdi2 FOREIGN KEY(ftest1) REFERENCES pktable
  ON DELETE CASCADE ON UPDATE NO ACTION NOT DEFERRABLE;
ALTER TABLE FKTABLE ALTER CONSTRAINT fkdi2 DEFERRABLE INITIALLY IMMEDIATE;
SELECT conname, tgfoid::regproc, tgtype, tgdeferrable, tginitdeferred
FROM pg_trigger JOIN pg_constraint con ON con.oid = tgconstraint
WHERE tgrelid = 'pktable'::regclass
ORDER BY 1,2,3;
 conname |         tgfoid         | tgtype | tgdeferrable | tginitdeferred 
---------+------------------------+--------+--------------+----------------
 fkdd    | "RI_FKey_cascade_del"  |      9 | f            | f
 fkdd    | "RI_FKey_noaction_upd" |     17 | t            | t
 fkdd2   | "RI_FKey_cascade_del"  |      9 | f            | f
 fkdd2   | "RI_FKey_noaction_upd" |     17 | t            | t
 fkdi    | "RI_FKey_cascade_del"  |      9 | f            | f
 fkdi    | "RI_FKey_noaction_upd" |     17 | t            | f
 fkdi2   | "RI_FKey_cascade_del"  |      9 | f            | f
 fkdi2   | "RI_FKey_noaction_upd" |     17 | t            | f
 fknd    | "RI_FKey_cascade_del"  |      9 | f            | f
 fknd    | "RI_FKey_noaction_upd" |     17 | f            | f
 fknd2   | "RI_FKey_cascade_del"  |      9 | f            | f
 fknd2   | "RI_FKey_noaction_upd" |     17 | f            | f
(12 rows)

SELECT conname, tgfoid::regproc, tgtype, tgdeferrable, tginitdeferred
FROM pg_trigger JOIN pg_constraint con ON con.oid = tgconstraint
WHERE tgrelid = 'fktable'::regclass
ORDER BY 1,2,3;
 conname |       tgfoid        | tgtype | tgdeferrable | tginitdeferred 
---------+---------------------+--------+--------------+----------------
 fkdd    | "RI_FKey_check_ins" |      5 | t            | t
 fkdd    | "RI_FKey_check_upd" |     17 | t            | t
 fkdd2   | "RI_FKey_check_ins" |      5 | t            | t
 fkdd2   | "RI_FKey_check_upd" |     17 | t            | t
 fkdi    | "RI_FKey_check_ins" |      5 | t            | f
 fkdi    | "RI_FKey_check_upd" |     17 | t            | f
 fkdi2   | "RI_FKey_check_ins" |      5 | t            | f
 fkdi2   | "RI_FKey_check_upd" |     17 | t            | f
 fknd    | "RI_FKey_check_ins" |      5 | f            | f
 fknd    | "RI_FKey_check_upd" |     17 | f            | f
 fknd2   | "RI_FKey_check_ins" |      5 | f            | f
 fknd2   | "RI_FKey_check_upd" |     17 | f            | f
(12 rows)

-- temp tables should go away by themselves, need not drop them.
-- test check constraint adding
create table atacc1 ( test int );
-- add a check constraint
alter table atacc1 add constraint atacc_test1 check (test>3);
-- should fail
insert into atacc1 (test) values (2);
ERROR:  new row for relation "atacc1" violates check constraint "atacc_test1"
DETAIL:  Failing row contains (2).
-- should succeed
insert into atacc1 (test) values (4);
drop table atacc1;
-- let's do one where the check fails when added
create table atacc1 ( test int );
-- insert a soon to be failing row
insert into atacc1 (test) values (2);
-- add a check constraint (fails)
alter table atacc1 add constraint atacc_test1 check (test>3);
ERROR:  check constraint "atacc_test1" of relation "atacc1" is violated by some row
insert into atacc1 (test) values (4);
drop table atacc1;
-- let's do one where the check fails because the column doesn't exist
create table atacc1 ( test int );
-- add a check constraint (fails)
alter table atacc1 add constraint atacc_test1 check (test1>3);
ERROR:  column "test1" does not exist
HINT:  Perhaps you meant to reference the column "atacc1.test".
drop table atacc1;
-- something a little more complicated
create table atacc1 ( test int, test2 int, test3 int);
-- add a check constraint (fails)
alter table atacc1 add constraint atacc_test1 check (test+test2<test3*4);
-- should fail
insert into atacc1 (test,test2,test3) values (4,4,2);
ERROR:  new row for relation "atacc1" violates check constraint "atacc_test1"
DETAIL:  Failing row contains (4, 4, 2).
-- should succeed
insert into atacc1 (test,test2,test3) values (4,4,5);
drop table atacc1;
-- lets do some naming tests
create table atacc1 (test int check (test>3), test2 int);
alter table atacc1 add check (test2>test);
-- should fail for $2
insert into atacc1 (test2, test) values (3, 4);
ERROR:  new row for relation "atacc1" violates check constraint "atacc1_check"
DETAIL:  Failing row contains (4, 3).
drop table atacc1;
-- inheritance related tests
create table atacc1 (test int);
create table atacc2 (test2 int);
create table atacc3 (test3 int) inherits (atacc1, atacc2);
alter table atacc2 add constraint foo check (test2>0);
-- fail and then succeed on atacc2
insert into atacc2 (test2) values (-3);
ERROR:  new row for relation "atacc2" violates check constraint "foo"
DETAIL:  Failing row contains (-3).
insert into atacc2 (test2) values (3);
-- fail and then succeed on atacc3
insert into atacc3 (test2) values (-3);
ERROR:  new row for relation "atacc3" violates check constraint "foo"
DETAIL:  Failing row contains (null, -3, null).
insert into atacc3 (test2) values (3);
drop table atacc3;
drop table atacc2;
drop table atacc1;
-- same things with one created with INHERIT
create table atacc1 (test int);
create table atacc2 (test2 int);
create table atacc3 (test3 int) inherits (atacc1, atacc2);
alter table atacc3 no inherit atacc2;
-- fail
alter table atacc3 no inherit atacc2;
ERROR:  relation "atacc2" is not a parent of relation "atacc3"
-- make sure it really isn't a child
insert into atacc3 (test2) values (3);
select test2 from atacc2;
 test2 
-------
(0 rows)

-- fail due to missing constraint
alter table atacc2 add constraint foo check (test2>0);
alter table atacc3 inherit atacc2;
ERROR:  child table is missing constraint "foo"
-- fail due to missing column
alter table atacc3 rename test2 to testx;
alter table atacc3 inherit atacc2;
ERROR:  child table is missing column "test2"
-- fail due to mismatched data type
alter table atacc3 add test2 bool;
alter table atacc3 inherit atacc2;
ERROR:  child table "atacc3" has different type for column "test2"
alter table atacc3 drop test2;
-- succeed
alter table atacc3 add test2 int;
update atacc3 set test2 = 4 where test2 is null;
alter table atacc3 add constraint foo check (test2>0);
alter table atacc3 inherit atacc2;
-- fail due to duplicates and circular inheritance
alter table atacc3 inherit atacc2;
ERROR:  relation "atacc2" would be inherited from more than once
alter table atacc2 inherit atacc3;
ERROR:  circular inheritance not allowed
DETAIL:  "atacc3" is already a child of "atacc2".
alter table atacc2 inherit atacc2;
ERROR:  circular inheritance not allowed
DETAIL:  "atacc2" is already a child of "atacc2".
-- test that we really are a child now (should see 4 not 3 and cascade should go through)
select test2 from atacc2;
 test2 
-------
     4
(1 row)

drop table atacc2 cascade;
NOTICE:  drop cascades to table atacc3
drop table atacc1;
-- adding only to a parent is allowed as of 9.2
create table atacc1 (test int);
create table atacc2 (test2 int) inherits (atacc1);
-- ok:
alter table atacc1 add constraint foo check (test>0) no inherit;
-- check constraint is not there on child
insert into atacc2 (test) values (-3);
-- check constraint is there on parent
insert into atacc1 (test) values (-3);
ERROR:  new row for relation "atacc1" violates check constraint "foo"
DETAIL:  Failing row contains (-3).
insert into atacc1 (test) values (3);
-- fail, violating row:
alter table atacc2 add constraint foo check (test>0) no inherit;
ERROR:  check constraint "foo" of relation "atacc2" is violated by some row
drop table atacc2;
drop table atacc1;
-- test unique constraint adding
create table atacc1 ( test int ) ;
-- add a unique constraint
alter table atacc1 add constraint atacc_test1 unique (test);
-- insert first value
insert into atacc1 (test) values (2);
-- should fail
insert into atacc1 (test) values (2);
ERROR:  duplicate key value violates unique constraint "atacc_test1"
DETAIL:  Key (test)=(2) already exists.
-- should succeed
insert into atacc1 (test) values (4);
-- try to create duplicates via alter table using - should fail
alter table atacc1 alter column test type integer using 0;
ERROR:  could not create unique index "atacc_test1"
DETAIL:  Key (test)=(0) is duplicated.
drop table atacc1;
-- let's do one where the unique constraint fails when added
create table atacc1 ( test int );
-- insert soon to be failing rows
insert into atacc1 (test) values (2);
insert into atacc1 (test) values (2);
-- add a unique constraint (fails)
alter table atacc1 add constraint atacc_test1 unique (test);
ERROR:  could not create unique index "atacc_test1"
DETAIL:  Key (test)=(2) is duplicated.
insert into atacc1 (test) values (3);
drop table atacc1;
-- let's do one where the unique constraint fails
-- because the column doesn't exist
create table atacc1 ( test int );
-- add a unique constraint (fails)
alter table atacc1 add constraint atacc_test1 unique (test1);
ERROR:  column "test1" named in key does not exist
drop table atacc1;
-- something a little more complicated
create table atacc1 ( test int, test2 int);
-- add a unique constraint
alter table atacc1 add constraint atacc_test1 unique (test, test2);
-- insert initial value
insert into atacc1 (test,test2) values (4,4);
-- should fail
insert into atacc1 (test,test2) values (4,4);
ERROR:  duplicate key value violates unique constraint "atacc_test1"
DETAIL:  Key (test, test2)=(4, 4) already exists.
-- should all succeed
insert into atacc1 (test,test2) values (4,5);
insert into atacc1 (test,test2) values (5,4);
insert into atacc1 (test,test2) values (5,5);
drop table atacc1;
-- lets do some naming tests
create table atacc1 (test int, test2 int, unique(test));
alter table atacc1 add unique (test2);
-- should fail for @@ second one @@
insert into atacc1 (test2, test) values (3, 3);
insert into atacc1 (test2, test) values (2, 3);
ERROR:  duplicate key value violates unique constraint "atacc1_test_key"
DETAIL:  Key (test)=(3) already exists.
drop table atacc1;
-- test primary key constraint adding
create table atacc1 ( id serial, test int) ;
-- add a primary key constraint
alter table atacc1 add constraint atacc_test1 primary key (test);
-- insert first value
insert into atacc1 (test) values (2);
-- should fail
insert into atacc1 (test) values (2);
ERROR:  duplicate key value violates unique constraint "atacc_test1"
DETAIL:  Key (test)=(2) already exists.
-- should succeed
insert into atacc1 (test) values (4);
-- inserting NULL should fail
insert into atacc1 (test) values(NULL);
ERROR:  null value in column "test" of relation "atacc1" violates not-null constraint
DETAIL:  Failing row contains (4, null).
-- try adding a second primary key (should fail)
alter table atacc1 add constraint atacc_oid1 primary key(id);
ERROR:  multiple primary keys for table "atacc1" are not allowed
-- drop first primary key constraint
alter table atacc1 drop constraint atacc_test1 restrict;
-- try adding a primary key on oid (should succeed)
alter table atacc1 add constraint atacc_oid1 primary key(id);
drop table atacc1;
-- let's do one where the primary key constraint fails when added
create table atacc1 ( test int );
-- insert soon to be failing rows
insert into atacc1 (test) values (2);
insert into atacc1 (test) values (2);
-- add a primary key (fails)
alter table atacc1 add constraint atacc_test1 primary key (test);
ERROR:  could not create unique index "atacc_test1"
DETAIL:  Key (test)=(2) is duplicated.
insert into atacc1 (test) values (3);
drop table atacc1;
-- let's do another one where the primary key constraint fails when added
create table atacc1 ( test int );
-- insert soon to be failing row
insert into atacc1 (test) values (NULL);
-- add a primary key (fails)
alter table atacc1 add constraint atacc_test1 primary key (test);
ERROR:  column "test" of relation "atacc1" contains null values
insert into atacc1 (test) values (3);
drop table atacc1;
-- let's do one where the primary key constraint fails
-- because the column doesn't exist
create table atacc1 ( test int );
-- add a primary key constraint (fails)
alter table atacc1 add constraint atacc_test1 primary key (test1);
ERROR:  column "test1" of relation "atacc1" does not exist
drop table atacc1;
-- adding a new column as primary key to a non-empty table.
-- should fail unless the column has a non-null default value.
create table atacc1 ( test int );
insert into atacc1 (test) values (0);
-- add a primary key column without a default (fails).
alter table atacc1 add column test2 int primary key;
ERROR:  column "test2" of relation "atacc1" contains null values
-- now add a primary key column with a default (succeeds).
alter table atacc1 add column test2 int default 0 primary key;
drop table atacc1;
-- this combination used to have order-of-execution problems (bug #15580)
create table atacc1 (a int);
insert into atacc1 values(1);
alter table atacc1
  add column b float8 not null default random(),
  add primary key(a);
drop table atacc1;
-- additionally, we've seen issues with foreign key validation not being
-- properly delayed until after a table rewrite.  Check that works ok.
create table atacc1 (a int primary key);
alter table atacc1 add constraint atacc1_fkey foreign key (a) references atacc1 (a) not valid;
alter table atacc1 validate constraint atacc1_fkey, alter a type bigint;
drop table atacc1;
-- we've also seen issues with check constraints being validated at the wrong
-- time when there's a pending table rewrite.
create table atacc1 (a bigint, b int);
insert into atacc1 values(1,1);
alter table atacc1 add constraint atacc1_chk check(b = 1) not valid;
alter table atacc1 validate constraint atacc1_chk, alter a type int;
drop table atacc1;
-- same as above, but ensure the constraint violation is detected
create table atacc1 (a bigint, b int);
insert into atacc1 values(1,2);
alter table atacc1 add constraint atacc1_chk check(b = 1) not valid;
alter table atacc1 validate constraint atacc1_chk, alter a type int;
ERROR:  check constraint "atacc1_chk" of relation "atacc1" is violated by some row
drop table atacc1;
-- something a little more complicated
create table atacc1 ( test int, test2 int);
-- add a primary key constraint
alter table atacc1 add constraint atacc_test1 primary key (test, test2);
-- try adding a second primary key - should fail
alter table atacc1 add constraint atacc_test2 primary key (test);
ERROR:  multiple primary keys for table "atacc1" are not allowed
-- insert initial value
insert into atacc1 (test,test2) values (4,4);
-- should fail
insert into atacc1 (test,test2) values (4,4);
ERROR:  duplicate key value violates unique constraint "atacc_test1"
DETAIL:  Key (test, test2)=(4, 4) already exists.
insert into atacc1 (test,test2) values (NULL,3);
ERROR:  null value in column "test" of relation "atacc1" violates not-null constraint
DETAIL:  Failing row contains (null, 3).
insert into atacc1 (test,test2) values (3, NULL);
ERROR:  null value in column "test2" of relation "atacc1" violates not-null constraint
DETAIL:  Failing row contains (3, null).
insert into atacc1 (test,test2) values (NULL,NULL);
ERROR:  null value in column "test" of relation "atacc1" violates not-null constraint
DETAIL:  Failing row contains (null, null).
-- should all succeed
insert into atacc1 (test,test2) values (4,5);
insert into atacc1 (test,test2) values (5,4);
insert into atacc1 (test,test2) values (5,5);
drop table atacc1;
-- lets do some naming tests
create table atacc1 (test int, test2 int, primary key(test));
-- only first should succeed
insert into atacc1 (test2, test) values (3, 3);
insert into atacc1 (test2, test) values (2, 3);
ERROR:  duplicate key value violates unique constraint "atacc1_pkey"
DETAIL:  Key (test)=(3) already exists.
insert into atacc1 (test2, test) values (1, NULL);
ERROR:  null value in column "test" of relation "atacc1" violates not-null constraint
DETAIL:  Failing row contains (null, 1).
drop table atacc1;
-- alter table / alter column [set/drop] not null tests
-- try altering system catalogs, should fail
alter table pg_class alter column relname drop not null;
ERROR:  permission denied: "pg_class" is a system catalog
alter table pg_class alter relname set not null;
ERROR:  permission denied: "pg_class" is a system catalog
-- try altering non-existent table, should fail
alter table non_existent alter column bar set not null;
ERROR:  relation "non_existent" does not exist
alter table non_existent alter column bar drop not null;
ERROR:  relation "non_existent" does not exist
-- test setting columns to null and not null and vice versa
-- test checking for null values and primary key
create table atacc1 (test int not null);
alter table atacc1 add constraint "atacc1_pkey" primary key (test);
alter table atacc1 alter column test drop not null;
ERROR:  column "test" is in a primary key
alter table atacc1 drop constraint "atacc1_pkey";
alter table atacc1 alter column test drop not null;
insert into atacc1 values (null);
alter table atacc1 alter test set not null;
ERROR:  column "test" of relation "atacc1" contains null values
delete from atacc1;
alter table atacc1 alter test set not null;
-- try altering a non-existent column, should fail
alter table atacc1 alter bar set not null;
ERROR:  column "bar" of relation "atacc1" does not exist
alter table atacc1 alter bar drop not null;
ERROR:  column "bar" of relation "atacc1" does not exist
-- try creating a view and altering that, should fail
create view myview as select * from atacc1;
alter table myview alter column test drop not null;
ERROR:  ALTER action ALTER COLUMN ... DROP NOT NULL cannot be performed on relation "myview"
DETAIL:  This operation is not supported for views.
alter table myview alter column test set not null;
ERROR:  ALTER action ALTER COLUMN ... SET NOT NULL cannot be performed on relation "myview"
DETAIL:  This operation is not supported for views.
drop view myview;
drop table atacc1;
-- set not null verified by constraints
create table atacc1 (test_a int, test_b int);
insert into atacc1 values (null, 1);
-- constraint not cover all values, should fail
alter table atacc1 add constraint atacc1_constr_or check(test_a is not null or test_b < 10);
alter table atacc1 alter test_a set not null;
ERROR:  column "test_a" of relation "atacc1" contains null values
alter table atacc1 drop constraint atacc1_constr_or;
-- not valid constraint, should fail
alter table atacc1 add constraint atacc1_constr_invalid check(test_a is not null) not valid;
alter table atacc1 alter test_a set not null;
ERROR:  column "test_a" of relation "atacc1" contains null values
alter table atacc1 drop constraint atacc1_constr_invalid;
-- with valid constraint
update atacc1 set test_a = 1;
alter table atacc1 add constraint atacc1_constr_a_valid check(test_a is not null);
alter table atacc1 alter test_a set not null;
delete from atacc1;
insert into atacc1 values (2, null);
alter table atacc1 alter test_a drop not null;
-- test multiple set not null at same time
-- test_a checked by atacc1_constr_a_valid, test_b should fail by table scan
alter table atacc1 alter test_a set not null, alter test_b set not null;
ERROR:  column "test_b" of relation "atacc1" contains null values
-- commands order has no importance
alter table atacc1 alter test_b set not null, alter test_a set not null;
ERROR:  column "test_b" of relation "atacc1" contains null values
-- valid one by table scan, one by check constraints
update atacc1 set test_b = 1;
alter table atacc1 alter test_b set not null, alter test_a set not null;
alter table atacc1 alter test_a drop not null, alter test_b drop not null;
-- both column has check constraints
alter table atacc1 add constraint atacc1_constr_b_valid check(test_b is not null);
alter table atacc1 alter test_b set not null, alter test_a set not null;
drop table atacc1;
-- test inheritance
create table parent (a int);
create table child (b varchar(255)) inherits (parent);
alter table parent alter a set not null;
insert into parent values (NULL);
ERROR:  null value in column "a" of relation "parent" violates not-null constraint
DETAIL:  Failing row contains (null).
insert into child (a, b) values (NULL, 'foo');
ERROR:  null value in column "a" of relation "child" violates not-null constraint
DETAIL:  Failing row contains (null, foo).
alter table parent alter a drop not null;
insert into parent values (NULL);
insert into child (a, b) values (NULL, 'foo');
alter table only parent alter a set not null;
ERROR:  column "a" of relation "parent" contains null values
alter table child alter a set not null;
ERROR:  column "a" of relation "child" contains null values
delete from parent;
alter table only parent alter a set not null;
insert into parent values (NULL);
ERROR:  null value in column "a" of relation "parent" violates not-null constraint
DETAIL:  Failing row contains (null).
alter table child alter a set not null;
insert into child (a, b) values (NULL, 'foo');
ERROR:  null value in column "a" of relation "child" violates not-null constraint
DETAIL:  Failing row contains (null, foo).
delete from child;
alter table child alter a set not null;
insert into child (a, b) values (NULL, 'foo');
ERROR:  null value in column "a" of relation "child" violates not-null constraint
DETAIL:  Failing row contains (null, foo).
drop table child;
drop table parent;
-- test setting and removing default values
create table def_test (
	c1	int4 default 5,
	c2	text default 'initial_default'
);
insert into def_test default values;
alter table def_test alter column c1 drop default;
insert into def_test default values;
alter table def_test alter column c2 drop default;
insert into def_test default values;
alter table def_test alter column c1 set default 10;
alter table def_test alter column c2 set default 'new_default';
insert into def_test default values;
select * from def_test;
 c1 |       c2        
----+-----------------
  5 | initial_default
    | initial_default
    | 
 10 | new_default
(4 rows)

-- set defaults to an incorrect type: this should fail
alter table def_test alter column c1 set default 'wrong_datatype';
ERROR:  invalid input syntax for type integer: "wrong_datatype"
alter table def_test alter column c2 set default 20;
-- set defaults on a non-existent column: this should fail
alter table def_test alter column c3 set default 30;
ERROR:  column "c3" of relation "def_test" does not exist
-- set defaults on views: we need to create a view, add a rule
-- to allow insertions into it, and then alter the view to add
-- a default
create view def_view_test as select * from def_test;
create rule def_view_test_ins as
	on insert to def_view_test
	do instead insert into def_test select new.*;
insert into def_view_test default values;
alter table def_view_test alter column c1 set default 45;
insert into def_view_test default values;
alter table def_view_test alter column c2 set default 'view_default';
insert into def_view_test default values;
select * from def_view_test;
 c1 |       c2        
----+-----------------
  5 | initial_default
    | initial_default
    | 
 10 | new_default
    | 
 45 | 
 45 | view_default
(7 rows)

drop rule def_view_test_ins on def_view_test;
drop view def_view_test;
drop table def_test;
-- alter table / drop column tests
-- try altering system catalogs, should fail
alter table pg_class drop column relname;
ERROR:  permission denied: "pg_class" is a system catalog
-- try altering non-existent table, should fail
alter table nosuchtable drop column bar;
ERROR:  relation "nosuchtable" does not exist
-- test dropping columns
create table atacc1 (a int4 not null, b int4, c int4 not null, d int4);
insert into atacc1 values (1, 2, 3, 4);
alter table atacc1 drop a;
alter table atacc1 drop a;
ERROR:  column "a" of relation "atacc1" does not exist
-- SELECTs
select * from atacc1;
 b | c | d 
---+---+---
 2 | 3 | 4
(1 row)

select * from atacc1 order by a;
ERROR:  column "a" does not exist
LINE 1: select * from atacc1 order by a;
                                      ^
select * from atacc1 order by "........pg.dropped.1........";
ERROR:  column "........pg.dropped.1........" does not exist
LINE 1: select * from atacc1 order by "........pg.dropped.1........"...
                                      ^
select * from atacc1 group by a;
ERROR:  column "a" does not exist
LINE 1: select * from atacc1 group by a;
                                      ^
select * from atacc1 group by "........pg.dropped.1........";
ERROR:  column "........pg.dropped.1........" does not exist
LINE 1: select * from atacc1 group by "........pg.dropped.1........"...
                                      ^
select atacc1.* from atacc1;
 b | c | d 
---+---+---
 2 | 3 | 4
(1 row)

select a from atacc1;
ERROR:  column "a" does not exist
LINE 1: select a from atacc1;
               ^
select atacc1.a from atacc1;
ERROR:  column atacc1.a does not exist
LINE 1: select atacc1.a from atacc1;
               ^
select b,c,d from atacc1;
 b | c | d 
---+---+---
 2 | 3 | 4
(1 row)

select a,b,c,d from atacc1;
ERROR:  column "a" does not exist
LINE 1: select a,b,c,d from atacc1;
               ^
select * from atacc1 where a = 1;
ERROR:  column "a" does not exist
LINE 1: select * from atacc1 where a = 1;
                                   ^
select "........pg.dropped.1........" from atacc1;
ERROR:  column "........pg.dropped.1........" does not exist
LINE 1: select "........pg.dropped.1........" from atacc1;
               ^
select atacc1."........pg.dropped.1........" from atacc1;
ERROR:  column atacc1.........pg.dropped.1........ does not exist
LINE 1: select atacc1."........pg.dropped.1........" from atacc1;
               ^
select "........pg.dropped.1........",b,c,d from atacc1;
ERROR:  column "........pg.dropped.1........" does not exist
LINE 1: select "........pg.dropped.1........",b,c,d from atacc1;
               ^
select * from atacc1 where "........pg.dropped.1........" = 1;
ERROR:  column "........pg.dropped.1........" does not exist
LINE 1: select * from atacc1 where "........pg.dropped.1........" = ...
                                   ^
-- UPDATEs
update atacc1 set a = 3;
ERROR:  column "a" of relation "atacc1" does not exist
LINE 1: update atacc1 set a = 3;
                          ^
update atacc1 set b = 2 where a = 3;
ERROR:  column "a" does not exist
LINE 1: update atacc1 set b = 2 where a = 3;
                                      ^
update atacc1 set "........pg.dropped.1........" = 3;
ERROR:  column "........pg.dropped.1........" of relation "atacc1" does not exist
LINE 1: update atacc1 set "........pg.dropped.1........" = 3;
                          ^
update atacc1 set b = 2 where "........pg.dropped.1........" = 3;
ERROR:  column "........pg.dropped.1........" does not exist
LINE 1: update atacc1 set b = 2 where "........pg.dropped.1........"...
                                      ^
-- INSERTs
insert into atacc1 values (10, 11, 12, 13);
ERROR:  INSERT has more expressions than target columns
LINE 1: insert into atacc1 values (10, 11, 12, 13);
                                               ^
insert into atacc1 values (default, 11, 12, 13);
ERROR:  INSERT has more expressions than target columns
LINE 1: insert into atacc1 values (default, 11, 12, 13);
                                                    ^
insert into atacc1 values (11, 12, 13);
insert into atacc1 (a) values (10);
ERROR:  column "a" of relation "atacc1" does not exist
LINE 1: insert into atacc1 (a) values (10);
                            ^
insert into atacc1 (a) values (default);
ERROR:  column "a" of relation "atacc1" does not exist
LINE 1: insert into atacc1 (a) values (default);
                            ^
insert into atacc1 (a,b,c,d) values (10,11,12,13);
ERROR:  column "a" of relation "atacc1" does not exist
LINE 1: insert into atacc1 (a,b,c,d) values (10,11,12,13);
                            ^
insert into atacc1 (a,b,c,d) values (default,11,12,13);
ERROR:  column "a" of relation "atacc1" does not exist
LINE 1: insert into atacc1 (a,b,c,d) values (default,11,12,13);
                            ^
insert into atacc1 (b,c,d) values (11,12,13);
insert into atacc1 ("........pg.dropped.1........") values (10);
ERROR:  column "........pg.dropped.1........" of relation "atacc1" does not exist
LINE 1: insert into atacc1 ("........pg.dropped.1........") values (...
                            ^
insert into atacc1 ("........pg.dropped.1........") values (default);
ERROR:  column "........pg.dropped.1........" of relation "atacc1" does not exist
LINE 1: insert into atacc1 ("........pg.dropped.1........") values (...
                            ^
insert into atacc1 ("........pg.dropped.1........",b,c,d) values (10,11,12,13);
ERROR:  column "........pg.dropped.1........" of relation "atacc1" does not exist
LINE 1: insert into atacc1 ("........pg.dropped.1........",b,c,d) va...
                            ^
insert into atacc1 ("........pg.dropped.1........",b,c,d) values (default,11,12,13);
ERROR:  column "........pg.dropped.1........" of relation "atacc1" does not exist
LINE 1: insert into atacc1 ("........pg.dropped.1........",b,c,d) va...
                            ^
-- DELETEs
delete from atacc1 where a = 3;
ERROR:  column "a" does not exist
LINE 1: delete from atacc1 where a = 3;
                                 ^
delete from atacc1 where "........pg.dropped.1........" = 3;
ERROR:  column "........pg.dropped.1........" does not exist
LINE 1: delete from atacc1 where "........pg.dropped.1........" = 3;
                                 ^
delete from atacc1;
-- try dropping a non-existent column, should fail
alter table atacc1 drop bar;
ERROR:  column "bar" of relation "atacc1" does not exist
-- try removing an oid column, should succeed (as it's nonexistent)
alter table atacc1 SET WITHOUT OIDS;
-- try adding an oid column, should fail (not supported)
alter table atacc1 SET WITH OIDS;
ERROR:  syntax error at or near "WITH"
LINE 1: alter table atacc1 SET WITH OIDS;
                               ^
-- try dropping the xmin column, should fail
alter table atacc1 drop xmin;
ERROR:  cannot drop system column "xmin"
-- try creating a view and altering that, should fail
create view myview as select * from atacc1;
select * from myview;
 b | c | d 
---+---+---
(0 rows)

alter table myview drop d;
ERROR:  ALTER action DROP COLUMN cannot be performed on relation "myview"
DETAIL:  This operation is not supported for views.
drop view myview;
-- test some commands to make sure they fail on the dropped column
analyze atacc1(a);
ERROR:  column "a" of relation "atacc1" does not exist
analyze atacc1("........pg.dropped.1........");
ERROR:  column "........pg.dropped.1........" of relation "atacc1" does not exist
vacuum analyze atacc1(a);
ERROR:  column "a" of relation "atacc1" does not exist
vacuum analyze atacc1("........pg.dropped.1........");
ERROR:  column "........pg.dropped.1........" of relation "atacc1" does not exist
comment on column atacc1.a is 'testing';
ERROR:  column "a" of relation "atacc1" does not exist
comment on column atacc1."........pg.dropped.1........" is 'testing';
ERROR:  column "........pg.dropped.1........" of relation "atacc1" does not exist
alter table atacc1 alter a set storage plain;
ERROR:  column "a" of relation "atacc1" does not exist
alter table atacc1 alter "........pg.dropped.1........" set storage plain;
ERROR:  column "........pg.dropped.1........" of relation "atacc1" does not exist
alter table atacc1 alter a set statistics 0;
ERROR:  column "a" of relation "atacc1" does not exist
alter table atacc1 alter "........pg.dropped.1........" set statistics 0;
ERROR:  column "........pg.dropped.1........" of relation "atacc1" does not exist
alter table atacc1 alter a set default 3;
ERROR:  column "a" of relation "atacc1" does not exist
alter table atacc1 alter "........pg.dropped.1........" set default 3;
ERROR:  column "........pg.dropped.1........" of relation "atacc1" does not exist
alter table atacc1 alter a drop default;
ERROR:  column "a" of relation "atacc1" does not exist
alter table atacc1 alter "........pg.dropped.1........" drop default;
ERROR:  column "........pg.dropped.1........" of relation "atacc1" does not exist
alter table atacc1 alter a set not null;
ERROR:  column "a" of relation "atacc1" does not exist
alter table atacc1 alter "........pg.dropped.1........" set not null;
ERROR:  column "........pg.dropped.1........" of relation "atacc1" does not exist
alter table atacc1 alter a drop not null;
ERROR:  column "a" of relation "atacc1" does not exist
alter table atacc1 alter "........pg.dropped.1........" drop not null;
ERROR:  column "........pg.dropped.1........" of relation "atacc1" does not exist
alter table atacc1 rename a to x;
ERROR:  column "a" does not exist
alter table atacc1 rename "........pg.dropped.1........" to x;
ERROR:  column "........pg.dropped.1........" does not exist
alter table atacc1 add primary key(a);
ERROR:  column "a" of relation "atacc1" does not exist
alter table atacc1 add primary key("........pg.dropped.1........");
ERROR:  column "........pg.dropped.1........" of relation "atacc1" does not exist
alter table atacc1 add unique(a);
ERROR:  column "a" named in key does not exist
alter table atacc1 add unique("........pg.dropped.1........");
ERROR:  column "........pg.dropped.1........" named in key does not exist
alter table atacc1 add check (a > 3);
ERROR:  column "a" does not exist
alter table atacc1 add check ("........pg.dropped.1........" > 3);
ERROR:  column "........pg.dropped.1........" does not exist
create table atacc2 (id int4 unique);
alter table atacc1 add foreign key (a) references atacc2(id);
ERROR:  column "a" referenced in foreign key constraint does not exist
alter table atacc1 add foreign key ("........pg.dropped.1........") references atacc2(id);
ERROR:  column "........pg.dropped.1........" referenced in foreign key constraint does not exist
alter table atacc2 add foreign key (id) references atacc1(a);
ERROR:  column "a" referenced in foreign key constraint does not exist
alter table atacc2 add foreign key (id) references atacc1("........pg.dropped.1........");
ERROR:  column "........pg.dropped.1........" referenced in foreign key constraint does not exist
drop table atacc2;
create index "testing_idx" on atacc1(a);
ERROR:  column "a" does not exist
create index "testing_idx" on atacc1("........pg.dropped.1........");
ERROR:  column "........pg.dropped.1........" does not exist
-- test create as and select into
insert into atacc1 values (21, 22, 23);
create table attest1 as select * from atacc1;
select * from attest1;
 b  | c  | d  
----+----+----
 21 | 22 | 23
(1 row)

drop table attest1;
select * into attest2 from atacc1;
select * from attest2;
 b  | c  | d  
----+----+----
 21 | 22 | 23
(1 row)

drop table attest2;
-- try dropping all columns
alter table atacc1 drop c;
alter table atacc1 drop d;
alter table atacc1 drop b;
select * from atacc1;
--
(1 row)

drop table atacc1;
-- test constraint error reporting in presence of dropped columns
create table atacc1 (id serial primary key, value int check (value < 10));
insert into atacc1(value) values (100);
ERROR:  new row for relation "atacc1" violates check constraint "atacc1_value_check"
DETAIL:  Failing row contains (1, 100).
alter table atacc1 drop column value;
alter table atacc1 add column value int check (value < 10);
insert into atacc1(value) values (100);
ERROR:  new row for relation "atacc1" violates check constraint "atacc1_value_check"
DETAIL:  Failing row contains (2, 100).
insert into atacc1(id, value) values (null, 0);
ERROR:  null value in column "id" of relation "atacc1" violates not-null constraint
DETAIL:  Failing row contains (null, 0).
drop table atacc1;
-- test inheritance
create table parent (a int, b int, c int);
insert into parent values (1, 2, 3);
alter table parent drop a;
create table child (d varchar(255)) inherits (parent);
insert into child values (12, 13, 'testing');
select * from parent;
 b  | c  
----+----
  2 |  3
 12 | 13
(2 rows)

select * from child;
 b  | c  |    d    
----+----+---------
 12 | 13 | testing
(1 row)

alter table parent drop c;
select * from parent;
 b  
----
  2
 12
(2 rows)

select * from child;
 b  |    d    
----+---------
 12 | testing
(1 row)

drop table child;
drop table parent;
-- check error cases for inheritance column merging
create table parent (a float8, b numeric(10,4), c text collate "C");
create table child (a float4) inherits (parent); -- fail
NOTICE:  merging column "a" with inherited definition
ERROR:  column "a" has a type conflict
DETAIL:  double precision versus real
create table child (b decimal(10,7)) inherits (parent); -- fail
NOTICE:  moving and merging column "b" with inherited definition
DETAIL:  User-specified column moved to the position of the inherited column.
ERROR:  column "b" has a type conflict
DETAIL:  numeric(10,4) versus numeric(10,7)
create table child (c text collate "POSIX") inherits (parent); -- fail
NOTICE:  moving and merging column "c" with inherited definition
DETAIL:  User-specified column moved to the position of the inherited column.
ERROR:  column "c" has a collation conflict
DETAIL:  "C" versus "POSIX"
create table child (a double precision, b decimal(10,4)) inherits (parent);
NOTICE:  merging column "a" with inherited definition
NOTICE:  merging column "b" with inherited definition
drop table child;
drop table parent;
-- test copy in/out
create table attest (a int4, b int4, c int4);
insert into attest values (1,2,3);
alter table attest drop a;
copy attest to stdout;
2	3
copy attest(a) to stdout;
ERROR:  column "a" of relation "attest" does not exist
copy attest("........pg.dropped.1........") to stdout;
ERROR:  column "........pg.dropped.1........" of relation "attest" does not exist
copy attest from stdin;
ERROR:  extra data after last expected column
CONTEXT:  COPY attest, line 1: "10	11	12"
select * from attest;
 b | c 
---+---
 2 | 3
(1 row)

copy attest from stdin;
select * from attest;
 b  | c  
----+----
  2 |  3
 21 | 22
(2 rows)

copy attest(a) from stdin;
ERROR:  column "a" of relation "attest" does not exist
copy attest("........pg.dropped.1........") from stdin;
ERROR:  column "........pg.dropped.1........" of relation "attest" does not exist
copy attest(b,c) from stdin;
select * from attest;
 b  | c  
----+----
  2 |  3
 21 | 22
 31 | 32
(3 rows)

drop table attest;
-- test inheritance
create table dropColumn (a int, b int, e int);
create table dropColumnChild (c int) inherits (dropColumn);
create table dropColumnAnother (d int) inherits (dropColumnChild);
-- these two should fail
alter table dropColumnchild drop column a;
ERROR:  cannot drop inherited column "a"
alter table only dropColumnChild drop column b;
ERROR:  cannot drop inherited column "b"
-- these three should work
alter table only dropColumn drop column e;
alter table dropColumnChild drop column c;
alter table dropColumn drop column a;
create table renameColumn (a int);
create table renameColumnChild (b int) inherits (renameColumn);
create table renameColumnAnother (c int) inherits (renameColumnChild);
-- these three should fail
alter table renameColumnChild rename column a to d;
ERROR:  cannot rename inherited column "a"
alter table only renameColumnChild rename column a to d;
ERROR:  inherited column "a" must be renamed in child tables too
alter table only renameColumn rename column a to d;
ERROR:  inherited column "a" must be renamed in child tables too
-- these should work
alter table renameColumn rename column a to d;
alter table renameColumnChild rename column b to a;
-- these should work
alter table if exists doesnt_exist_tab rename column a to d;
NOTICE:  relation "doesnt_exist_tab" does not exist, skipping
alter table if exists doesnt_exist_tab rename column b to a;
NOTICE:  relation "doesnt_exist_tab" does not exist, skipping
-- this should work
alter table renameColumn add column w int;
-- this should fail
alter table only renameColumn add column x int;
ERROR:  column must be added to child tables too
-- Test corner cases in dropping of inherited columns
create table p1 (f1 int, f2 int);
create table c1 (f1 int not null) inherits(p1);
NOTICE:  merging column "f1" with inherited definition
-- should be rejected since c1.f1 is inherited
alter table c1 drop column f1;
ERROR:  cannot drop inherited column "f1"
-- should work
alter table p1 drop column f1;
-- c1.f1 is still there, but no longer inherited
select f1 from c1;
 f1 
----
(0 rows)

alter table c1 drop column f1;
select f1 from c1;
ERROR:  column "f1" does not exist
LINE 1: select f1 from c1;
               ^
HINT:  Perhaps you meant to reference the column "c1.f2".
drop table p1 cascade;
NOTICE:  drop cascades to table c1
create table p1 (f1 int, f2 int);
create table c1 () inherits(p1);
-- should be rejected since c1.f1 is inherited
alter table c1 drop column f1;
ERROR:  cannot drop inherited column "f1"
alter table p1 drop column f1;
-- c1.f1 is dropped now, since there is no local definition for it
select f1 from c1;
ERROR:  column "f1" does not exist
LINE 1: select f1 from c1;
               ^
HINT:  Perhaps you meant to reference the column "c1.f2".
drop table p1 cascade;
NOTICE:  drop cascades to table c1
create table p1 (f1 int, f2 int);
create table c1 () inherits(p1);
-- should be rejected since c1.f1 is inherited
alter table c1 drop column f1;
ERROR:  cannot drop inherited column "f1"
alter table only p1 drop column f1;
-- c1.f1 is NOT dropped, but must now be considered non-inherited
alter table c1 drop column f1;
drop table p1 cascade;
NOTICE:  drop cascades to table c1
create table p1 (f1 int, f2 int);
create table c1 (f1 int not null) inherits(p1);
NOTICE:  merging column "f1" with inherited definition
-- should be rejected since c1.f1 is inherited
alter table c1 drop column f1;
ERROR:  cannot drop inherited column "f1"
alter table only p1 drop column f1;
-- c1.f1 is still there, but no longer inherited
alter table c1 drop column f1;
drop table p1 cascade;
NOTICE:  drop cascades to table c1
create table p1(id int, name text);
create table p2(id2 int, name text, height int);
create table c1(age int) inherits(p1,p2);
NOTICE:  merging multiple inherited definitions of column "name"
create table gc1() inherits (c1);
select relname, attname, attinhcount, attislocal
from pg_class join pg_attribute on (pg_class.oid = pg_attribute.attrelid)
where relname in ('p1','p2','c1','gc1') and attnum > 0 and not attisdropped
order by relname, attnum;
 relname | attname | attinhcount | attislocal 
---------+---------+-------------+------------
 c1      | id      |           1 | f
 c1      | name    |           2 | f
 c1      | id2     |           1 | f
 c1      | height  |           1 | f
 c1      | age     |           0 | t
 gc1     | id      |           1 | f
 gc1     | name    |           1 | f
 gc1     | id2     |           1 | f
 gc1     | height  |           1 | f
 gc1     | age     |           1 | f
 p1      | id      |           0 | t
 p1      | name    |           0 | t
 p2      | id2     |           0 | t
 p2      | name    |           0 | t
 p2      | height  |           0 | t
(15 rows)

-- should work
alter table only p1 drop column name;
-- should work. Now c1.name is local and inhcount is 0.
alter table p2 drop column name;
-- should be rejected since its inherited
alter table gc1 drop column name;
ERROR:  cannot drop inherited column "name"
-- should work, and drop gc1.name along
alter table c1 drop column name;
-- should fail: column does not exist
alter table gc1 drop column name;
ERROR:  column "name" of relation "gc1" does not exist
-- should work and drop the attribute in all tables
alter table p2 drop column height;
-- IF EXISTS test
create table dropColumnExists ();
alter table dropColumnExists drop column non_existing; --fail
ERROR:  column "non_existing" of relation "dropcolumnexists" does not exist
alter table dropColumnExists drop column if exists non_existing; --succeed
NOTICE:  column "non_existing" of relation "dropcolumnexists" does not exist, skipping
select relname, attname, attinhcount, attislocal
from pg_class join pg_attribute on (pg_class.oid = pg_attribute.attrelid)
where relname in ('p1','p2','c1','gc1') and attnum > 0 and not attisdropped
order by relname, attnum;
 relname | attname | attinhcount | attislocal 
---------+---------+-------------+------------
 c1      | id      |           1 | f
 c1      | id2     |           1 | f
 c1      | age     |           0 | t
 gc1     | id      |           1 | f
 gc1     | id2     |           1 | f
 gc1     | age     |           1 | f
 p1      | id      |           0 | t
 p2      | id2     |           0 | t
(8 rows)

drop table p1, p2 cascade;
NOTICE:  drop cascades to 2 other objects
DETAIL:  drop cascades to table c1
drop cascades to table gc1
-- test attinhcount tracking with merged columns
create table depth0();
create table depth1(c text) inherits (depth0);
create table depth2() inherits (depth1);
alter table depth0 add c text;
NOTICE:  merging definition of column "c" for child "depth1"
select attrelid::regclass, attname, attinhcount, attislocal
from pg_attribute
where attnum > 0 and attrelid::regclass in ('depth0', 'depth1', 'depth2')
order by attrelid::regclass::text, attnum;
 attrelid | attname | attinhcount | attislocal 
----------+---------+-------------+------------
 depth0   | c       |           0 | t
 depth1   | c       |           1 | t
 depth2   | c       |           1 | f
(3 rows)

-- test renumbering of child-table columns in inherited operations
create table p1 (f1 int);
create table c1 (f2 text, f3 int) inherits (p1);
alter table p1 add column a1 int check (a1 > 0);
alter table p1 add column f2 text;
NOTICE:  merging definition of column "f2" for child "c1"
insert into p1 values (1,2,'abc');
insert into c1 values(11,'xyz',33,0); -- should fail
ERROR:  new row for relation "c1" violates check constraint "p1_a1_check"
DETAIL:  Failing row contains (11, xyz, 33, 0).
insert into c1 values(11,'xyz',33,22);
select * from p1;
 f1 | a1 | f2  
----+----+-----
  1 |  2 | abc
 11 | 22 | xyz
(2 rows)

update p1 set a1 = a1 + 1, f2 = upper(f2);
select * from p1;
 f1 | a1 | f2  
----+----+-----
  1 |  3 | ABC
 11 | 23 | XYZ
(2 rows)

drop table p1 cascade;
NOTICE:  drop cascades to table c1
-- test that operations with a dropped column do not try to reference
-- its datatype
create domain mytype as text;
create temp table foo (f1 text, f2 mytype, f3 text);
insert into foo values('bb','cc','dd');
select * from foo;
 f1 | f2 | f3 
----+----+----
 bb | cc | dd
(1 row)

drop domain mytype cascade;
NOTICE:  drop cascades to column f2 of table foo
select * from foo;
 f1 | f3 
----+----
 bb | dd
(1 row)

insert into foo values('qq','rr');
select * from foo;
 f1 | f3 
----+----
 bb | dd
 qq | rr
(2 rows)

update foo set f3 = 'zz';
select * from foo;
 f1 | f3 
----+----
 bb | zz
 qq | zz
(2 rows)

select f3,max(f1) from foo group by f3;
 f3 | max 
----+-----
 zz | qq
(1 row)

-- Simple tests for alter table column type
alter table foo alter f1 TYPE integer; -- fails
ERROR:  column "f1" cannot be cast automatically to type integer
HINT:  You might need to specify "USING f1::integer".
alter table foo alter f1 TYPE varchar(10);
create table anothertab (atcol1 serial8, atcol2 boolean,
	constraint anothertab_chk check (atcol1 <= 3));
insert into anothertab (atcol1, atcol2) values (default, true);
insert into anothertab (atcol1, atcol2) values (default, false);
select * from anothertab;
 atcol1 | atcol2 
--------+--------
      1 | t
      2 | f
(2 rows)

alter table anothertab alter column atcol1 type boolean; -- fails
ERROR:  column "atcol1" cannot be cast automatically to type boolean
HINT:  You might need to specify "USING atcol1::boolean".
alter table anothertab alter column atcol1 type boolean using atcol1::int; -- fails
ERROR:  result of USING clause for column "atcol1" cannot be cast automatically to type boolean
HINT:  You might need to add an explicit cast.
alter table anothertab alter column atcol1 type integer;
select * from anothertab;
 atcol1 | atcol2 
--------+--------
      1 | t
      2 | f
(2 rows)

insert into anothertab (atcol1, atcol2) values (45, null); -- fails
ERROR:  new row for relation "anothertab" violates check constraint "anothertab_chk"
DETAIL:  Failing row contains (45, null).
insert into anothertab (atcol1, atcol2) values (default, null);
select * from anothertab;
 atcol1 | atcol2 
--------+--------
      1 | t
      2 | f
      3 | 
(3 rows)

alter table anothertab alter column atcol2 type text
      using case when atcol2 is true then 'IT WAS TRUE'
                 when atcol2 is false then 'IT WAS FALSE'
                 else 'IT WAS NULL!' end;
select * from anothertab;
 atcol1 |    atcol2    
--------+--------------
      1 | IT WAS TRUE
      2 | IT WAS FALSE
      3 | IT WAS NULL!
(3 rows)

alter table anothertab alter column atcol1 type boolean
        using case when atcol1 % 2 = 0 then true else false end; -- fails
ERROR:  default for column "atcol1" cannot be cast automatically to type boolean
alter table anothertab alter column atcol1 drop default;
alter table anothertab alter column atcol1 type boolean
        using case when atcol1 % 2 = 0 then true else false end; -- fails
ERROR:  operator does not exist: boolean <= integer
HINT:  No operator matches the given name and argument types. You might need to add explicit type casts.
alter table anothertab drop constraint anothertab_chk;
alter table anothertab drop constraint anothertab_chk; -- fails
ERROR:  constraint "anothertab_chk" of relation "anothertab" does not exist
alter table anothertab drop constraint IF EXISTS anothertab_chk; -- succeeds
NOTICE:  constraint "anothertab_chk" of relation "anothertab" does not exist, skipping
alter table anothertab alter column atcol1 type boolean
        using case when atcol1 % 2 = 0 then true else false end;
select * from anothertab;
 atcol1 |    atcol2    
--------+--------------
 f      | IT WAS TRUE
 t      | IT WAS FALSE
 f      | IT WAS NULL!
(3 rows)

drop table anothertab;
-- Test index handling in alter table column type (cf. bugs #15835, #15865)
create table anothertab(f1 int primary key, f2 int unique,
                        f3 int, f4 int, f5 int);
alter table anothertab
  add exclude using btree (f3 with =);
alter table anothertab
  add exclude using btree (f4 with =) where (f4 is not null);
alter table anothertab
  add exclude using btree (f4 with =) where (f5 > 0);
alter table anothertab
  add unique(f1,f4);
create index on anothertab(f2,f3);
create unique index on anothertab(f4);
\d anothertab
             Table "public.anothertab"
 Column |  Type   | Collation | Nullable | Default 
--------+---------+-----------+----------+---------
 f1     | integer |           | not null | 
 f2     | integer |           |          | 
 f3     | integer |           |          | 
 f4     | integer |           |          | 
 f5     | integer |           |          | 
Indexes:
    "anothertab_pkey" PRIMARY KEY, btree (f1)
    "anothertab_f1_f4_key" UNIQUE CONSTRAINT, btree (f1, f4)
    "anothertab_f2_f3_idx" btree (f2, f3)
    "anothertab_f2_key" UNIQUE CONSTRAINT, btree (f2)
    "anothertab_f3_excl" EXCLUDE USING btree (f3 WITH =)
    "anothertab_f4_excl" EXCLUDE USING btree (f4 WITH =) WHERE (f4 IS NOT NULL)
    "anothertab_f4_excl1" EXCLUDE USING btree (f4 WITH =) WHERE (f5 > 0)
    "anothertab_f4_idx" UNIQUE, btree (f4)

alter table anothertab alter column f1 type bigint;
alter table anothertab
  alter column f2 type bigint,
  alter column f3 type bigint,
  alter column f4 type bigint;
alter table anothertab alter column f5 type bigint;
\d anothertab
            Table "public.anothertab"
 Column |  Type  | Collation | Nullable | Default 
--------+--------+-----------+----------+---------
 f1     | bigint |           | not null | 
 f2     | bigint |           |          | 
 f3     | bigint |           |          | 
 f4     | bigint |           |          | 
 f5     | bigint |           |          | 
Indexes:
    "anothertab_pkey" PRIMARY KEY, btree (f1)
    "anothertab_f1_f4_key" UNIQUE CONSTRAINT, btree (f1, f4)
    "anothertab_f2_f3_idx" btree (f2, f3)
    "anothertab_f2_key" UNIQUE CONSTRAINT, btree (f2)
    "anothertab_f3_excl" EXCLUDE USING btree (f3 WITH =)
    "anothertab_f4_excl" EXCLUDE USING btree (f4 WITH =) WHERE (f4 IS NOT NULL)
    "anothertab_f4_excl1" EXCLUDE USING btree (f4 WITH =) WHERE (f5 > 0)
    "anothertab_f4_idx" UNIQUE, btree (f4)

drop table anothertab;
-- test that USING expressions are parsed before column alter type / drop steps
create table another (f1 int, f2 text, f3 text);
insert into another values(1, 'one', 'uno');
insert into another values(2, 'two', 'due');
insert into another values(3, 'three', 'tre');
select * from another;
 f1 |  f2   | f3  
----+-------+-----
  1 | one   | uno
  2 | two   | due
  3 | three | tre
(3 rows)

alter table another
  alter f1 type text using f2 || ' and ' || f3 || ' more',
  alter f2 type bigint using f1 * 10,
  drop column f3;
select * from another;
         f1         | f2 
--------------------+----
 one and uno more   | 10
 two and due more   | 20
 three and tre more | 30
(3 rows)

drop table another;
-- Create an index that skips WAL, then perform a SET DATA TYPE that skips
-- rewriting the index.
begin;
create table skip_wal_skip_rewrite_index (c varchar(10) primary key);
alter table skip_wal_skip_rewrite_index alter c type varchar(20);
commit;
-- We disallow changing table's row type if it's used for storage
create table at_tab1 (a int, b text);
create table at_tab2 (x int, y at_tab1);
alter table at_tab1 alter column b type varchar; -- fails
ERROR:  cannot alter table "at_tab1" because column "at_tab2.y" uses its row type
drop table at_tab2;
-- Use of row type in an expression is defended differently
create table at_tab2 (x int, y text, check((x,y)::at_tab1 = (1,'42')::at_tab1));
alter table at_tab1 alter column b type varchar; -- allowed, but ...
insert into at_tab2 values(1,'42'); -- ... this will fail
ERROR:  ROW() column has type text instead of type character varying
drop table at_tab1, at_tab2;
-- Check it for a partitioned table, too
create table at_tab1 (a int, b text) partition by list(a);
create table at_tab2 (x int, y at_tab1);
alter table at_tab1 alter column b type varchar; -- fails
ERROR:  cannot alter table "at_tab1" because column "at_tab2.y" uses its row type
drop table at_tab1, at_tab2;
-- Alter column type that's part of a partitioned index
create table at_partitioned (a int, b text) partition by range (a);
create table at_part_1 partition of at_partitioned for values from (0) to (1000);
insert into at_partitioned values (512, '0.123');
create table at_part_2 (b text, a int);
insert into at_part_2 values ('1.234', 1024);
create index on at_partitioned (b);
create index on at_partitioned (a);
\d at_part_1
             Table "public.at_part_1"
 Column |  Type   | Collation | Nullable | Default 
--------+---------+-----------+----------+---------
 a      | integer |           |          | 
 b      | text    |           |          | 
Partition of: at_partitioned FOR VALUES FROM (0) TO (1000)
Indexes:
    "at_part_1_a_idx" btree (a)
    "at_part_1_b_idx" btree (b)

\d at_part_2
             Table "public.at_part_2"
 Column |  Type   | Collation | Nullable | Default 
--------+---------+-----------+----------+---------
 b      | text    |           |          | 
 a      | integer |           |          | 

alter table at_partitioned attach partition at_part_2 for values from (1000) to (2000);
\d at_part_2
             Table "public.at_part_2"
 Column |  Type   | Collation | Nullable | Default 
--------+---------+-----------+----------+---------
 b      | text    |           |          | 
 a      | integer |           |          | 
Partition of: at_partitioned FOR VALUES FROM (1000) TO (2000)
Indexes:
    "at_part_2_a_idx" btree (a)
    "at_part_2_b_idx" btree (b)

alter table at_partitioned alter column b type numeric using b::numeric;
\d at_part_1
             Table "public.at_part_1"
 Column |  Type   | Collation | Nullable | Default 
--------+---------+-----------+----------+---------
 a      | integer |           |          | 
 b      | numeric |           |          | 
Partition of: at_partitioned FOR VALUES FROM (0) TO (1000)
Indexes:
    "at_part_1_a_idx" btree (a)
    "at_part_1_b_idx" btree (b)

\d at_part_2
             Table "public.at_part_2"
 Column |  Type   | Collation | Nullable | Default 
--------+---------+-----------+----------+---------
 b      | numeric |           |          | 
 a      | integer |           |          | 
Partition of: at_partitioned FOR VALUES FROM (1000) TO (2000)
Indexes:
    "at_part_2_a_idx" btree (a)
    "at_part_2_b_idx" btree (b)

drop table at_partitioned;
-- Alter column type when no table rewrite is required
-- Also check that comments are preserved
create table at_partitioned(id int, name varchar(64), unique (id, name))
  partition by hash(id);
comment on constraint at_partitioned_id_name_key on at_partitioned is 'parent constraint';
comment on index at_partitioned_id_name_key is 'parent index';
create table at_partitioned_0 partition of at_partitioned
  for values with (modulus 2, remainder 0);
comment on constraint at_partitioned_0_id_name_key on at_partitioned_0 is 'child 0 constraint';
comment on index at_partitioned_0_id_name_key is 'child 0 index';
create table at_partitioned_1 partition of at_partitioned
  for values with (modulus 2, remainder 1);
comment on constraint at_partitioned_1_id_name_key on at_partitioned_1 is 'child 1 constraint';
comment on index at_partitioned_1_id_name_key is 'child 1 index';
insert into at_partitioned values(1, 'foo');
insert into at_partitioned values(3, 'bar');
create temp table old_oids as
  select relname, oid as oldoid, relfilenode as oldfilenode
  from pg_class where relname like 'at_partitioned%';
select relname,
  c.oid = oldoid as orig_oid,
  case relfilenode
    when 0 then 'none'
    when c.oid then 'own'
    when oldfilenode then 'orig'
    else 'OTHER'
    end as storage,
  obj_description(c.oid, 'pg_class') as desc
  from pg_class c left join old_oids using (relname)
  where relname like 'at_partitioned%'
  order by relname;
           relname            | orig_oid | storage |     desc      
------------------------------+----------+---------+---------------
 at_partitioned               | t        | none    | 
 at_partitioned_0             | t        | own     | 
 at_partitioned_0_id_name_key | t        | own     | child 0 index
 at_partitioned_1             | t        | own     | 
 at_partitioned_1_id_name_key | t        | own     | child 1 index
 at_partitioned_id_name_key   | t        | none    | parent index
(6 rows)

select conname, obj_description(oid, 'pg_constraint') as desc
  from pg_constraint where conname like 'at_partitioned%'
  order by conname;
           conname            |        desc        
------------------------------+--------------------
 at_partitioned_0_id_name_key | child 0 constraint
 at_partitioned_1_id_name_key | child 1 constraint
 at_partitioned_id_name_key   | parent constraint
(3 rows)

alter table at_partitioned alter column name type varchar(127);
-- Note: these tests currently show the wrong behavior for comments :-(
select relname,
  c.oid = oldoid as orig_oid,
  case relfilenode
    when 0 then 'none'
    when c.oid then 'own'
    when oldfilenode then 'orig'
    else 'OTHER'
    end as storage,
  obj_description(c.oid, 'pg_class') as desc
  from pg_class c left join old_oids using (relname)
  where relname like 'at_partitioned%'
  order by relname;
           relname            | orig_oid | storage |     desc     
------------------------------+----------+---------+--------------
 at_partitioned               | t        | none    | 
 at_partitioned_0             | t        | own     | 
 at_partitioned_0_id_name_key | f        | own     | parent index
 at_partitioned_1             | t        | own     | 
 at_partitioned_1_id_name_key | f        | own     | parent index
 at_partitioned_id_name_key   | f        | none    | parent index
(6 rows)

select conname, obj_description(oid, 'pg_constraint') as desc
  from pg_constraint where conname like 'at_partitioned%'
  order by conname;
           conname            |       desc        
------------------------------+-------------------
 at_partitioned_0_id_name_key | 
 at_partitioned_1_id_name_key | 
 at_partitioned_id_name_key   | parent constraint
(3 rows)

-- Don't remove this DROP, it exposes bug #15672
drop table at_partitioned;
-- disallow recursive containment of row types
create temp table recur1 (f1 int);
alter table recur1 add column f2 recur1; -- fails
ERROR:  composite type recur1 cannot be made a member of itself
alter table recur1 add column f2 recur1[]; -- fails
ERROR:  composite type recur1 cannot be made a member of itself
create domain array_of_recur1 as recur1[];
alter table recur1 add column f2 array_of_recur1; -- fails
ERROR:  composite type recur1 cannot be made a member of itself
create temp table recur2 (f1 int, f2 recur1);
alter table recur1 add column f2 recur2; -- fails
ERROR:  composite type recur1 cannot be made a member of itself
alter table recur1 add column f2 int;
alter table recur1 alter column f2 type recur2; -- fails
ERROR:  composite type recur1 cannot be made a member of itself
-- SET STORAGE may need to add a TOAST table
create table test_storage (a text);
alter table test_storage alter a set storage plain;
alter table test_storage add b int default 0; -- rewrite table to remove its TOAST table
alter table test_storage alter a set storage extended; -- re-add TOAST table
select reltoastrelid <> 0 as has_toast_table
from pg_class
where oid = 'test_storage'::regclass;
 has_toast_table 
-----------------
 t
(1 row)

-- test that SET STORAGE propagates to index correctly
create index test_storage_idx on test_storage (b, a);
alter table test_storage alter column a set storage external;
\d+ test_storage
                                Table "public.test_storage"
 Column |  Type   | Collation | Nullable | Default | Storage  | Stats target | Description 
--------+---------+-----------+----------+---------+----------+--------------+-------------
 a      | text    |           |          |         | external |              | 
 b      | integer |           |          | 0       | plain    |              | 
Indexes:
    "test_storage_idx" btree (b, a)

\d+ test_storage_idx
                Index "public.test_storage_idx"
 Column |  Type   | Key? | Definition | Storage  | Stats target 
--------+---------+------+------------+----------+--------------
 b      | integer | yes  | b          | plain    | 
 a      | text    | yes  | a          | external | 
btree, for table "public.test_storage"

-- ALTER COLUMN TYPE with a check constraint and a child table (bug #13779)
CREATE TABLE test_inh_check (a float check (a > 10.2), b float);
CREATE TABLE test_inh_check_child() INHERITS(test_inh_check);
\d test_inh_check
               Table "public.test_inh_check"
 Column |       Type       | Collation | Nullable | Default 
--------+------------------+-----------+----------+---------
 a      | double precision |           |          | 
 b      | double precision |           |          | 
Check constraints:
    "test_inh_check_a_check" CHECK (a > 10.2::double precision)
Number of child tables: 1 (Use \d+ to list them.)

\d test_inh_check_child
            Table "public.test_inh_check_child"
 Column |       Type       | Collation | Nullable | Default 
--------+------------------+-----------+----------+---------
 a      | double precision |           |          | 
 b      | double precision |           |          | 
Check constraints:
    "test_inh_check_a_check" CHECK (a > 10.2::double precision)
Inherits: test_inh_check

select relname, conname, coninhcount, conislocal, connoinherit
  from pg_constraint c, pg_class r
  where relname like 'test_inh_check%' and c.conrelid = r.oid
  order by 1, 2;
       relname        |        conname         | coninhcount | conislocal | connoinherit 
----------------------+------------------------+-------------+------------+--------------
 test_inh_check       | test_inh_check_a_check |           0 | t          | f
 test_inh_check_child | test_inh_check_a_check |           1 | f          | f
(2 rows)

ALTER TABLE test_inh_check ALTER COLUMN a TYPE numeric;
\d test_inh_check
               Table "public.test_inh_check"
 Column |       Type       | Collation | Nullable | Default 
--------+------------------+-----------+----------+---------
 a      | numeric          |           |          | 
 b      | double precision |           |          | 
Check constraints:
    "test_inh_check_a_check" CHECK (a::double precision > 10.2::double precision)
Number of child tables: 1 (Use \d+ to list them.)

\d test_inh_check_child
            Table "public.test_inh_check_child"
 Column |       Type       | Collation | Nullable | Default 
--------+------------------+-----------+----------+---------
 a      | numeric          |           |          | 
 b      | double precision |           |          | 
Check constraints:
    "test_inh_check_a_check" CHECK (a::double precision > 10.2::double precision)
Inherits: test_inh_check

select relname, conname, coninhcount, conislocal, connoinherit
  from pg_constraint c, pg_class r
  where relname like 'test_inh_check%' and c.conrelid = r.oid
  order by 1, 2;
       relname        |        conname         | coninhcount | conislocal | connoinherit 
----------------------+------------------------+-------------+------------+--------------
 test_inh_check       | test_inh_check_a_check |           0 | t          | f
 test_inh_check_child | test_inh_check_a_check |           1 | f          | f
(2 rows)

-- also try noinherit, local, and local+inherited cases
ALTER TABLE test_inh_check ADD CONSTRAINT bnoinherit CHECK (b > 100) NO INHERIT;
ALTER TABLE test_inh_check_child ADD CONSTRAINT blocal CHECK (b < 1000);
ALTER TABLE test_inh_check_child ADD CONSTRAINT bmerged CHECK (b > 1);
ALTER TABLE test_inh_check ADD CONSTRAINT bmerged CHECK (b > 1);
NOTICE:  merging constraint "bmerged" with inherited definition
\d test_inh_check
               Table "public.test_inh_check"
 Column |       Type       | Collation | Nullable | Default 
--------+------------------+-----------+----------+---------
 a      | numeric          |           |          | 
 b      | double precision |           |          | 
Check constraints:
    "bmerged" CHECK (b > 1::double precision)
    "bnoinherit" CHECK (b > 100::double precision) NO INHERIT
    "test_inh_check_a_check" CHECK (a::double precision > 10.2::double precision)
Number of child tables: 1 (Use \d+ to list them.)

\d test_inh_check_child
            Table "public.test_inh_check_child"
 Column |       Type       | Collation | Nullable | Default 
--------+------------------+-----------+----------+---------
 a      | numeric          |           |          | 
 b      | double precision |           |          | 
Check constraints:
    "blocal" CHECK (b < 1000::double precision)
    "bmerged" CHECK (b > 1::double precision)
    "test_inh_check_a_check" CHECK (a::double precision > 10.2::double precision)
Inherits: test_inh_check

select relname, conname, coninhcount, conislocal, connoinherit
  from pg_constraint c, pg_class r
  where relname like 'test_inh_check%' and c.conrelid = r.oid
  order by 1, 2;
       relname        |        conname         | coninhcount | conislocal | connoinherit 
----------------------+------------------------+-------------+------------+--------------
 test_inh_check       | bmerged                |           0 | t          | f
 test_inh_check       | bnoinherit             |           0 | t          | t
 test_inh_check       | test_inh_check_a_check |           0 | t          | f
 test_inh_check_child | blocal                 |           0 | t          | f
 test_inh_check_child | bmerged                |           1 | t          | f
 test_inh_check_child | test_inh_check_a_check |           1 | f          | f
(6 rows)

ALTER TABLE test_inh_check ALTER COLUMN b TYPE numeric;
NOTICE:  merging constraint "bmerged" with inherited definition
\d test_inh_check
           Table "public.test_inh_check"
 Column |  Type   | Collation | Nullable | Default 
--------+---------+-----------+----------+---------
 a      | numeric |           |          | 
 b      | numeric |           |          | 
Check constraints:
    "bmerged" CHECK (b::double precision > 1::double precision)
    "bnoinherit" CHECK (b::double precision > 100::double precision) NO INHERIT
    "test_inh_check_a_check" CHECK (a::double precision > 10.2::double precision)
Number of child tables: 1 (Use \d+ to list them.)

\d test_inh_check_child
        Table "public.test_inh_check_child"
 Column |  Type   | Collation | Nullable | Default 
--------+---------+-----------+----------+---------
 a      | numeric |           |          | 
 b      | numeric |           |          | 
Check constraints:
    "blocal" CHECK (b::double precision < 1000::double precision)
    "bmerged" CHECK (b::double precision > 1::double precision)
    "test_inh_check_a_check" CHECK (a::double precision > 10.2::double precision)
Inherits: test_inh_check

select relname, conname, coninhcount, conislocal, connoinherit
  from pg_constraint c, pg_class r
  where relname like 'test_inh_check%' and c.conrelid = r.oid
  order by 1, 2;
       relname        |        conname         | coninhcount | conislocal | connoinherit 
----------------------+------------------------+-------------+------------+--------------
 test_inh_check       | bmerged                |           0 | t          | f
 test_inh_check       | bnoinherit             |           0 | t          | t
 test_inh_check       | test_inh_check_a_check |           0 | t          | f
 test_inh_check_child | blocal                 |           0 | t          | f
 test_inh_check_child | bmerged                |           1 | t          | f
 test_inh_check_child | test_inh_check_a_check |           1 | f          | f
(6 rows)

-- ALTER COLUMN TYPE with different schema in children
-- Bug at https://postgr.es/m/20170102225618.GA10071@telsasoft.com
CREATE TABLE test_type_diff (f1 int);
CREATE TABLE test_type_diff_c (extra smallint) INHERITS (test_type_diff);
ALTER TABLE test_type_diff ADD COLUMN f2 int;
INSERT INTO test_type_diff_c VALUES (1, 2, 3);
ALTER TABLE test_type_diff ALTER COLUMN f2 TYPE bigint USING f2::bigint;
CREATE TABLE test_type_diff2 (int_two int2, int_four int4, int_eight int8);
CREATE TABLE test_type_diff2_c1 (int_four int4, int_eight int8, int_two int2);
CREATE TABLE test_type_diff2_c2 (int_eight int8, int_two int2, int_four int4);
CREATE TABLE test_type_diff2_c3 (int_two int2, int_four int4, int_eight int8);
ALTER TABLE test_type_diff2_c1 INHERIT test_type_diff2;
ALTER TABLE test_type_diff2_c2 INHERIT test_type_diff2;
ALTER TABLE test_type_diff2_c3 INHERIT test_type_diff2;
INSERT INTO test_type_diff2_c1 VALUES (1, 2, 3);
INSERT INTO test_type_diff2_c2 VALUES (4, 5, 6);
INSERT INTO test_type_diff2_c3 VALUES (7, 8, 9);
ALTER TABLE test_type_diff2 ALTER COLUMN int_four TYPE int8 USING int_four::int8;
-- whole-row references are disallowed
ALTER TABLE test_type_diff2 ALTER COLUMN int_four TYPE int4 USING (pg_column_size(test_type_diff2));
ERROR:  cannot convert whole-row table reference
DETAIL:  USING expression contains a whole-row table reference.
-- check for rollback of ANALYZE corrupting table property flags (bug #11638)
CREATE TABLE check_fk_presence_1 (id int PRIMARY KEY, t text);
CREATE TABLE check_fk_presence_2 (id int REFERENCES check_fk_presence_1, t text);
BEGIN;
ALTER TABLE check_fk_presence_2 DROP CONSTRAINT check_fk_presence_2_id_fkey;
ANALYZE check_fk_presence_2;
ROLLBACK;
\d check_fk_presence_2
        Table "public.check_fk_presence_2"
 Column |  Type   | Collation | Nullable | Default 
--------+---------+-----------+----------+---------
 id     | integer |           |          | 
 t      | text    |           |          | 
Foreign-key constraints:
    "check_fk_presence_2_id_fkey" FOREIGN KEY (id) REFERENCES check_fk_presence_1(id)

DROP TABLE check_fk_presence_1, check_fk_presence_2;
-- check column addition within a view (bug #14876)
create table at_base_table(id int, stuff text);
insert into at_base_table values (23, 'skidoo');
create view at_view_1 as select * from at_base_table bt;
create view at_view_2 as select *, to_json(v1) as j from at_view_1 v1;
\d+ at_view_1
                          View "public.at_view_1"
 Column |  Type   | Collation | Nullable | Default | Storage  | Description 
--------+---------+-----------+----------+---------+----------+-------------
 id     | integer |           |          |         | plain    | 
 stuff  | text    |           |          |         | extended | 
View definition:
 SELECT bt.id,
    bt.stuff
   FROM at_base_table bt;

\d+ at_view_2
                          View "public.at_view_2"
 Column |  Type   | Collation | Nullable | Default | Storage  | Description 
--------+---------+-----------+----------+---------+----------+-------------
 id     | integer |           |          |         | plain    | 
 stuff  | text    |           |          |         | extended | 
 j      | json    |           |          |         | extended | 
View definition:
 SELECT v1.id,
    v1.stuff,
    to_json(v1.*) AS j
   FROM at_view_1 v1;

explain (verbose, costs off) select * from at_view_2;
                        QUERY PLAN                        
----------------------------------------------------------
 Seq Scan on public.at_base_table bt
   Output: bt.id, bt.stuff, to_json(ROW(bt.id, bt.stuff))
(2 rows)

select * from at_view_2;
 id | stuff  |             j              
----+--------+----------------------------
 23 | skidoo | {"id":23,"stuff":"skidoo"}
(1 row)

create or replace view at_view_1 as select *, 2+2 as more from at_base_table bt;
\d+ at_view_1
                          View "public.at_view_1"
 Column |  Type   | Collation | Nullable | Default | Storage  | Description 
--------+---------+-----------+----------+---------+----------+-------------
 id     | integer |           |          |         | plain    | 
 stuff  | text    |           |          |         | extended | 
 more   | integer |           |          |         | plain    | 
View definition:
 SELECT bt.id,
    bt.stuff,
    2 + 2 AS more
   FROM at_base_table bt;

\d+ at_view_2
                          View "public.at_view_2"
 Column |  Type   | Collation | Nullable | Default | Storage  | Description 
--------+---------+-----------+----------+---------+----------+-------------
 id     | integer |           |          |         | plain    | 
 stuff  | text    |           |          |         | extended | 
 j      | json    |           |          |         | extended | 
View definition:
 SELECT v1.id,
    v1.stuff,
    to_json(v1.*) AS j
   FROM at_view_1 v1;

explain (verbose, costs off) select * from at_view_2;
                           QUERY PLAN                           
----------------------------------------------------------------
 Seq Scan on public.at_base_table bt
   Output: bt.id, bt.stuff, to_json(ROW(bt.id, bt.stuff, NULL))
(2 rows)

select * from at_view_2;
 id | stuff  |                   j                    
----+--------+----------------------------------------
 23 | skidoo | {"id":23,"stuff":"skidoo","more":null}
(1 row)

drop view at_view_2;
drop view at_view_1;
drop table at_base_table;
-- check adding a column not iself requiring a rewrite, together with
-- a column requiring a default (bug #16038)
-- ensure that rewrites aren't silently optimized away, removing the
-- value of the test
CREATE FUNCTION check_ddl_rewrite(p_tablename regclass, p_ddl text)
RETURNS boolean
LANGUAGE plpgsql AS $$
DECLARE
    v_relfilenode oid;
BEGIN
    v_relfilenode := relfilenode FROM pg_class WHERE oid = p_tablename;

    EXECUTE p_ddl;

    RETURN v_relfilenode <> (SELECT relfilenode FROM pg_class WHERE oid = p_tablename);
END;
$$;
CREATE TABLE rewrite_test(col text);
INSERT INTO rewrite_test VALUES ('something');
INSERT INTO rewrite_test VALUES (NULL);
-- empty[12] don't need rewrite, but notempty[12]_rewrite will force one
SELECT check_ddl_rewrite('rewrite_test', $$
  ALTER TABLE rewrite_test
      ADD COLUMN empty1 text,
      ADD COLUMN notempty1_rewrite serial;
$$);
 check_ddl_rewrite 
-------------------
 t
(1 row)

SELECT check_ddl_rewrite('rewrite_test', $$
    ALTER TABLE rewrite_test
        ADD COLUMN notempty2_rewrite serial,
        ADD COLUMN empty2 text;
$$);
 check_ddl_rewrite 
-------------------
 t
(1 row)

-- also check that fast defaults cause no problem, first without rewrite
SELECT check_ddl_rewrite('rewrite_test', $$
    ALTER TABLE rewrite_test
        ADD COLUMN empty3 text,
        ADD COLUMN notempty3_norewrite int default 42;
$$);
 check_ddl_rewrite 
-------------------
 f
(1 row)

SELECT check_ddl_rewrite('rewrite_test', $$
    ALTER TABLE rewrite_test
        ADD COLUMN notempty4_norewrite int default 42,
        ADD COLUMN empty4 text;
$$);
 check_ddl_rewrite 
-------------------
 f
(1 row)

-- then with rewrite
SELECT check_ddl_rewrite('rewrite_test', $$
    ALTER TABLE rewrite_test
        ADD COLUMN empty5 text,
        ADD COLUMN notempty5_norewrite int default 42,
        ADD COLUMN notempty5_rewrite serial;
$$);
 check_ddl_rewrite 
-------------------
 t
(1 row)

SELECT check_ddl_rewrite('rewrite_test', $$
    ALTER TABLE rewrite_test
        ADD COLUMN notempty6_rewrite serial,
        ADD COLUMN empty6 text,
        ADD COLUMN notempty6_norewrite int default 42;
$$);
 check_ddl_rewrite 
-------------------
 t
(1 row)

-- cleanup
DROP FUNCTION check_ddl_rewrite(regclass, text);
DROP TABLE rewrite_test;
--
-- lock levels
--
drop type lockmodes;
ERROR:  type "lockmodes" does not exist
create type lockmodes as enum (
 'SIReadLock'
,'AccessShareLock'
,'RowShareLock'
,'RowExclusiveLock'
,'ShareUpdateExclusiveLock'
,'ShareLock'
,'ShareRowExclusiveLock'
,'ExclusiveLock'
,'AccessExclusiveLock'
);
drop view my_locks;
ERROR:  view "my_locks" does not exist
create or replace view my_locks as
select case when c.relname like 'pg_toast%' then 'pg_toast' else c.relname end, max(mode::lockmodes) as max_lockmode
from pg_locks l join pg_class c on l.relation = c.oid
where virtualtransaction = (
        select virtualtransaction
        from pg_locks
        where transactionid = pg_current_xact_id()::xid)
and locktype = 'relation'
and relnamespace != (select oid from pg_namespace where nspname = 'pg_catalog')
and c.relname != 'my_locks'
group by c.relname;
create table alterlock (f1 int primary key, f2 text);
insert into alterlock values (1, 'foo');
create table alterlock2 (f3 int primary key, f1 int);
insert into alterlock2 values (1, 1);
begin; alter table alterlock alter column f2 set statistics 150;
select * from my_locks order by 1;
  relname  |       max_lockmode       
-----------+--------------------------
 alterlock | ShareUpdateExclusiveLock
(1 row)

rollback;
begin; alter table alterlock cluster on alterlock_pkey;
select * from my_locks order by 1;
    relname     |       max_lockmode       
----------------+--------------------------
 alterlock      | ShareUpdateExclusiveLock
 alterlock_pkey | ShareUpdateExclusiveLock
(2 rows)

commit;
begin; alter table alterlock set without cluster;
select * from my_locks order by 1;
  relname  |       max_lockmode       
-----------+--------------------------
 alterlock | ShareUpdateExclusiveLock
(1 row)

commit;
begin; alter table alterlock set (fillfactor = 100);
select * from my_locks order by 1;
  relname  |       max_lockmode       
-----------+--------------------------
 alterlock | ShareUpdateExclusiveLock
 pg_toast  | ShareUpdateExclusiveLock
(2 rows)

commit;
begin; alter table alterlock reset (fillfactor);
select * from my_locks order by 1;
  relname  |       max_lockmode       
-----------+--------------------------
 alterlock | ShareUpdateExclusiveLock
 pg_toast  | ShareUpdateExclusiveLock
(2 rows)

commit;
begin; alter table alterlock set (toast.autovacuum_enabled = off);
select * from my_locks order by 1;
  relname  |       max_lockmode       
-----------+--------------------------
 alterlock | ShareUpdateExclusiveLock
 pg_toast  | ShareUpdateExclusiveLock
(2 rows)

commit;
begin; alter table alterlock set (autovacuum_enabled = off);
select * from my_locks order by 1;
  relname  |       max_lockmode       
-----------+--------------------------
 alterlock | ShareUpdateExclusiveLock
 pg_toast  | ShareUpdateExclusiveLock
(2 rows)

commit;
begin; alter table alterlock alter column f2 set (n_distinct = 1);
select * from my_locks order by 1;
  relname  |       max_lockmode       
-----------+--------------------------
 alterlock | ShareUpdateExclusiveLock
(1 row)

rollback;
-- test that mixing options with different lock levels works as expected
begin; alter table alterlock set (autovacuum_enabled = off, fillfactor = 80);
select * from my_locks order by 1;
  relname  |       max_lockmode       
-----------+--------------------------
 alterlock | ShareUpdateExclusiveLock
 pg_toast  | ShareUpdateExclusiveLock
(2 rows)

commit;
begin; alter table alterlock alter column f2 set storage extended;
select * from my_locks order by 1;
  relname  |    max_lockmode     
-----------+---------------------
 alterlock | AccessExclusiveLock
(1 row)

rollback;
begin; alter table alterlock alter column f2 set default 'x';
select * from my_locks order by 1;
  relname  |    max_lockmode     
-----------+---------------------
 alterlock | AccessExclusiveLock
(1 row)

rollback;
begin;
create trigger ttdummy
	before delete or update on alterlock
	for each row
	execute procedure
	ttdummy (1, 1);
select * from my_locks order by 1;
  relname  |     max_lockmode      
-----------+-----------------------
 alterlock | ShareRowExclusiveLock
(1 row)

rollback;
begin;
select * from my_locks order by 1;
 relname | max_lockmode 
---------+--------------
(0 rows)

alter table alterlock2 add foreign key (f1) references alterlock (f1);
select * from my_locks order by 1;
     relname     |     max_lockmode      
-----------------+-----------------------
 alterlock       | ShareRowExclusiveLock
 alterlock2      | ShareRowExclusiveLock
 alterlock2_pkey | AccessShareLock
 alterlock_pkey  | AccessShareLock
(4 rows)

rollback;
begin;
alter table alterlock2
add constraint alterlock2nv foreign key (f1) references alterlock (f1) NOT VALID;
select * from my_locks order by 1;
  relname   |     max_lockmode      
------------+-----------------------
 alterlock  | ShareRowExclusiveLock
 alterlock2 | ShareRowExclusiveLock
(2 rows)

commit;
begin;
alter table alterlock2 validate constraint alterlock2nv;
select * from my_locks order by 1;
     relname     |       max_lockmode       
-----------------+--------------------------
 alterlock       | RowShareLock
 alterlock2      | ShareUpdateExclusiveLock
 alterlock2_pkey | AccessShareLock
 alterlock_pkey  | AccessShareLock
(4 rows)

rollback;
create or replace view my_locks as
select case when c.relname like 'pg_toast%' then 'pg_toast' else c.relname end, max(mode::lockmodes) as max_lockmode
from pg_locks l join pg_class c on l.relation = c.oid
where virtualtransaction = (
        select virtualtransaction
        from pg_locks
        where transactionid = pg_current_xact_id()::xid)
and locktype = 'relation'
and relnamespace != (select oid from pg_namespace where nspname = 'pg_catalog')
and c.relname = 'my_locks'
group by c.relname;
-- raise exception
alter table my_locks set (autovacuum_enabled = false);
ERROR:  unrecognized parameter "autovacuum_enabled"
alter view my_locks set (autovacuum_enabled = false);
ERROR:  unrecognized parameter "autovacuum_enabled"
alter table my_locks reset (autovacuum_enabled);
alter view my_locks reset (autovacuum_enabled);
begin;
alter view my_locks set (security_barrier=off);
select * from my_locks order by 1;
 relname  |    max_lockmode     
----------+---------------------
 my_locks | AccessExclusiveLock
(1 row)

alter view my_locks reset (security_barrier);
rollback;
-- this test intentionally applies the ALTER TABLE command against a view, but
-- uses a view option so we expect this to succeed. This form of SQL is
-- accepted for historical reasons, as shown in the docs for ALTER VIEW
begin;
alter table my_locks set (security_barrier=off);
select * from my_locks order by 1;
 relname  |    max_lockmode     
----------+---------------------
 my_locks | AccessExclusiveLock
(1 row)

alter table my_locks reset (security_barrier);
rollback;
-- cleanup
drop table alterlock2;
drop table alterlock;
drop view my_locks;
drop type lockmodes;
--
-- alter function
--
create function test_strict(text) returns text as
    'select coalesce($1, ''got passed a null'');'
    language sql returns null on null input;
select test_strict(NULL);
 test_strict 
-------------
 
(1 row)

alter function test_strict(text) called on null input;
select test_strict(NULL);
    test_strict    
-------------------
 got passed a null
(1 row)

create function non_strict(text) returns text as
    'select coalesce($1, ''got passed a null'');'
    language sql called on null input;
select non_strict(NULL);
    non_strict     
-------------------
 got passed a null
(1 row)

alter function non_strict(text) returns null on null input;
select non_strict(NULL);
 non_strict 
------------
 
(1 row)

--
-- alter object set schema
--
create schema alter1;
create schema alter2;
create table alter1.t1(f1 serial primary key, f2 int check (f2 > 0));
create view alter1.v1 as select * from alter1.t1;
create function alter1.plus1(int) returns int as 'select $1+1' language sql;
create domain alter1.posint integer check (value > 0);
create type alter1.ctype as (f1 int, f2 text);
create function alter1.same(alter1.ctype, alter1.ctype) returns boolean language sql
as 'select $1.f1 is not distinct from $2.f1 and $1.f2 is not distinct from $2.f2';
create operator alter1.=(procedure = alter1.same, leftarg  = alter1.ctype, rightarg = alter1.ctype);
create operator class alter1.ctype_hash_ops default for type alter1.ctype using hash as
  operator 1 alter1.=(alter1.ctype, alter1.ctype);
create conversion alter1.latin1_to_utf8 for 'latin1' to 'utf8' from iso8859_1_to_utf8;
create text search parser alter1.prs(start = prsd_start, gettoken = prsd_nexttoken, end = prsd_end, lextypes = prsd_lextype);
create text search configuration alter1.cfg(parser = alter1.prs);
create text search template alter1.tmpl(init = dsimple_init, lexize = dsimple_lexize);
create text search dictionary alter1.dict(template = alter1.tmpl);
insert into alter1.t1(f2) values(11);
insert into alter1.t1(f2) values(12);
alter table alter1.t1 set schema alter1; -- no-op, same schema
alter table alter1.t1 set schema alter2;
alter table alter1.v1 set schema alter2;
alter function alter1.plus1(int) set schema alter2;
alter domain alter1.posint set schema alter2;
alter operator class alter1.ctype_hash_ops using hash set schema alter2;
alter operator family alter1.ctype_hash_ops using hash set schema alter2;
alter operator alter1.=(alter1.ctype, alter1.ctype) set schema alter2;
alter function alter1.same(alter1.ctype, alter1.ctype) set schema alter2;
alter type alter1.ctype set schema alter1; -- no-op, same schema
alter type alter1.ctype set schema alter2;
alter conversion alter1.latin1_to_utf8 set schema alter2;
alter text search parser alter1.prs set schema alter2;
alter text search configuration alter1.cfg set schema alter2;
alter text search template alter1.tmpl set schema alter2;
alter text search dictionary alter1.dict set schema alter2;
-- this should succeed because nothing is left in alter1
drop schema alter1;
insert into alter2.t1(f2) values(13);
insert into alter2.t1(f2) values(14);
select * from alter2.t1;
 f1 | f2 
----+----
  1 | 11
  2 | 12
  3 | 13
  4 | 14
(4 rows)

select * from alter2.v1;
 f1 | f2 
----+----
  1 | 11
  2 | 12
  3 | 13
  4 | 14
(4 rows)

select alter2.plus1(41);
 plus1 
-------
    42
(1 row)

-- clean up
drop schema alter2 cascade;
NOTICE:  drop cascades to 13 other objects
DETAIL:  drop cascades to table alter2.t1
drop cascades to view alter2.v1
drop cascades to function alter2.plus1(integer)
drop cascades to type alter2.posint
drop cascades to type alter2.ctype
drop cascades to function alter2.same(alter2.ctype,alter2.ctype)
drop cascades to operator alter2.=(alter2.ctype,alter2.ctype)
drop cascades to operator family alter2.ctype_hash_ops for access method hash
drop cascades to conversion alter2.latin1_to_utf8
drop cascades to text search parser alter2.prs
drop cascades to text search configuration alter2.cfg
drop cascades to text search template alter2.tmpl
drop cascades to text search dictionary alter2.dict
--
-- composite types
--
CREATE TYPE test_type AS (a int);
\d test_type
         Composite type "public.test_type"
 Column |  Type   | Collation | Nullable | Default 
--------+---------+-----------+----------+---------
 a      | integer |           |          | 

ALTER TYPE nosuchtype ADD ATTRIBUTE b text; -- fails
ERROR:  relation "nosuchtype" does not exist
ALTER TYPE test_type ADD ATTRIBUTE b text;
\d test_type
         Composite type "public.test_type"
 Column |  Type   | Collation | Nullable | Default 
--------+---------+-----------+----------+---------
 a      | integer |           |          | 
 b      | text    |           |          | 

ALTER TYPE test_type ADD ATTRIBUTE b text; -- fails
ERROR:  column "b" of relation "test_type" already exists
ALTER TYPE test_type ALTER ATTRIBUTE b SET DATA TYPE varchar;
\d test_type
              Composite type "public.test_type"
 Column |       Type        | Collation | Nullable | Default 
--------+-------------------+-----------+----------+---------
 a      | integer           |           |          | 
 b      | character varying |           |          | 

ALTER TYPE test_type ALTER ATTRIBUTE b SET DATA TYPE integer;
\d test_type
         Composite type "public.test_type"
 Column |  Type   | Collation | Nullable | Default 
--------+---------+-----------+----------+---------
 a      | integer |           |          | 
 b      | integer |           |          | 

ALTER TYPE test_type DROP ATTRIBUTE b;
\d test_type
         Composite type "public.test_type"
 Column |  Type   | Collation | Nullable | Default 
--------+---------+-----------+----------+---------
 a      | integer |           |          | 

ALTER TYPE test_type DROP ATTRIBUTE c; -- fails
ERROR:  column "c" of relation "test_type" does not exist
ALTER TYPE test_type DROP ATTRIBUTE IF EXISTS c;
NOTICE:  column "c" of relation "test_type" does not exist, skipping
ALTER TYPE test_type DROP ATTRIBUTE a, ADD ATTRIBUTE d boolean;
\d test_type
         Composite type "public.test_type"
 Column |  Type   | Collation | Nullable | Default 
--------+---------+-----------+----------+---------
 d      | boolean |           |          | 

ALTER TYPE test_type RENAME ATTRIBUTE a TO aa;
ERROR:  column "a" does not exist
ALTER TYPE test_type RENAME ATTRIBUTE d TO dd;
\d test_type
         Composite type "public.test_type"
 Column |  Type   | Collation | Nullable | Default 
--------+---------+-----------+----------+---------
 dd     | boolean |           |          | 

DROP TYPE test_type;
CREATE TYPE test_type1 AS (a int, b text);
CREATE TABLE test_tbl1 (x int, y test_type1);
ALTER TYPE test_type1 ALTER ATTRIBUTE b TYPE varchar; -- fails
ERROR:  cannot alter type "test_type1" because column "test_tbl1.y" uses it
CREATE TYPE test_type2 AS (a int, b text);
CREATE TABLE test_tbl2 OF test_type2;
CREATE TABLE test_tbl2_subclass () INHERITS (test_tbl2);
\d test_type2
        Composite type "public.test_type2"
 Column |  Type   | Collation | Nullable | Default 
--------+---------+-----------+----------+---------
 a      | integer |           |          | 
 b      | text    |           |          | 

\d test_tbl2
             Table "public.test_tbl2"
 Column |  Type   | Collation | Nullable | Default 
--------+---------+-----------+----------+---------
 a      | integer |           |          | 
 b      | text    |           |          | 
Number of child tables: 1 (Use \d+ to list them.)
Typed table of type: test_type2

ALTER TYPE test_type2 ADD ATTRIBUTE c text; -- fails
ERROR:  cannot alter type "test_type2" because it is the type of a typed table
HINT:  Use ALTER ... CASCADE to alter the typed tables too.
ALTER TYPE test_type2 ADD ATTRIBUTE c text CASCADE;
\d test_type2
        Composite type "public.test_type2"
 Column |  Type   | Collation | Nullable | Default 
--------+---------+-----------+----------+---------
 a      | integer |           |          | 
 b      | text    |           |          | 
 c      | text    |           |          | 

\d test_tbl2
             Table "public.test_tbl2"
 Column |  Type   | Collation | Nullable | Default 
--------+---------+-----------+----------+---------
 a      | integer |           |          | 
 b      | text    |           |          | 
 c      | text    |           |          | 
Number of child tables: 1 (Use \d+ to list them.)
Typed table of type: test_type2

ALTER TYPE test_type2 ALTER ATTRIBUTE b TYPE varchar; -- fails
ERROR:  cannot alter type "test_type2" because it is the type of a typed table
HINT:  Use ALTER ... CASCADE to alter the typed tables too.
ALTER TYPE test_type2 ALTER ATTRIBUTE b TYPE varchar CASCADE;
\d test_type2
             Composite type "public.test_type2"
 Column |       Type        | Collation | Nullable | Default 
--------+-------------------+-----------+----------+---------
 a      | integer           |           |          | 
 b      | character varying |           |          | 
 c      | text              |           |          | 

\d test_tbl2
                  Table "public.test_tbl2"
 Column |       Type        | Collation | Nullable | Default 
--------+-------------------+-----------+----------+---------
 a      | integer           |           |          | 
 b      | character varying |           |          | 
 c      | text              |           |          | 
Number of child tables: 1 (Use \d+ to list them.)
Typed table of type: test_type2

ALTER TYPE test_type2 DROP ATTRIBUTE b; -- fails
ERROR:  cannot alter type "test_type2" because it is the type of a typed table
HINT:  Use ALTER ... CASCADE to alter the typed tables too.
ALTER TYPE test_type2 DROP ATTRIBUTE b CASCADE;
\d test_type2
        Composite type "public.test_type2"
 Column |  Type   | Collation | Nullable | Default 
--------+---------+-----------+----------+---------
 a      | integer |           |          | 
 c      | text    |           |          | 

\d test_tbl2
             Table "public.test_tbl2"
 Column |  Type   | Collation | Nullable | Default 
--------+---------+-----------+----------+---------
 a      | integer |           |          | 
 c      | text    |           |          | 
Number of child tables: 1 (Use \d+ to list them.)
Typed table of type: test_type2

ALTER TYPE test_type2 RENAME ATTRIBUTE a TO aa; -- fails
ERROR:  cannot alter type "test_type2" because it is the type of a typed table
HINT:  Use ALTER ... CASCADE to alter the typed tables too.
ALTER TYPE test_type2 RENAME ATTRIBUTE a TO aa CASCADE;
\d test_type2
        Composite type "public.test_type2"
 Column |  Type   | Collation | Nullable | Default 
--------+---------+-----------+----------+---------
 aa     | integer |           |          | 
 c      | text    |           |          | 

\d test_tbl2
             Table "public.test_tbl2"
 Column |  Type   | Collation | Nullable | Default 
--------+---------+-----------+----------+---------
 aa     | integer |           |          | 
 c      | text    |           |          | 
Number of child tables: 1 (Use \d+ to list them.)
Typed table of type: test_type2

\d test_tbl2_subclass
         Table "public.test_tbl2_subclass"
 Column |  Type   | Collation | Nullable | Default 
--------+---------+-----------+----------+---------
 aa     | integer |           |          | 
 c      | text    |           |          | 
Inherits: test_tbl2

DROP TABLE test_tbl2_subclass;
CREATE TYPE test_typex AS (a int, b text);
CREATE TABLE test_tblx (x int, y test_typex check ((y).a > 0));
ALTER TYPE test_typex DROP ATTRIBUTE a; -- fails
ERROR:  cannot drop column a of composite type test_typex because other objects depend on it
DETAIL:  constraint test_tblx_y_check on table test_tblx depends on column a of composite type test_typex
HINT:  Use DROP ... CASCADE to drop the dependent objects too.
ALTER TYPE test_typex DROP ATTRIBUTE a CASCADE;
NOTICE:  drop cascades to constraint test_tblx_y_check on table test_tblx
\d test_tblx
               Table "public.test_tblx"
 Column |    Type    | Collation | Nullable | Default 
--------+------------+-----------+----------+---------
 x      | integer    |           |          | 
 y      | test_typex |           |          | 

DROP TABLE test_tblx;
DROP TYPE test_typex;
-- This test isn't that interesting on its own, but the purpose is to leave
-- behind a table to test pg_upgrade with. The table has a composite type
-- column in it, and the composite type has a dropped attribute.
CREATE TYPE test_type3 AS (a int);
CREATE TABLE test_tbl3 (c) AS SELECT '(1)'::test_type3;
ALTER TYPE test_type3 DROP ATTRIBUTE a, ADD ATTRIBUTE b int;
CREATE TYPE test_type_empty AS ();
DROP TYPE test_type_empty;
--
-- typed tables: OF / NOT OF
--
CREATE TYPE tt_t0 AS (z inet, x int, y numeric(8,2));
ALTER TYPE tt_t0 DROP ATTRIBUTE z;
CREATE TABLE tt0 (x int NOT NULL, y numeric(8,2));	-- OK
CREATE TABLE tt1 (x int, y bigint);					-- wrong base type
CREATE TABLE tt2 (x int, y numeric(9,2));			-- wrong typmod
CREATE TABLE tt3 (y numeric(8,2), x int);			-- wrong column order
CREATE TABLE tt4 (x int);							-- too few columns
CREATE TABLE tt5 (x int, y numeric(8,2), z int);	-- too few columns
CREATE TABLE tt6 () INHERITS (tt0);					-- can't have a parent
CREATE TABLE tt7 (x int, q text, y numeric(8,2));
ALTER TABLE tt7 DROP q;								-- OK
ALTER TABLE tt0 OF tt_t0;
ALTER TABLE tt1 OF tt_t0;
ERROR:  table "tt1" has different type for column "y"
ALTER TABLE tt2 OF tt_t0;
ERROR:  table "tt2" has different type for column "y"
ALTER TABLE tt3 OF tt_t0;
ERROR:  table has column "y" where type requires "x"
ALTER TABLE tt4 OF tt_t0;
ERROR:  table is missing column "y"
ALTER TABLE tt5 OF tt_t0;
ERROR:  table has extra column "z"
ALTER TABLE tt6 OF tt_t0;
ERROR:  typed tables cannot inherit
ALTER TABLE tt7 OF tt_t0;
CREATE TYPE tt_t1 AS (x int, y numeric(8,2));
ALTER TABLE tt7 OF tt_t1;			-- reassign an already-typed table
ALTER TABLE tt7 NOT OF;
\d tt7
                   Table "public.tt7"
 Column |     Type     | Collation | Nullable | Default 
--------+--------------+-----------+----------+---------
 x      | integer      |           |          | 
 y      | numeric(8,2) |           |          | 

-- make sure we can drop a constraint on the parent but it remains on the child
CREATE TABLE test_drop_constr_parent (c text CHECK (c IS NOT NULL));
CREATE TABLE test_drop_constr_child () INHERITS (test_drop_constr_parent);
ALTER TABLE ONLY test_drop_constr_parent DROP CONSTRAINT "test_drop_constr_parent_c_check";
-- should fail
INSERT INTO test_drop_constr_child (c) VALUES (NULL);
ERROR:  new row for relation "test_drop_constr_child" violates check constraint "test_drop_constr_parent_c_check"
DETAIL:  Failing row contains (null).
DROP TABLE test_drop_constr_parent CASCADE;
NOTICE:  drop cascades to table test_drop_constr_child
--
-- IF EXISTS test
--
ALTER TABLE IF EXISTS tt8 ADD COLUMN f int;
NOTICE:  relation "tt8" does not exist, skipping
ALTER TABLE IF EXISTS tt8 ADD CONSTRAINT xxx PRIMARY KEY(f);
NOTICE:  relation "tt8" does not exist, skipping
ALTER TABLE IF EXISTS tt8 ADD CHECK (f BETWEEN 0 AND 10);
NOTICE:  relation "tt8" does not exist, skipping
ALTER TABLE IF EXISTS tt8 ALTER COLUMN f SET DEFAULT 0;
NOTICE:  relation "tt8" does not exist, skipping
ALTER TABLE IF EXISTS tt8 RENAME COLUMN f TO f1;
NOTICE:  relation "tt8" does not exist, skipping
ALTER TABLE IF EXISTS tt8 SET SCHEMA alter2;
NOTICE:  relation "tt8" does not exist, skipping
CREATE TABLE tt8(a int);
CREATE SCHEMA alter2;
ALTER TABLE IF EXISTS tt8 ADD COLUMN f int;
ALTER TABLE IF EXISTS tt8 ADD CONSTRAINT xxx PRIMARY KEY(f);
ALTER TABLE IF EXISTS tt8 ADD CHECK (f BETWEEN 0 AND 10);
ALTER TABLE IF EXISTS tt8 ALTER COLUMN f SET DEFAULT 0;
ALTER TABLE IF EXISTS tt8 RENAME COLUMN f TO f1;
ALTER TABLE IF EXISTS tt8 SET SCHEMA alter2;
\d alter2.tt8
                Table "alter2.tt8"
 Column |  Type   | Collation | Nullable | Default 
--------+---------+-----------+----------+---------
 a      | integer |           |          | 
 f1     | integer |           | not null | 0
Indexes:
    "xxx" PRIMARY KEY, btree (f1)
Check constraints:
    "tt8_f_check" CHECK (f1 >= 0 AND f1 <= 10)

DROP TABLE alter2.tt8;
DROP SCHEMA alter2;
--
-- Check conflicts between index and CHECK constraint names
--
CREATE TABLE tt9(c integer);
ALTER TABLE tt9 ADD CHECK(c > 1);
ALTER TABLE tt9 ADD CHECK(c > 2);  -- picks nonconflicting name
ALTER TABLE tt9 ADD CONSTRAINT foo CHECK(c > 3);
ALTER TABLE tt9 ADD CONSTRAINT foo CHECK(c > 4);  -- fail, dup name
ERROR:  constraint "foo" for relation "tt9" already exists
ALTER TABLE tt9 ADD UNIQUE(c);
ALTER TABLE tt9 ADD UNIQUE(c);  -- picks nonconflicting name
ALTER TABLE tt9 ADD CONSTRAINT tt9_c_key UNIQUE(c);  -- fail, dup name
ERROR:  relation "tt9_c_key" already exists
ALTER TABLE tt9 ADD CONSTRAINT foo UNIQUE(c);  -- fail, dup name
ERROR:  constraint "foo" for relation "tt9" already exists
ALTER TABLE tt9 ADD CONSTRAINT tt9_c_key CHECK(c > 5);  -- fail, dup name
ERROR:  constraint "tt9_c_key" for relation "tt9" already exists
ALTER TABLE tt9 ADD CONSTRAINT tt9_c_key2 CHECK(c > 6);
ALTER TABLE tt9 ADD UNIQUE(c);  -- picks nonconflicting name
\d tt9
                Table "public.tt9"
 Column |  Type   | Collation | Nullable | Default 
--------+---------+-----------+----------+---------
 c      | integer |           |          | 
Indexes:
    "tt9_c_key" UNIQUE CONSTRAINT, btree (c)
    "tt9_c_key1" UNIQUE CONSTRAINT, btree (c)
    "tt9_c_key3" UNIQUE CONSTRAINT, btree (c)
Check constraints:
    "foo" CHECK (c > 3)
    "tt9_c_check" CHECK (c > 1)
    "tt9_c_check1" CHECK (c > 2)
    "tt9_c_key2" CHECK (c > 6)

DROP TABLE tt9;
-- Check that comments on constraints and indexes are not lost at ALTER TABLE.
CREATE TABLE comment_test (
  id int,
  positive_col int CHECK (positive_col > 0),
  indexed_col int,
  CONSTRAINT comment_test_pk PRIMARY KEY (id));
CREATE INDEX comment_test_index ON comment_test(indexed_col);
COMMENT ON COLUMN comment_test.id IS 'Column ''id'' on comment_test';
COMMENT ON INDEX comment_test_index IS 'Simple index on comment_test';
COMMENT ON CONSTRAINT comment_test_positive_col_check ON comment_test IS 'CHECK constraint on comment_test.positive_col';
COMMENT ON CONSTRAINT comment_test_pk ON comment_test IS 'PRIMARY KEY constraint of comment_test';
COMMENT ON INDEX comment_test_pk IS 'Index backing the PRIMARY KEY of comment_test';
SELECT col_description('comment_test'::regclass, 1) as comment;
           comment           
-----------------------------
 Column 'id' on comment_test
(1 row)

SELECT indexrelid::regclass::text as index, obj_description(indexrelid, 'pg_class') as comment FROM pg_index where indrelid = 'comment_test'::regclass ORDER BY 1, 2;
       index        |                    comment                    
--------------------+-----------------------------------------------
 comment_test_index | Simple index on comment_test
 comment_test_pk    | Index backing the PRIMARY KEY of comment_test
(2 rows)

SELECT conname as constraint, obj_description(oid, 'pg_constraint') as comment FROM pg_constraint where conrelid = 'comment_test'::regclass ORDER BY 1, 2;
           constraint            |                    comment                    
---------------------------------+-----------------------------------------------
 comment_test_pk                 | PRIMARY KEY constraint of comment_test
 comment_test_positive_col_check | CHECK constraint on comment_test.positive_col
(2 rows)

-- Change the datatype of all the columns. ALTER TABLE is optimized to not
-- rebuild an index if the new data type is binary compatible with the old
-- one. Check do a dummy ALTER TABLE that doesn't change the datatype
-- first, to test that no-op codepath, and another one that does.
ALTER TABLE comment_test ALTER COLUMN indexed_col SET DATA TYPE int;
ALTER TABLE comment_test ALTER COLUMN indexed_col SET DATA TYPE text;
ALTER TABLE comment_test ALTER COLUMN id SET DATA TYPE int;
ALTER TABLE comment_test ALTER COLUMN id SET DATA TYPE text;
ALTER TABLE comment_test ALTER COLUMN positive_col SET DATA TYPE int;
ALTER TABLE comment_test ALTER COLUMN positive_col SET DATA TYPE bigint;
-- Check that the comments are intact.
SELECT col_description('comment_test'::regclass, 1) as comment;
           comment           
-----------------------------
 Column 'id' on comment_test
(1 row)

SELECT indexrelid::regclass::text as index, obj_description(indexrelid, 'pg_class') as comment FROM pg_index where indrelid = 'comment_test'::regclass ORDER BY 1, 2;
       index        |                    comment                    
--------------------+-----------------------------------------------
 comment_test_index | Simple index on comment_test
 comment_test_pk    | Index backing the PRIMARY KEY of comment_test
(2 rows)

SELECT conname as constraint, obj_description(oid, 'pg_constraint') as comment FROM pg_constraint where conrelid = 'comment_test'::regclass ORDER BY 1, 2;
           constraint            |                    comment                    
---------------------------------+-----------------------------------------------
 comment_test_pk                 | PRIMARY KEY constraint of comment_test
 comment_test_positive_col_check | CHECK constraint on comment_test.positive_col
(2 rows)

-- Check compatibility for foreign keys and comments. This is done
-- separately as rebuilding the column type of the parent leads
-- to an error and would reduce the test scope.
CREATE TABLE comment_test_child (
  id text CONSTRAINT comment_test_child_fk REFERENCES comment_test);
CREATE INDEX comment_test_child_fk ON comment_test_child(id);
COMMENT ON COLUMN comment_test_child.id IS 'Column ''id'' on comment_test_child';
COMMENT ON INDEX comment_test_child_fk IS 'Index backing the FOREIGN KEY of comment_test_child';
COMMENT ON CONSTRAINT comment_test_child_fk ON comment_test_child IS 'FOREIGN KEY constraint of comment_test_child';
-- Change column type of parent
ALTER TABLE comment_test ALTER COLUMN id SET DATA TYPE text;
ALTER TABLE comment_test ALTER COLUMN id SET DATA TYPE int USING id::integer;
ERROR:  foreign key constraint "comment_test_child_fk" cannot be implemented
DETAIL:  Key columns "id" and "id" are of incompatible types: text and integer.
-- Comments should be intact
SELECT col_description('comment_test_child'::regclass, 1) as comment;
              comment              
-----------------------------------
 Column 'id' on comment_test_child
(1 row)

SELECT indexrelid::regclass::text as index, obj_description(indexrelid, 'pg_class') as comment FROM pg_index where indrelid = 'comment_test_child'::regclass ORDER BY 1, 2;
         index         |                       comment                       
-----------------------+-----------------------------------------------------
 comment_test_child_fk | Index backing the FOREIGN KEY of comment_test_child
(1 row)

SELECT conname as constraint, obj_description(oid, 'pg_constraint') as comment FROM pg_constraint where conrelid = 'comment_test_child'::regclass ORDER BY 1, 2;
      constraint       |                   comment                    
-----------------------+----------------------------------------------
 comment_test_child_fk | FOREIGN KEY constraint of comment_test_child
(1 row)

-- Check that we map relation oids to filenodes and back correctly.  Only
-- display bad mappings so the test output doesn't change all the time.  A
-- filenode function call can return NULL for a relation dropped concurrently
-- with the call's surrounding query, so ignore a NULL mapped_oid for
-- relations that no longer exist after all calls finish.
CREATE TEMP TABLE filenode_mapping AS
SELECT
    oid, mapped_oid, reltablespace, relfilenode, relname
FROM pg_class,
    pg_filenode_relation(reltablespace, pg_relation_filenode(oid)) AS mapped_oid
WHERE relkind IN ('r', 'i', 'S', 't', 'm') AND mapped_oid IS DISTINCT FROM oid;
SELECT m.* FROM filenode_mapping m LEFT JOIN pg_class c ON c.oid = m.oid
WHERE c.oid IS NOT NULL OR m.mapped_oid IS NOT NULL;
 oid | mapped_oid | reltablespace | relfilenode | relname 
-----+------------+---------------+-------------+---------
(0 rows)

-- Checks on creating and manipulation of user defined relations in
-- pg_catalog.
SHOW allow_system_table_mods;
 allow_system_table_mods 
-------------------------
 off
(1 row)

-- disallowed because of search_path issues with pg_dump
CREATE TABLE pg_catalog.new_system_table();
ERROR:  permission denied to create "pg_catalog.new_system_table"
DETAIL:  System catalog modifications are currently disallowed.
-- instead create in public first, move to catalog
CREATE TABLE new_system_table(id serial primary key, othercol text);
ALTER TABLE new_system_table SET SCHEMA pg_catalog;
ALTER TABLE new_system_table SET SCHEMA public;
ALTER TABLE new_system_table SET SCHEMA pg_catalog;
-- will be ignored -- already there:
ALTER TABLE new_system_table SET SCHEMA pg_catalog;
ALTER TABLE new_system_table RENAME TO old_system_table;
CREATE INDEX old_system_table__othercol ON old_system_table (othercol);
INSERT INTO old_system_table(othercol) VALUES ('somedata'), ('otherdata');
UPDATE old_system_table SET id = -id;
DELETE FROM old_system_table WHERE othercol = 'somedata';
TRUNCATE old_system_table;
ALTER TABLE old_system_table DROP CONSTRAINT new_system_table_pkey;
ALTER TABLE old_system_table DROP COLUMN othercol;
DROP TABLE old_system_table;
-- set logged
CREATE UNLOGGED TABLE unlogged1(f1 SERIAL PRIMARY KEY, f2 TEXT); -- has sequence, toast
-- check relpersistence of an unlogged table
SELECT relname, relkind, relpersistence FROM pg_class WHERE relname ~ '^unlogged1'
UNION ALL
SELECT r.relname || ' toast table', t.relkind, t.relpersistence FROM pg_class r JOIN pg_class t ON t.oid = r.reltoastrelid WHERE r.relname ~ '^unlogged1'
UNION ALL
SELECT r.relname || ' toast index', ri.relkind, ri.relpersistence FROM pg_class r join pg_class t ON t.oid = r.reltoastrelid JOIN pg_index i ON i.indrelid = t.oid JOIN pg_class ri ON ri.oid = i.indexrelid WHERE r.relname ~ '^unlogged1'
ORDER BY relname;
        relname        | relkind | relpersistence 
-----------------------+---------+----------------
 unlogged1             | r       | u
 unlogged1 toast index | i       | u
 unlogged1 toast table | t       | u
 unlogged1_f1_seq      | S       | u
 unlogged1_pkey        | i       | u
(5 rows)

CREATE UNLOGGED TABLE unlogged2(f1 SERIAL PRIMARY KEY, f2 INTEGER REFERENCES unlogged1); -- foreign key
CREATE UNLOGGED TABLE unlogged3(f1 SERIAL PRIMARY KEY, f2 INTEGER REFERENCES unlogged3); -- self-referencing foreign key
ALTER TABLE unlogged3 SET LOGGED; -- skip self-referencing foreign key
ALTER TABLE unlogged2 SET LOGGED; -- fails because a foreign key to an unlogged table exists
ERROR:  could not change table "unlogged2" to logged because it references unlogged table "unlogged1"
ALTER TABLE unlogged1 SET LOGGED;
-- check relpersistence of an unlogged table after changing to permanent
SELECT relname, relkind, relpersistence FROM pg_class WHERE relname ~ '^unlogged1'
UNION ALL
SELECT r.relname || ' toast table', t.relkind, t.relpersistence FROM pg_class r JOIN pg_class t ON t.oid = r.reltoastrelid WHERE r.relname ~ '^unlogged1'
UNION ALL
SELECT r.relname || ' toast index', ri.relkind, ri.relpersistence FROM pg_class r join pg_class t ON t.oid = r.reltoastrelid JOIN pg_index i ON i.indrelid = t.oid JOIN pg_class ri ON ri.oid = i.indexrelid WHERE r.relname ~ '^unlogged1'
ORDER BY relname;
        relname        | relkind | relpersistence 
-----------------------+---------+----------------
 unlogged1             | r       | p
 unlogged1 toast index | i       | p
 unlogged1 toast table | t       | p
 unlogged1_f1_seq      | S       | p
 unlogged1_pkey        | i       | p
(5 rows)

ALTER TABLE unlogged1 SET LOGGED; -- silently do nothing
DROP TABLE unlogged3;
DROP TABLE unlogged2;
DROP TABLE unlogged1;
-- set unlogged
CREATE TABLE logged1(f1 SERIAL PRIMARY KEY, f2 TEXT); -- has sequence, toast
-- check relpersistence of a permanent table
SELECT relname, relkind, relpersistence FROM pg_class WHERE relname ~ '^logged1'
UNION ALL
SELECT r.relname || ' toast table', t.relkind, t.relpersistence FROM pg_class r JOIN pg_class t ON t.oid = r.reltoastrelid WHERE r.relname ~ '^logged1'
UNION ALL
SELECT r.relname ||' toast index', ri.relkind, ri.relpersistence FROM pg_class r join pg_class t ON t.oid = r.reltoastrelid JOIN pg_index i ON i.indrelid = t.oid JOIN pg_class ri ON ri.oid = i.indexrelid WHERE r.relname ~ '^logged1'
ORDER BY relname;
       relname       | relkind | relpersistence 
---------------------+---------+----------------
 logged1             | r       | p
 logged1 toast index | i       | p
 logged1 toast table | t       | p
 logged1_f1_seq      | S       | p
 logged1_pkey        | i       | p
(5 rows)

CREATE TABLE logged2(f1 SERIAL PRIMARY KEY, f2 INTEGER REFERENCES logged1); -- foreign key
CREATE TABLE logged3(f1 SERIAL PRIMARY KEY, f2 INTEGER REFERENCES logged3); -- self-referencing foreign key
ALTER TABLE logged1 SET UNLOGGED; -- fails because a foreign key from a permanent table exists
ERROR:  could not change table "logged1" to unlogged because it references logged table "logged2"
ALTER TABLE logged3 SET UNLOGGED; -- skip self-referencing foreign key
ALTER TABLE logged2 SET UNLOGGED;
ALTER TABLE logged1 SET UNLOGGED;
-- check relpersistence of a permanent table after changing to unlogged
SELECT relname, relkind, relpersistence FROM pg_class WHERE relname ~ '^logged1'
UNION ALL
SELECT r.relname || ' toast table', t.relkind, t.relpersistence FROM pg_class r JOIN pg_class t ON t.oid = r.reltoastrelid WHERE r.relname ~ '^logged1'
UNION ALL
SELECT r.relname || ' toast index', ri.relkind, ri.relpersistence FROM pg_class r join pg_class t ON t.oid = r.reltoastrelid JOIN pg_index i ON i.indrelid = t.oid JOIN pg_class ri ON ri.oid = i.indexrelid WHERE r.relname ~ '^logged1'
ORDER BY relname;
       relname       | relkind | relpersistence 
---------------------+---------+----------------
 logged1             | r       | u
 logged1 toast index | i       | u
 logged1 toast table | t       | u
 logged1_f1_seq      | S       | u
 logged1_pkey        | i       | u
(5 rows)

ALTER TABLE logged1 SET UNLOGGED; -- silently do nothing
DROP TABLE logged3;
DROP TABLE logged2;
DROP TABLE logged1;
-- test ADD COLUMN IF NOT EXISTS
CREATE TABLE test_add_column(c1 integer);
\d test_add_column
          Table "public.test_add_column"
 Column |  Type   | Collation | Nullable | Default 
--------+---------+-----------+----------+---------
 c1     | integer |           |          | 

ALTER TABLE test_add_column
	ADD COLUMN c2 integer;
\d test_add_column
          Table "public.test_add_column"
 Column |  Type   | Collation | Nullable | Default 
--------+---------+-----------+----------+---------
 c1     | integer |           |          | 
 c2     | integer |           |          | 

ALTER TABLE test_add_column
	ADD COLUMN c2 integer; -- fail because c2 already exists
ERROR:  column "c2" of relation "test_add_column" already exists
ALTER TABLE ONLY test_add_column
	ADD COLUMN c2 integer; -- fail because c2 already exists
ERROR:  column "c2" of relation "test_add_column" already exists
\d test_add_column
          Table "public.test_add_column"
 Column |  Type   | Collation | Nullable | Default 
--------+---------+-----------+----------+---------
 c1     | integer |           |          | 
 c2     | integer |           |          | 

ALTER TABLE test_add_column
	ADD COLUMN IF NOT EXISTS c2 integer; -- skipping because c2 already exists
NOTICE:  column "c2" of relation "test_add_column" already exists, skipping
ALTER TABLE ONLY test_add_column
	ADD COLUMN IF NOT EXISTS c2 integer; -- skipping because c2 already exists
NOTICE:  column "c2" of relation "test_add_column" already exists, skipping
\d test_add_column
          Table "public.test_add_column"
 Column |  Type   | Collation | Nullable | Default 
--------+---------+-----------+----------+---------
 c1     | integer |           |          | 
 c2     | integer |           |          | 

ALTER TABLE test_add_column
	ADD COLUMN c2 integer, -- fail because c2 already exists
	ADD COLUMN c3 integer primary key;
ERROR:  column "c2" of relation "test_add_column" already exists
\d test_add_column
          Table "public.test_add_column"
 Column |  Type   | Collation | Nullable | Default 
--------+---------+-----------+----------+---------
 c1     | integer |           |          | 
 c2     | integer |           |          | 

ALTER TABLE test_add_column
	ADD COLUMN IF NOT EXISTS c2 integer, -- skipping because c2 already exists
	ADD COLUMN c3 integer primary key;
NOTICE:  column "c2" of relation "test_add_column" already exists, skipping
\d test_add_column
          Table "public.test_add_column"
 Column |  Type   | Collation | Nullable | Default 
--------+---------+-----------+----------+---------
 c1     | integer |           |          | 
 c2     | integer |           |          | 
 c3     | integer |           | not null | 
Indexes:
    "test_add_column_pkey" PRIMARY KEY, btree (c3)

ALTER TABLE test_add_column
	ADD COLUMN IF NOT EXISTS c2 integer, -- skipping because c2 already exists
	ADD COLUMN IF NOT EXISTS c3 integer primary key; -- skipping because c3 already exists
NOTICE:  column "c2" of relation "test_add_column" already exists, skipping
NOTICE:  column "c3" of relation "test_add_column" already exists, skipping
\d test_add_column
          Table "public.test_add_column"
 Column |  Type   | Collation | Nullable | Default 
--------+---------+-----------+----------+---------
 c1     | integer |           |          | 
 c2     | integer |           |          | 
 c3     | integer |           | not null | 
Indexes:
    "test_add_column_pkey" PRIMARY KEY, btree (c3)

ALTER TABLE test_add_column
	ADD COLUMN IF NOT EXISTS c2 integer, -- skipping because c2 already exists
	ADD COLUMN IF NOT EXISTS c3 integer, -- skipping because c3 already exists
	ADD COLUMN c4 integer REFERENCES test_add_column;
NOTICE:  column "c2" of relation "test_add_column" already exists, skipping
NOTICE:  column "c3" of relation "test_add_column" already exists, skipping
\d test_add_column
          Table "public.test_add_column"
 Column |  Type   | Collation | Nullable | Default 
--------+---------+-----------+----------+---------
 c1     | integer |           |          | 
 c2     | integer |           |          | 
 c3     | integer |           | not null | 
 c4     | integer |           |          | 
Indexes:
    "test_add_column_pkey" PRIMARY KEY, btree (c3)
Foreign-key constraints:
    "test_add_column_c4_fkey" FOREIGN KEY (c4) REFERENCES test_add_column(c3)
Referenced by:
    TABLE "test_add_column" CONSTRAINT "test_add_column_c4_fkey" FOREIGN KEY (c4) REFERENCES test_add_column(c3)

ALTER TABLE test_add_column
	ADD COLUMN IF NOT EXISTS c4 integer REFERENCES test_add_column;
NOTICE:  column "c4" of relation "test_add_column" already exists, skipping
\d test_add_column
          Table "public.test_add_column"
 Column |  Type   | Collation | Nullable | Default 
--------+---------+-----------+----------+---------
 c1     | integer |           |          | 
 c2     | integer |           |          | 
 c3     | integer |           | not null | 
 c4     | integer |           |          | 
Indexes:
    "test_add_column_pkey" PRIMARY KEY, btree (c3)
Foreign-key constraints:
    "test_add_column_c4_fkey" FOREIGN KEY (c4) REFERENCES test_add_column(c3)
Referenced by:
    TABLE "test_add_column" CONSTRAINT "test_add_column_c4_fkey" FOREIGN KEY (c4) REFERENCES test_add_column(c3)

ALTER TABLE test_add_column
	ADD COLUMN IF NOT EXISTS c5 SERIAL CHECK (c5 > 8);
\d test_add_column
                            Table "public.test_add_column"
 Column |  Type   | Collation | Nullable |                   Default                   
--------+---------+-----------+----------+---------------------------------------------
 c1     | integer |           |          | 
 c2     | integer |           |          | 
 c3     | integer |           | not null | 
 c4     | integer |           |          | 
 c5     | integer |           | not null | nextval('test_add_column_c5_seq'::regclass)
Indexes:
    "test_add_column_pkey" PRIMARY KEY, btree (c3)
Check constraints:
    "test_add_column_c5_check" CHECK (c5 > 8)
Foreign-key constraints:
    "test_add_column_c4_fkey" FOREIGN KEY (c4) REFERENCES test_add_column(c3)
Referenced by:
    TABLE "test_add_column" CONSTRAINT "test_add_column_c4_fkey" FOREIGN KEY (c4) REFERENCES test_add_column(c3)

ALTER TABLE test_add_column
	ADD COLUMN IF NOT EXISTS c5 SERIAL CHECK (c5 > 10);
NOTICE:  column "c5" of relation "test_add_column" already exists, skipping
\d test_add_column*
                            Table "public.test_add_column"
 Column |  Type   | Collation | Nullable |                   Default                   
--------+---------+-----------+----------+---------------------------------------------
 c1     | integer |           |          | 
 c2     | integer |           |          | 
 c3     | integer |           | not null | 
 c4     | integer |           |          | 
 c5     | integer |           | not null | nextval('test_add_column_c5_seq'::regclass)
Indexes:
    "test_add_column_pkey" PRIMARY KEY, btree (c3)
Check constraints:
    "test_add_column_c5_check" CHECK (c5 > 8)
Foreign-key constraints:
    "test_add_column_c4_fkey" FOREIGN KEY (c4) REFERENCES test_add_column(c3)
Referenced by:
    TABLE "test_add_column" CONSTRAINT "test_add_column_c4_fkey" FOREIGN KEY (c4) REFERENCES test_add_column(c3)

               Sequence "public.test_add_column_c5_seq"
  Type   | Start | Minimum |  Maximum   | Increment | Cycles? | Cache 
---------+-------+---------+------------+-----------+---------+-------
 integer |     1 |       1 | 2147483647 |         1 | no      |     1
Owned by: public.test_add_column.c5

 Index "public.test_add_column_pkey"
 Column |  Type   | Key? | Definition 
--------+---------+------+------------
 c3     | integer | yes  | c3
primary key, btree, for table "public.test_add_column"

DROP TABLE test_add_column;
\d test_add_column*
-- assorted cases with multiple ALTER TABLE steps
CREATE TABLE ataddindex(f1 INT);
INSERT INTO ataddindex VALUES (42), (43);
CREATE UNIQUE INDEX ataddindexi0 ON ataddindex(f1);
ALTER TABLE ataddindex
  ADD PRIMARY KEY USING INDEX ataddindexi0,
  ALTER f1 TYPE BIGINT;
\d ataddindex
            Table "public.ataddindex"
 Column |  Type  | Collation | Nullable | Default 
--------+--------+-----------+----------+---------
 f1     | bigint |           | not null | 
Indexes:
    "ataddindexi0" PRIMARY KEY, btree (f1)

DROP TABLE ataddindex;
CREATE TABLE ataddindex(f1 VARCHAR(10));
INSERT INTO ataddindex(f1) VALUES ('foo'), ('a');
ALTER TABLE ataddindex
  ALTER f1 SET DATA TYPE TEXT,
  ADD EXCLUDE ((f1 LIKE 'a') WITH =);
\d ataddindex
           Table "public.ataddindex"
 Column | Type | Collation | Nullable | Default 
--------+------+-----------+----------+---------
 f1     | text |           |          | 
Indexes:
    "ataddindex_expr_excl" EXCLUDE USING btree ((f1 ~~ 'a'::text) WITH =)

DROP TABLE ataddindex;
CREATE TABLE ataddindex(id int, ref_id int);
ALTER TABLE ataddindex
  ADD PRIMARY KEY (id),
  ADD FOREIGN KEY (ref_id) REFERENCES ataddindex;
\d ataddindex
             Table "public.ataddindex"
 Column |  Type   | Collation | Nullable | Default 
--------+---------+-----------+----------+---------
 id     | integer |           | not null | 
 ref_id | integer |           |          | 
Indexes:
    "ataddindex_pkey" PRIMARY KEY, btree (id)
Foreign-key constraints:
    "ataddindex_ref_id_fkey" FOREIGN KEY (ref_id) REFERENCES ataddindex(id)
Referenced by:
    TABLE "ataddindex" CONSTRAINT "ataddindex_ref_id_fkey" FOREIGN KEY (ref_id) REFERENCES ataddindex(id)

DROP TABLE ataddindex;
CREATE TABLE ataddindex(id int, ref_id int);
ALTER TABLE ataddindex
  ADD UNIQUE (id),
  ADD FOREIGN KEY (ref_id) REFERENCES ataddindex (id);
\d ataddindex
             Table "public.ataddindex"
 Column |  Type   | Collation | Nullable | Default 
--------+---------+-----------+----------+---------
 id     | integer |           |          | 
 ref_id | integer |           |          | 
Indexes:
    "ataddindex_id_key" UNIQUE CONSTRAINT, btree (id)
Foreign-key constraints:
    "ataddindex_ref_id_fkey" FOREIGN KEY (ref_id) REFERENCES ataddindex(id)
Referenced by:
    TABLE "ataddindex" CONSTRAINT "ataddindex_ref_id_fkey" FOREIGN KEY (ref_id) REFERENCES ataddindex(id)

DROP TABLE ataddindex;
-- unsupported constraint types for partitioned tables
CREATE TABLE partitioned (
	a int,
	b int
) PARTITION BY RANGE (a, (a+b+1));
ALTER TABLE partitioned ADD EXCLUDE USING gist (a WITH &&);
ERROR:  exclusion constraints are not supported on partitioned tables
LINE 1: ALTER TABLE partitioned ADD EXCLUDE USING gist (a WITH &&);
                                    ^
-- cannot drop column that is part of the partition key
ALTER TABLE partitioned DROP COLUMN a;
ERROR:  cannot drop column "a" because it is part of the partition key of relation "partitioned"
ALTER TABLE partitioned ALTER COLUMN a TYPE char(5);
ERROR:  cannot alter column "a" because it is part of the partition key of relation "partitioned"
ALTER TABLE partitioned DROP COLUMN b;
ERROR:  cannot drop column "b" because it is part of the partition key of relation "partitioned"
ALTER TABLE partitioned ALTER COLUMN b TYPE char(5);
ERROR:  cannot alter column "b" because it is part of the partition key of relation "partitioned"
-- partitioned table cannot participate in regular inheritance
CREATE TABLE nonpartitioned (
	a int,
	b int
);
ALTER TABLE partitioned INHERIT nonpartitioned;
ERROR:  cannot change inheritance of partitioned table
ALTER TABLE nonpartitioned INHERIT partitioned;
ERROR:  cannot inherit from partitioned table "partitioned"
-- cannot add NO INHERIT constraint to partitioned tables
ALTER TABLE partitioned ADD CONSTRAINT chk_a CHECK (a > 0) NO INHERIT;
ERROR:  cannot add NO INHERIT constraint to partitioned table "partitioned"
DROP TABLE partitioned, nonpartitioned;
--
-- ATTACH PARTITION
--
-- check that target table is partitioned
CREATE TABLE unparted (
	a int
);
CREATE TABLE fail_part (like unparted);
ALTER TABLE unparted ATTACH PARTITION fail_part FOR VALUES IN ('a');
ERROR:  table "unparted" is not partitioned
DROP TABLE unparted, fail_part;
-- check that partition bound is compatible
CREATE TABLE list_parted (
	a int NOT NULL,
	b char(2) COLLATE "C",
	CONSTRAINT check_a CHECK (a > 0)
) PARTITION BY LIST (a);
CREATE TABLE fail_part (LIKE list_parted);
ALTER TABLE list_parted ATTACH PARTITION fail_part FOR VALUES FROM (1) TO (10);
ERROR:  invalid bound specification for a list partition
LINE 1: ...list_parted ATTACH PARTITION fail_part FOR VALUES FROM (1) T...
                                                             ^
DROP TABLE fail_part;
-- check that the table being attached exists
ALTER TABLE list_parted ATTACH PARTITION nonexistent FOR VALUES IN (1);
ERROR:  relation "nonexistent" does not exist
-- check ownership of the source table
CREATE ROLE regress_test_me;
CREATE ROLE regress_test_not_me;
CREATE TABLE not_owned_by_me (LIKE list_parted);
ALTER TABLE not_owned_by_me OWNER TO regress_test_not_me;
SET SESSION AUTHORIZATION regress_test_me;
CREATE TABLE owned_by_me (
	a int
) PARTITION BY LIST (a);
ALTER TABLE owned_by_me ATTACH PARTITION not_owned_by_me FOR VALUES IN (1);
ERROR:  must be owner of table not_owned_by_me
RESET SESSION AUTHORIZATION;
DROP TABLE owned_by_me, not_owned_by_me;
DROP ROLE regress_test_not_me;
DROP ROLE regress_test_me;
-- check that the table being attached is not part of regular inheritance
CREATE TABLE parent (LIKE list_parted);
CREATE TABLE child () INHERITS (parent);
ALTER TABLE list_parted ATTACH PARTITION child FOR VALUES IN (1);
ERROR:  cannot attach inheritance child as partition
ALTER TABLE list_parted ATTACH PARTITION parent FOR VALUES IN (1);
ERROR:  cannot attach inheritance parent as partition
DROP TABLE parent CASCADE;
NOTICE:  drop cascades to table child
-- check any TEMP-ness
CREATE TEMP TABLE temp_parted (a int) PARTITION BY LIST (a);
CREATE TABLE perm_part (a int);
ALTER TABLE temp_parted ATTACH PARTITION perm_part FOR VALUES IN (1);
ERROR:  cannot attach a permanent relation as partition of temporary relation "temp_parted"
DROP TABLE temp_parted, perm_part;
-- check that the table being attached is not a typed table
CREATE TYPE mytype AS (a int);
CREATE TABLE fail_part OF mytype;
ALTER TABLE list_parted ATTACH PARTITION fail_part FOR VALUES IN (1);
ERROR:  cannot attach a typed table as partition
DROP TYPE mytype CASCADE;
NOTICE:  drop cascades to table fail_part
-- check that the table being attached has only columns present in the parent
CREATE TABLE fail_part (like list_parted, c int);
ALTER TABLE list_parted ATTACH PARTITION fail_part FOR VALUES IN (1);
ERROR:  table "fail_part" contains column "c" not found in parent "list_parted"
DETAIL:  The new partition may contain only the columns present in parent.
DROP TABLE fail_part;
-- check that the table being attached has every column of the parent
CREATE TABLE fail_part (a int NOT NULL);
ALTER TABLE list_parted ATTACH PARTITION fail_part FOR VALUES IN (1);
ERROR:  child table is missing column "b"
DROP TABLE fail_part;
-- check that columns match in type, collation and NOT NULL status
CREATE TABLE fail_part (
	b char(3),
	a int NOT NULL
);
ALTER TABLE list_parted ATTACH PARTITION fail_part FOR VALUES IN (1);
ERROR:  child table "fail_part" has different type for column "b"
ALTER TABLE fail_part ALTER b TYPE char (2) COLLATE "POSIX";
ALTER TABLE list_parted ATTACH PARTITION fail_part FOR VALUES IN (1);
ERROR:  child table "fail_part" has different collation for column "b"
DROP TABLE fail_part;
-- check that the table being attached has all constraints of the parent
CREATE TABLE fail_part (
	b char(2) COLLATE "C",
	a int NOT NULL
);
ALTER TABLE list_parted ATTACH PARTITION fail_part FOR VALUES IN (1);
ERROR:  child table is missing constraint "check_a"
-- check that the constraint matches in definition with parent's constraint
ALTER TABLE fail_part ADD CONSTRAINT check_a CHECK (a >= 0);
ALTER TABLE list_parted ATTACH PARTITION fail_part FOR VALUES IN (1);
ERROR:  child table "fail_part" has different definition for check constraint "check_a"
DROP TABLE fail_part;
-- check the attributes and constraints after partition is attached
CREATE TABLE part_1 (
	a int NOT NULL,
	b char(2) COLLATE "C",
	CONSTRAINT check_a CHECK (a > 0)
);
ALTER TABLE list_parted ATTACH PARTITION part_1 FOR VALUES IN (1);
-- attislocal and conislocal are always false for merged attributes and constraints respectively.
SELECT attislocal, attinhcount FROM pg_attribute WHERE attrelid = 'part_1'::regclass AND attnum > 0;
 attislocal | attinhcount 
------------+-------------
 f          |           1
 f          |           1
(2 rows)

SELECT conislocal, coninhcount FROM pg_constraint WHERE conrelid = 'part_1'::regclass AND conname = 'check_a';
 conislocal | coninhcount 
------------+-------------
 f          |           1
(1 row)

-- check that the new partition won't overlap with an existing partition
CREATE TABLE fail_part (LIKE part_1 INCLUDING CONSTRAINTS);
ALTER TABLE list_parted ATTACH PARTITION fail_part FOR VALUES IN (1);
ERROR:  partition "fail_part" would overlap partition "part_1"
LINE 1: ...LE list_parted ATTACH PARTITION fail_part FOR VALUES IN (1);
                                                                    ^
DROP TABLE fail_part;
-- check that an existing table can be attached as a default partition
CREATE TABLE def_part (LIKE list_parted INCLUDING CONSTRAINTS);
ALTER TABLE list_parted ATTACH PARTITION def_part DEFAULT;
-- check attaching default partition fails if a default partition already
-- exists
CREATE TABLE fail_def_part (LIKE part_1 INCLUDING CONSTRAINTS);
ALTER TABLE list_parted ATTACH PARTITION fail_def_part DEFAULT;
ERROR:  partition "fail_def_part" conflicts with existing default partition "def_part"
LINE 1: ...ER TABLE list_parted ATTACH PARTITION fail_def_part DEFAULT;
                                                               ^
-- check validation when attaching list partitions
CREATE TABLE list_parted2 (
	a int,
	b char
) PARTITION BY LIST (a);
-- check that violating rows are correctly reported
CREATE TABLE part_2 (LIKE list_parted2);
INSERT INTO part_2 VALUES (3, 'a');
ALTER TABLE list_parted2 ATTACH PARTITION part_2 FOR VALUES IN (2);
ERROR:  partition constraint of relation "part_2" is violated by some row
-- should be ok after deleting the bad row
DELETE FROM part_2;
ALTER TABLE list_parted2 ATTACH PARTITION part_2 FOR VALUES IN (2);
-- check partition cannot be attached if default has some row for its values
CREATE TABLE list_parted2_def PARTITION OF list_parted2 DEFAULT;
INSERT INTO list_parted2_def VALUES (11, 'z');
CREATE TABLE part_3 (LIKE list_parted2);
ALTER TABLE list_parted2 ATTACH PARTITION part_3 FOR VALUES IN (11);
ERROR:  updated partition constraint for default partition "list_parted2_def" would be violated by some row
-- should be ok after deleting the bad row
DELETE FROM list_parted2_def WHERE a = 11;
ALTER TABLE list_parted2 ATTACH PARTITION part_3 FOR VALUES IN (11);
-- adding constraints that describe the desired partition constraint
-- (or more restrictive) will help skip the validation scan
CREATE TABLE part_3_4 (
	LIKE list_parted2,
	CONSTRAINT check_a CHECK (a IN (3))
);
-- however, if a list partition does not accept nulls, there should be
-- an explicit NOT NULL constraint on the partition key column for the
-- validation scan to be skipped;
ALTER TABLE list_parted2 ATTACH PARTITION part_3_4 FOR VALUES IN (3, 4);
-- adding a NOT NULL constraint will cause the scan to be skipped
ALTER TABLE list_parted2 DETACH PARTITION part_3_4;
ALTER TABLE part_3_4 ALTER a SET NOT NULL;
ALTER TABLE list_parted2 ATTACH PARTITION part_3_4 FOR VALUES IN (3, 4);
-- check if default partition scan skipped
ALTER TABLE list_parted2_def ADD CONSTRAINT check_a CHECK (a IN (5, 6));
CREATE TABLE part_55_66 PARTITION OF list_parted2 FOR VALUES IN (55, 66);
-- check validation when attaching range partitions
CREATE TABLE range_parted (
	a int,
	b int
) PARTITION BY RANGE (a, b);
-- check that violating rows are correctly reported
CREATE TABLE part1 (
	a int NOT NULL CHECK (a = 1),
	b int NOT NULL CHECK (b >= 1 AND b <= 10)
);
INSERT INTO part1 VALUES (1, 10);
-- Remember the TO bound is exclusive
ALTER TABLE range_parted ATTACH PARTITION part1 FOR VALUES FROM (1, 1) TO (1, 10);
ERROR:  partition constraint of relation "part1" is violated by some row
-- should be ok after deleting the bad row
DELETE FROM part1;
ALTER TABLE range_parted ATTACH PARTITION part1 FOR VALUES FROM (1, 1) TO (1, 10);
-- adding constraints that describe the desired partition constraint
-- (or more restrictive) will help skip the validation scan
CREATE TABLE part2 (
	a int NOT NULL CHECK (a = 1),
	b int NOT NULL CHECK (b >= 10 AND b < 18)
);
ALTER TABLE range_parted ATTACH PARTITION part2 FOR VALUES FROM (1, 10) TO (1, 20);
-- Create default partition
CREATE TABLE partr_def1 PARTITION OF range_parted DEFAULT;
-- Only one default partition is allowed, hence, following should give error
CREATE TABLE partr_def2 (LIKE part1 INCLUDING CONSTRAINTS);
ALTER TABLE range_parted ATTACH PARTITION partr_def2 DEFAULT;
ERROR:  partition "partr_def2" conflicts with existing default partition "partr_def1"
LINE 1: ...LTER TABLE range_parted ATTACH PARTITION partr_def2 DEFAULT;
                                                               ^
-- Overlapping partitions cannot be attached, hence, following should give error
INSERT INTO partr_def1 VALUES (2, 10);
CREATE TABLE part3 (LIKE range_parted);
ALTER TABLE range_parted ATTACH partition part3 FOR VALUES FROM (2, 10) TO (2, 20);
ERROR:  updated partition constraint for default partition "partr_def1" would be violated by some row
-- Attaching partitions should be successful when there are no overlapping rows
ALTER TABLE range_parted ATTACH partition part3 FOR VALUES FROM (3, 10) TO (3, 20);
-- check that leaf partitions are scanned when attaching a partitioned
-- table
CREATE TABLE part_5 (
	LIKE list_parted2
) PARTITION BY LIST (b);
-- check that violating rows are correctly reported
CREATE TABLE part_5_a PARTITION OF part_5 FOR VALUES IN ('a');
INSERT INTO part_5_a (a, b) VALUES (6, 'a');
ALTER TABLE list_parted2 ATTACH PARTITION part_5 FOR VALUES IN (5);
ERROR:  partition constraint of relation "part_5_a" is violated by some row
-- delete the faulting row and also add a constraint to skip the scan
DELETE FROM part_5_a WHERE a NOT IN (3);
ALTER TABLE part_5 ADD CONSTRAINT check_a CHECK (a IS NOT NULL AND a = 5);
ALTER TABLE list_parted2 ATTACH PARTITION part_5 FOR VALUES IN (5);
ALTER TABLE list_parted2 DETACH PARTITION part_5;
ALTER TABLE part_5 DROP CONSTRAINT check_a;
-- scan should again be skipped, even though NOT NULL is now a column property
ALTER TABLE part_5 ADD CONSTRAINT check_a CHECK (a IN (5)), ALTER a SET NOT NULL;
ALTER TABLE list_parted2 ATTACH PARTITION part_5 FOR VALUES IN (5);
-- Check the case where attnos of the partitioning columns in the table being
-- attached differs from the parent.  It should not affect the constraint-
-- checking logic that allows to skip the scan.
CREATE TABLE part_6 (
	c int,
	LIKE list_parted2,
	CONSTRAINT check_a CHECK (a IS NOT NULL AND a = 6)
);
ALTER TABLE part_6 DROP c;
ALTER TABLE list_parted2 ATTACH PARTITION part_6 FOR VALUES IN (6);
-- Similar to above, but the table being attached is a partitioned table
-- whose partition has still different attnos for the root partitioning
-- columns.
CREATE TABLE part_7 (
	LIKE list_parted2,
	CONSTRAINT check_a CHECK (a IS NOT NULL AND a = 7)
) PARTITION BY LIST (b);
CREATE TABLE part_7_a_null (
	c int,
	d int,
	e int,
	LIKE list_parted2,  -- 'a' will have attnum = 4
	CONSTRAINT check_b CHECK (b IS NULL OR b = 'a'),
	CONSTRAINT check_a CHECK (a IS NOT NULL AND a = 7)
);
ALTER TABLE part_7_a_null DROP c, DROP d, DROP e;
ALTER TABLE part_7 ATTACH PARTITION part_7_a_null FOR VALUES IN ('a', null);
ALTER TABLE list_parted2 ATTACH PARTITION part_7 FOR VALUES IN (7);
-- Same example, but check this time that the constraint correctly detects
-- violating rows
ALTER TABLE list_parted2 DETACH PARTITION part_7;
ALTER TABLE part_7 DROP CONSTRAINT check_a; -- thusly, scan won't be skipped
INSERT INTO part_7 (a, b) VALUES (8, null), (9, 'a');
SELECT tableoid::regclass, a, b FROM part_7 order by a;
   tableoid    | a | b 
---------------+---+---
 part_7_a_null | 8 | 
 part_7_a_null | 9 | a
(2 rows)

ALTER TABLE list_parted2 ATTACH PARTITION part_7 FOR VALUES IN (7);
ERROR:  partition constraint of relation "part_7_a_null" is violated by some row
-- check that leaf partitions of default partition are scanned when
-- attaching a partitioned table.
ALTER TABLE part_5 DROP CONSTRAINT check_a;
CREATE TABLE part5_def PARTITION OF part_5 DEFAULT PARTITION BY LIST(a);
CREATE TABLE part5_def_p1 PARTITION OF part5_def FOR VALUES IN (5);
INSERT INTO part5_def_p1 VALUES (5, 'y');
CREATE TABLE part5_p1 (LIKE part_5);
ALTER TABLE part_5 ATTACH PARTITION part5_p1 FOR VALUES IN ('y');
ERROR:  updated partition constraint for default partition "part5_def_p1" would be violated by some row
-- should be ok after deleting the bad row
DELETE FROM part5_def_p1 WHERE b = 'y';
ALTER TABLE part_5 ATTACH PARTITION part5_p1 FOR VALUES IN ('y');
-- check that the table being attached is not already a partition
ALTER TABLE list_parted2 ATTACH PARTITION part_2 FOR VALUES IN (2);
ERROR:  "part_2" is already a partition
-- check that circular inheritance is not allowed
ALTER TABLE part_5 ATTACH PARTITION list_parted2 FOR VALUES IN ('b');
ERROR:  circular inheritance not allowed
DETAIL:  "part_5" is already a child of "list_parted2".
ALTER TABLE list_parted2 ATTACH PARTITION list_parted2 FOR VALUES IN (0);
ERROR:  circular inheritance not allowed
DETAIL:  "list_parted2" is already a child of "list_parted2".
-- If a partitioned table being created or an existing table being attached
-- as a partition does not have a constraint that would allow validation scan
-- to be skipped, but an individual partition does, then the partition's
-- validation scan is skipped.
CREATE TABLE quuux (a int, b text) PARTITION BY LIST (a);
CREATE TABLE quuux_default PARTITION OF quuux DEFAULT PARTITION BY LIST (b);
CREATE TABLE quuux_default1 PARTITION OF quuux_default (
	CONSTRAINT check_1 CHECK (a IS NOT NULL AND a = 1)
) FOR VALUES IN ('b');
CREATE TABLE quuux1 (a int, b text);
ALTER TABLE quuux ATTACH PARTITION quuux1 FOR VALUES IN (1); -- validate!
CREATE TABLE quuux2 (a int, b text);
ALTER TABLE quuux ATTACH PARTITION quuux2 FOR VALUES IN (2); -- skip validation
DROP TABLE quuux1, quuux2;
-- should validate for quuux1, but not for quuux2
CREATE TABLE quuux1 PARTITION OF quuux FOR VALUES IN (1);
CREATE TABLE quuux2 PARTITION OF quuux FOR VALUES IN (2);
DROP TABLE quuux;
-- check validation when attaching hash partitions
-- Use hand-rolled hash functions and operator class to get predictable result
-- on different machines. part_test_int4_ops is defined in insert.sql.
-- check that the new partition won't overlap with an existing partition
CREATE TABLE hash_parted (
	a int,
	b int
) PARTITION BY HASH (a part_test_int4_ops);
CREATE TABLE hpart_1 PARTITION OF hash_parted FOR VALUES WITH (MODULUS 4, REMAINDER 0);
CREATE TABLE fail_part (LIKE hpart_1);
ALTER TABLE hash_parted ATTACH PARTITION fail_part FOR VALUES WITH (MODULUS 8, REMAINDER 4);
ERROR:  partition "fail_part" would overlap partition "hpart_1"
LINE 1: ...hash_parted ATTACH PARTITION fail_part FOR VALUES WITH (MODU...
                                                             ^
ALTER TABLE hash_parted ATTACH PARTITION fail_part FOR VALUES WITH (MODULUS 8, REMAINDER 0);
ERROR:  partition "fail_part" would overlap partition "hpart_1"
LINE 1: ...hash_parted ATTACH PARTITION fail_part FOR VALUES WITH (MODU...
                                                             ^
DROP TABLE fail_part;
-- check validation when attaching hash partitions
-- check that violating rows are correctly reported
CREATE TABLE hpart_2 (LIKE hash_parted);
INSERT INTO hpart_2 VALUES (3, 0);
ALTER TABLE hash_parted ATTACH PARTITION hpart_2 FOR VALUES WITH (MODULUS 4, REMAINDER 1);
ERROR:  partition constraint of relation "hpart_2" is violated by some row
-- should be ok after deleting the bad row
DELETE FROM hpart_2;
ALTER TABLE hash_parted ATTACH PARTITION hpart_2 FOR VALUES WITH (MODULUS 4, REMAINDER 1);
-- check that leaf partitions are scanned when attaching a partitioned
-- table
CREATE TABLE hpart_5 (
	LIKE hash_parted
) PARTITION BY LIST (b);
-- check that violating rows are correctly reported
CREATE TABLE hpart_5_a PARTITION OF hpart_5 FOR VALUES IN ('1', '2', '3');
INSERT INTO hpart_5_a (a, b) VALUES (7, 1);
ALTER TABLE hash_parted ATTACH PARTITION hpart_5 FOR VALUES WITH (MODULUS 4, REMAINDER 2);
ERROR:  partition constraint of relation "hpart_5_a" is violated by some row
-- should be ok after deleting the bad row
DELETE FROM hpart_5_a;
ALTER TABLE hash_parted ATTACH PARTITION hpart_5 FOR VALUES WITH (MODULUS 4, REMAINDER 2);
-- check that the table being attach is with valid modulus and remainder value
CREATE TABLE fail_part(LIKE hash_parted);
ALTER TABLE hash_parted ATTACH PARTITION fail_part FOR VALUES WITH (MODULUS 0, REMAINDER 1);
ERROR:  modulus for hash partition must be an integer value greater than zero
ALTER TABLE hash_parted ATTACH PARTITION fail_part FOR VALUES WITH (MODULUS 8, REMAINDER 8);
ERROR:  remainder for hash partition must be less than modulus
ALTER TABLE hash_parted ATTACH PARTITION fail_part FOR VALUES WITH (MODULUS 3, REMAINDER 2);
ERROR:  every hash partition modulus must be a factor of the next larger modulus
DETAIL:  The new modulus 3 is not a factor of 4, the modulus of existing partition "hpart_1".
DROP TABLE fail_part;
--
-- DETACH PARTITION
--
-- check that the table is partitioned at all
CREATE TABLE regular_table (a int);
ALTER TABLE regular_table DETACH PARTITION any_name;
ERROR:  table "regular_table" is not partitioned
DROP TABLE regular_table;
-- check that the partition being detached exists at all
ALTER TABLE list_parted2 DETACH PARTITION part_4;
ERROR:  relation "part_4" does not exist
ALTER TABLE hash_parted DETACH PARTITION hpart_4;
ERROR:  relation "hpart_4" does not exist
-- check that the partition being detached is actually a partition of the parent
CREATE TABLE not_a_part (a int);
ALTER TABLE list_parted2 DETACH PARTITION not_a_part;
ERROR:  relation "not_a_part" is not a partition of relation "list_parted2"
ALTER TABLE list_parted2 DETACH PARTITION part_1;
ERROR:  relation "part_1" is not a partition of relation "list_parted2"
ALTER TABLE hash_parted DETACH PARTITION not_a_part;
ERROR:  relation "not_a_part" is not a partition of relation "hash_parted"
DROP TABLE not_a_part;
-- check that, after being detached, attinhcount/coninhcount is dropped to 0 and
-- attislocal/conislocal is set to true
ALTER TABLE list_parted2 DETACH PARTITION part_3_4;
SELECT attinhcount, attislocal FROM pg_attribute WHERE attrelid = 'part_3_4'::regclass AND attnum > 0;
 attinhcount | attislocal 
-------------+------------
           0 | t
           0 | t
(2 rows)

SELECT coninhcount, conislocal FROM pg_constraint WHERE conrelid = 'part_3_4'::regclass AND conname = 'check_a';
 coninhcount | conislocal 
-------------+------------
           0 | t
(1 row)

DROP TABLE part_3_4;
-- check that a detached partition is not dropped on dropping a partitioned table
CREATE TABLE range_parted2 (
    a int
) PARTITION BY RANGE(a);
CREATE TABLE part_rp PARTITION OF range_parted2 FOR VALUES FROM (0) to (100);
ALTER TABLE range_parted2 DETACH PARTITION part_rp;
DROP TABLE range_parted2;
SELECT * from part_rp;
 a 
---
(0 rows)

DROP TABLE part_rp;
-- concurrent detach
CREATE TABLE range_parted2 (
	a int
) PARTITION BY RANGE(a);
CREATE TABLE part_rp PARTITION OF range_parted2 FOR VALUES FROM (0) to (100);
BEGIN;
-- doesn't work in a partition block
ALTER TABLE range_parted2 DETACH PARTITION part_rp CONCURRENTLY;
ERROR:  ALTER TABLE ... DETACH CONCURRENTLY cannot run inside a transaction block
COMMIT;
CREATE TABLE part_rpd PARTITION OF range_parted2 DEFAULT;
-- doesn't work if there's a default partition
ALTER TABLE range_parted2 DETACH PARTITION part_rp CONCURRENTLY;
ERROR:  cannot detach partitions concurrently when a default partition exists
-- doesn't work for the default partition
ALTER TABLE range_parted2 DETACH PARTITION part_rpd CONCURRENTLY;
ERROR:  cannot detach partitions concurrently when a default partition exists
DROP TABLE part_rpd;
-- works fine
ALTER TABLE range_parted2 DETACH PARTITION part_rp CONCURRENTLY;
\d+ range_parted2
                         Partitioned table "public.range_parted2"
 Column |  Type   | Collation | Nullable | Default | Storage | Stats target | Description 
--------+---------+-----------+----------+---------+---------+--------------+-------------
 a      | integer |           |          |         | plain   |              | 
Partition key: RANGE (a)
Number of partitions: 0

-- constraint should be created
\d part_rp
              Table "public.part_rp"
 Column |  Type   | Collation | Nullable | Default 
--------+---------+-----------+----------+---------
 a      | integer |           |          | 
Check constraints:
    "part_rp_a_check" CHECK (a IS NOT NULL AND a >= 0 AND a < 100)

CREATE TABLE part_rp100 PARTITION OF range_parted2 (CHECK (a>=123 AND a<133 AND a IS NOT NULL)) FOR VALUES FROM (100) to (200);
ALTER TABLE range_parted2 DETACH PARTITION part_rp100 CONCURRENTLY;
-- redundant constraint should not be created
\d part_rp100
             Table "public.part_rp100"
 Column |  Type   | Collation | Nullable | Default 
--------+---------+-----------+----------+---------
 a      | integer |           |          | 
Check constraints:
    "part_rp100_a_check" CHECK (a >= 123 AND a < 133 AND a IS NOT NULL)

DROP TABLE range_parted2;
-- Check ALTER TABLE commands for partitioned tables and partitions
-- cannot add/drop column to/from *only* the parent
ALTER TABLE ONLY list_parted2 ADD COLUMN c int;
ERROR:  column must be added to child tables too
ALTER TABLE ONLY list_parted2 DROP COLUMN b;
ERROR:  cannot drop column from only the partitioned table when partitions exist
HINT:  Do not specify the ONLY keyword.
-- cannot add a column to partition or drop an inherited one
ALTER TABLE part_2 ADD COLUMN c text;
ERROR:  cannot add column to a partition
ALTER TABLE part_2 DROP COLUMN b;
ERROR:  cannot drop inherited column "b"
-- Nor rename, alter type
ALTER TABLE part_2 RENAME COLUMN b to c;
ERROR:  cannot rename inherited column "b"
ALTER TABLE part_2 ALTER COLUMN b TYPE text;
ERROR:  cannot alter inherited column "b"
-- cannot add/drop NOT NULL or check constraints to *only* the parent, when
-- partitions exist
ALTER TABLE ONLY list_parted2 ALTER b SET NOT NULL;
ERROR:  constraint must be added to child tables too
DETAIL:  Column "b" of relation "part_2" is not already NOT NULL.
HINT:  Do not specify the ONLY keyword.
ALTER TABLE ONLY list_parted2 ADD CONSTRAINT check_b CHECK (b <> 'zz');
ERROR:  constraint must be added to child tables too
ALTER TABLE list_parted2 ALTER b SET NOT NULL;
ALTER TABLE ONLY list_parted2 ALTER b DROP NOT NULL;
ERROR:  cannot remove constraint from only the partitioned table when partitions exist
HINT:  Do not specify the ONLY keyword.
ALTER TABLE list_parted2 ADD CONSTRAINT check_b CHECK (b <> 'zz');
ALTER TABLE ONLY list_parted2 DROP CONSTRAINT check_b;
ERROR:  cannot remove constraint from only the partitioned table when partitions exist
HINT:  Do not specify the ONLY keyword.
-- It's alright though, if no partitions are yet created
CREATE TABLE parted_no_parts (a int) PARTITION BY LIST (a);
ALTER TABLE ONLY parted_no_parts ALTER a SET NOT NULL;
ALTER TABLE ONLY parted_no_parts ADD CONSTRAINT check_a CHECK (a > 0);
ALTER TABLE ONLY parted_no_parts ALTER a DROP NOT NULL;
ALTER TABLE ONLY parted_no_parts DROP CONSTRAINT check_a;
DROP TABLE parted_no_parts;
-- cannot drop inherited NOT NULL or check constraints from partition
ALTER TABLE list_parted2 ALTER b SET NOT NULL, ADD CONSTRAINT check_a2 CHECK (a > 0);
ALTER TABLE part_2 ALTER b DROP NOT NULL;
ERROR:  column "b" is marked NOT NULL in parent table
ALTER TABLE part_2 DROP CONSTRAINT check_a2;
ERROR:  cannot drop inherited constraint "check_a2" of relation "part_2"
-- Doesn't make sense to add NO INHERIT constraints on partitioned tables
ALTER TABLE list_parted2 add constraint check_b2 check (b <> 'zz') NO INHERIT;
ERROR:  cannot add NO INHERIT constraint to partitioned table "list_parted2"
-- check that a partition cannot participate in regular inheritance
CREATE TABLE inh_test () INHERITS (part_2);
ERROR:  cannot inherit from partition "part_2"
CREATE TABLE inh_test (LIKE part_2);
ALTER TABLE inh_test INHERIT part_2;
ERROR:  cannot inherit from a partition
ALTER TABLE part_2 INHERIT inh_test;
ERROR:  cannot change inheritance of a partition
-- cannot drop or alter type of partition key columns of lower level
-- partitioned tables; for example, part_5, which is list_parted2's
-- partition, is partitioned on b;
ALTER TABLE list_parted2 DROP COLUMN b;
ERROR:  cannot drop column "b" because it is part of the partition key of relation "part_5"
ALTER TABLE list_parted2 ALTER COLUMN b TYPE text;
ERROR:  cannot alter column "b" because it is part of the partition key of relation "part_5"
-- dropping non-partition key columns should be allowed on the parent table.
ALTER TABLE list_parted DROP COLUMN b;
SELECT * FROM list_parted;
 a 
---
(0 rows)

-- cleanup
DROP TABLE list_parted, list_parted2, range_parted;
DROP TABLE fail_def_part;
DROP TABLE hash_parted;
-- more tests for certain multi-level partitioning scenarios
create table p (a int, b int) partition by range (a, b);
create table p1 (b int, a int not null) partition by range (b);
create table p11 (like p1);
alter table p11 drop a;
alter table p11 add a int;
alter table p11 drop a;
alter table p11 add a int not null;
-- attnum for key attribute 'a' is different in p, p1, and p11
select attrelid::regclass, attname, attnum
from pg_attribute
where attname = 'a'
 and (attrelid = 'p'::regclass
   or attrelid = 'p1'::regclass
   or attrelid = 'p11'::regclass)
order by attrelid::regclass::text;
 attrelid | attname | attnum 
----------+---------+--------
 p        | a       |      1
 p1       | a       |      2
 p11      | a       |      4
(3 rows)

alter table p1 attach partition p11 for values from (2) to (5);
insert into p1 (a, b) values (2, 3);
-- check that partition validation scan correctly detects violating rows
alter table p attach partition p1 for values from (1, 2) to (1, 10);
ERROR:  partition constraint of relation "p11" is violated by some row
-- cleanup
drop table p;
drop table p1;
-- validate constraint on partitioned tables should only scan leaf partitions
create table parted_validate_test (a int) partition by list (a);
create table parted_validate_test_1 partition of parted_validate_test for values in (0, 1);
alter table parted_validate_test add constraint parted_validate_test_chka check (a > 0) not valid;
alter table parted_validate_test validate constraint parted_validate_test_chka;
drop table parted_validate_test;
-- test alter column options
CREATE TABLE attmp(i integer);
INSERT INTO attmp VALUES (1);
ALTER TABLE attmp ALTER COLUMN i SET (n_distinct = 1, n_distinct_inherited = 2);
ALTER TABLE attmp ALTER COLUMN i RESET (n_distinct_inherited);
ANALYZE attmp;
DROP TABLE attmp;
DROP USER regress_alter_table_user1;
-- check that violating rows are correctly reported when attaching as the
-- default partition
create table defpart_attach_test (a int) partition by list (a);
create table defpart_attach_test1 partition of defpart_attach_test for values in (1);
create table defpart_attach_test_d (b int, a int);
alter table defpart_attach_test_d drop b;
insert into defpart_attach_test_d values (1), (2);
-- error because its constraint as the default partition would be violated
-- by the row containing 1
alter table defpart_attach_test attach partition defpart_attach_test_d default;
ERROR:  partition constraint of relation "defpart_attach_test_d" is violated by some row
delete from defpart_attach_test_d where a = 1;
alter table defpart_attach_test_d add check (a > 1);
-- should be attached successfully and without needing to be scanned
alter table defpart_attach_test attach partition defpart_attach_test_d default;
-- check that attaching a partition correctly reports any rows in the default
-- partition that should not be there for the new partition to be attached
-- successfully
create table defpart_attach_test_2 (like defpart_attach_test_d);
alter table defpart_attach_test attach partition defpart_attach_test_2 for values in (2);
ERROR:  updated partition constraint for default partition "defpart_attach_test_d" would be violated by some row
drop table defpart_attach_test;
-- check combinations of temporary and permanent relations when attaching
-- partitions.
create table perm_part_parent (a int) partition by list (a);
create temp table temp_part_parent (a int) partition by list (a);
create table perm_part_child (a int);
create temp table temp_part_child (a int);
alter table temp_part_parent attach partition perm_part_child default; -- error
ERROR:  cannot attach a permanent relation as partition of temporary relation "temp_part_parent"
alter table perm_part_parent attach partition temp_part_child default; -- error
ERROR:  cannot attach a temporary relation as partition of permanent relation "perm_part_parent"
alter table temp_part_parent attach partition temp_part_child default; -- ok
drop table perm_part_parent cascade;
drop table temp_part_parent cascade;
-- check that attaching partitions to a table while it is being used is
-- prevented
create table tab_part_attach (a int) partition by list (a);
create or replace function func_part_attach() returns trigger
  language plpgsql as $$
  begin
    execute 'create table tab_part_attach_1 (a int)';
    execute 'alter table tab_part_attach attach partition tab_part_attach_1 for values in (1)';
    return null;
  end $$;
create trigger trig_part_attach before insert on tab_part_attach
  for each statement execute procedure func_part_attach();
insert into tab_part_attach values (1);
ERROR:  cannot ALTER TABLE "tab_part_attach" because it is being used by active queries in this session
CONTEXT:  SQL statement "alter table tab_part_attach attach partition tab_part_attach_1 for values in (1)"
PL/pgSQL function func_part_attach() line 4 at EXECUTE
drop table tab_part_attach;
drop function func_part_attach();
-- test case where the partitioning operator is a SQL function whose
-- evaluation results in the table's relcache being rebuilt partway through
-- the execution of an ATTACH PARTITION command
create function at_test_sql_partop (int4, int4) returns int language sql
as $$ select case when $1 = $2 then 0 when $1 > $2 then 1 else -1 end; $$;
create operator class at_test_sql_partop for type int4 using btree as
    operator 1 < (int4, int4), operator 2 <= (int4, int4),
    operator 3 = (int4, int4), operator 4 >= (int4, int4),
    operator 5 > (int4, int4), function 1 at_test_sql_partop(int4, int4);
create table at_test_sql_partop (a int) partition by range (a at_test_sql_partop);
create table at_test_sql_partop_1 (a int);
alter table at_test_sql_partop attach partition at_test_sql_partop_1 for values from (0) to (10);
drop table at_test_sql_partop;
drop operator class at_test_sql_partop using btree;
drop function at_test_sql_partop;
/* Test case for bug #16242 */
-- We create a parent and child where the child has missing
-- non-null attribute values, and arrange to pass them through
-- tuple conversion from the child to the parent tupdesc
create table bar1 (a integer, b integer not null default 1)
  partition by range (a);
create table bar2 (a integer);
insert into bar2 values (1);
alter table bar2 add column b integer not null default 1;
-- (at this point bar2 contains tuple with natts=1)
alter table bar1 attach partition bar2 default;
-- this works:
select * from bar1;
 a | b 
---+---
 1 | 1
(1 row)

-- this exercises tuple conversion:
create function xtrig()
  returns trigger language plpgsql
as $$
  declare
    r record;
  begin
    for r in select * from old loop
      raise info 'a=%, b=%', r.a, r.b;
    end loop;
    return NULL;
  end;
$$;
create trigger xtrig
  after update on bar1
  referencing old table as old
  for each statement execute procedure xtrig();
update bar1 set a = a + 1;
INFO:  a=1, b=1
/* End test case for bug #16242 */
/* Test case for bug #17409 */
create table attbl (p1 int constraint pk_attbl primary key);
create table atref (c1 int references attbl(p1));
cluster attbl using pk_attbl;
alter table attbl alter column p1 set data type bigint;
alter table atref alter column c1 set data type bigint;
drop table attbl, atref;
create table attbl (p1 int constraint pk_attbl primary key);
alter table attbl replica identity using index pk_attbl;
create table atref (c1 int references attbl(p1));
alter table attbl alter column p1 set data type bigint;
alter table atref alter column c1 set data type bigint;
drop table attbl, atref;
/* End test case for bug #17409 */
-- Test that ALTER TABLE rewrite preserves a clustered index
-- for normal indexes and indexes on constraints.
create table alttype_cluster (a int);
alter table alttype_cluster add primary key (a);
create index alttype_cluster_ind on alttype_cluster (a);
alter table alttype_cluster cluster on alttype_cluster_ind;
-- Normal index remains clustered.
select indexrelid::regclass, indisclustered from pg_index
  where indrelid = 'alttype_cluster'::regclass
  order by indexrelid::regclass::text;
      indexrelid      | indisclustered 
----------------------+----------------
 alttype_cluster_ind  | t
 alttype_cluster_pkey | f
(2 rows)

alter table alttype_cluster alter a type bigint;
select indexrelid::regclass, indisclustered from pg_index
  where indrelid = 'alttype_cluster'::regclass
  order by indexrelid::regclass::text;
      indexrelid      | indisclustered 
----------------------+----------------
 alttype_cluster_ind  | t
 alttype_cluster_pkey | f
(2 rows)

-- Constraint index remains clustered.
alter table alttype_cluster cluster on alttype_cluster_pkey;
select indexrelid::regclass, indisclustered from pg_index
  where indrelid = 'alttype_cluster'::regclass
  order by indexrelid::regclass::text;
      indexrelid      | indisclustered 
----------------------+----------------
 alttype_cluster_ind  | f
 alttype_cluster_pkey | t
(2 rows)

alter table alttype_cluster alter a type int;
select indexrelid::regclass, indisclustered from pg_index
  where indrelid = 'alttype_cluster'::regclass
  order by indexrelid::regclass::text;
      indexrelid      | indisclustered 
----------------------+----------------
 alttype_cluster_ind  | f
 alttype_cluster_pkey | t
(2 rows)

drop table alttype_cluster;
--
-- Check that attaching or detaching a partitioned partition correctly leads
-- to its partitions' constraint being updated to reflect the parent's
-- newly added/removed constraint
create table target_parted (a int, b int) partition by list (a);
create table attach_parted (a int, b int) partition by list (b);
create table attach_parted_part1 partition of attach_parted for values in (1);
-- insert a row directly into the leaf partition so that its partition
-- constraint is built and stored in the relcache
insert into attach_parted_part1 values (1, 1);
-- the following better invalidate the partition constraint of the leaf
-- partition too...
alter table target_parted attach partition attach_parted for values in (1);
-- ...such that the following insert fails
insert into attach_parted_part1 values (2, 1);
ERROR:  new row for relation "attach_parted_part1" violates partition constraint
DETAIL:  Failing row contains (2, 1).
-- ...and doesn't when the partition is detached along with its own partition
alter table target_parted detach partition attach_parted;
insert into attach_parted_part1 values (2, 1);
-- Test altering table having publication
create schema alter1;
create schema alter2;
create table alter1.t1 (a int);
set client_min_messages = 'ERROR';
create publication pub1 for table alter1.t1, tables in schema alter2;
reset client_min_messages;
alter table alter1.t1 set schema alter2;
\d+ alter2.t1
                                    Table "alter2.t1"
 Column |  Type   | Collation | Nullable | Default | Storage | Stats target | Description 
--------+---------+-----------+----------+---------+---------+--------------+-------------
 a      | integer |           |          |         | plain   |              | 
Publications:
    "pub1"

drop publication pub1;
drop schema alter1 cascade;
<<<<<<< HEAD
NOTICE:  drop cascades to table alter1.t1
drop schema alter2 cascade;
--
--Test oracle alter attribute
--
--check oracle compatible syntax : alter table <name> add (<coldef[, coldef […]]>);
create table tb_test1(id int, flg char(10));
alter table tb_test1 add (name varchar);
alter table tb_test1 add (adress varchar, num int, flg1 char);
\d tb_test1
                   Table "public.tb_test1"
 Column |       Type        | Collation | Nullable | Default 
--------+-------------------+-----------+----------+---------
 id     | integer           |           |          | 
 flg    | character(10)     |           |          | 
 name   | character varying |           |          | 
 adress | character varying |           |          | 
 num    | integer           |           |          | 
 flg1   | character(1)      |           |          | 

--error case
alter table tb_test1 add (name1);
ERROR:  syntax error at or near ")"
LINE 1: alter table tb_test1 add (name1);
                                       ^
alter table tb_test1 add (varchar);
ERROR:  syntax error at or near ")"
LINE 1: alter table tb_test1 add (varchar);
                                         ^
--check oracle compatible syntax : alter table <name> modify (<colname> <typname> <alter_using>[,…];
create table tb_test2(id int, flg char(10), num varchar);
insert into tb_test2 values('1', 2, '3');
alter table tb_test2 modify(id char);
\d tb_test2
                   Table "public.tb_test2"
 Column |       Type        | Collation | Nullable | Default 
--------+-------------------+-----------+----------+---------
 id     | character(1)      |           |          | 
 flg    | character(10)     |           |          | 
 num    | character varying |           |          | 

alter table tb_test2 modify(id varchar, flg text);
\d tb_test2
                   Table "public.tb_test2"
 Column |       Type        | Collation | Nullable | Default 
--------+-------------------+-----------+----------+---------
 id     | character varying |           |          | 
 flg    | text              |           |          | 
 num    | character varying |           |          | 

alter table tb_test2 modify(flg int using 10, num char(20));
\d tb_test2
                   Table "public.tb_test2"
 Column |       Type        | Collation | Nullable | Default 
--------+-------------------+-----------+----------+---------
 id     | character varying |           |          | 
 flg    | integer           |           |          | 
 num    | character(20)     |           |          | 

table tb_test2;
 id | flg |         num          
----+-----+----------------------
 1  |  10 | 3                   
(1 row)

alter table tb_test2 modify(flg int using 20, num int using 30);
\d tb_test2
                   Table "public.tb_test2"
 Column |       Type        | Collation | Nullable | Default 
--------+-------------------+-----------+----------+---------
 id     | character varying |           |          | 
 flg    | integer           |           |          | 
 num    | integer           |           |          | 

table tb_test2;
 id | flg | num 
----+-----+-----
 1  |  20 |  30
(1 row)

--error case
alter table tb_test2 modify(flg char using);
ERROR:  syntax error at or near ")"
LINE 1: alter table tb_test2 modify(flg char using);
                                                  ^
--check oralce compatible syntax : alter table <name> drop [column] (<colname> [, ...]);
create table tb_test3(id int, flg1 char(10), flg2 char(11), flg3 char(12), flg4 char(13),
						flg5 char(14), flg6 char(15));
alter table tb_test3 drop column(id);
\d tb_test3
                 Table "public.tb_test3"
 Column |     Type      | Collation | Nullable | Default 
--------+---------------+-----------+----------+---------
 flg1   | character(10) |           |          | 
 flg2   | character(11) |           |          | 
 flg3   | character(12) |           |          | 
 flg4   | character(13) |           |          | 
 flg5   | character(14) |           |          | 
 flg6   | character(15) |           |          | 

alter table tb_test3 drop column(flg1, flg2);
\d tb_test3
                 Table "public.tb_test3"
 Column |     Type      | Collation | Nullable | Default 
--------+---------------+-----------+----------+---------
 flg3   | character(12) |           |          | 
 flg4   | character(13) |           |          | 
 flg5   | character(14) |           |          | 
 flg6   | character(15) |           |          | 

alter table tb_test3 drop(flg3);
\d tb_test3
                 Table "public.tb_test3"
 Column |     Type      | Collation | Nullable | Default 
--------+---------------+-----------+----------+---------
 flg4   | character(13) |           |          | 
 flg5   | character(14) |           |          | 
 flg6   | character(15) |           |          | 

alter table tb_test3 drop(flg4, flg5);
\d tb_test3
                 Table "public.tb_test3"
 Column |     Type      | Collation | Nullable | Default 
--------+---------------+-----------+----------+---------
 flg6   | character(15) |           |          | 
=======
drop schema alter2 cascade;
NOTICE:  drop cascades to table alter2.t1
>>>>>>> c5dc80c1
<|MERGE_RESOLUTION|>--- conflicted
+++ resolved
@@ -4602,9 +4602,8 @@
 
 drop publication pub1;
 drop schema alter1 cascade;
-<<<<<<< HEAD
-NOTICE:  drop cascades to table alter1.t1
 drop schema alter2 cascade;
+NOTICE:  drop cascades to table alter2.t1
 --
 --Test oracle alter attribute
 --
@@ -4728,7 +4727,3 @@
  Column |     Type      | Collation | Nullable | Default 
 --------+---------------+-----------+----------+---------
  flg6   | character(15) |           |          | 
-=======
-drop schema alter2 cascade;
-NOTICE:  drop cascades to table alter2.t1
->>>>>>> c5dc80c1
