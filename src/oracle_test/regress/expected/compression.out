\set HIDE_TOAST_COMPRESSION false
-- ensure we get stable results regardless of installation's default
SET default_toast_compression = 'pglz';
-- test creating table with compression method
CREATE TABLE cmdata(f1 text COMPRESSION pglz);
CREATE INDEX idx ON cmdata(f1);
INSERT INTO cmdata VALUES(repeat('1234567890', 1000));
\d+ cmdata
                                              Table "public.cmdata"
 Column | Type | Collation | Nullable | Default | Invisible | Storage  | Compression | Stats target | Description 
--------+------+-----------+----------+---------+-----------+----------+-------------+--------------+-------------
 f1     | text |           |          |         |           | extended | pglz        |              | 
Indexes:
    "idx" btree (f1)

CREATE TABLE cmdata1(f1 TEXT COMPRESSION lz4);
INSERT INTO cmdata1 VALUES(repeat('1234567890', 1004));
\d+ cmdata1
                                              Table "public.cmdata1"
 Column | Type | Collation | Nullable | Default | Invisible | Storage  | Compression | Stats target | Description 
--------+------+-----------+----------+---------+-----------+----------+-------------+--------------+-------------
 f1     | text |           |          |         |           | extended | lz4         |              | 

-- verify stored compression method in the data
SELECT pg_column_compression(f1) FROM cmdata;
 pg_column_compression 
-----------------------
 pglz
(1 row)

SELECT pg_column_compression(f1) FROM cmdata1;
 pg_column_compression 
-----------------------
 lz4
(1 row)

-- decompress data slice
SELECT SUBSTR(f1, 200, 5) FROM cmdata;
 substr 
--------
 01234
(1 row)

SELECT SUBSTR(f1, 2000, 50) FROM cmdata1;
                       substr                       
----------------------------------------------------
 01234567890123456789012345678901234567890123456789
(1 row)

-- copy with table creation
SELECT * INTO cmmove1 FROM cmdata;
\d+ cmmove1
                                              Table "public.cmmove1"
 Column | Type | Collation | Nullable | Default | Invisible | Storage  | Compression | Stats target | Description 
--------+------+-----------+----------+---------+-----------+----------+-------------+--------------+-------------
 f1     | text |           |          |         |           | extended |             |              | 

SELECT pg_column_compression(f1) FROM cmmove1;
 pg_column_compression 
-----------------------
 pglz
(1 row)

-- copy to existing table
CREATE TABLE cmmove3(f1 text COMPRESSION pglz);
INSERT INTO cmmove3 SELECT * FROM cmdata;
INSERT INTO cmmove3 SELECT * FROM cmdata1;
SELECT pg_column_compression(f1) FROM cmmove3;
 pg_column_compression 
-----------------------
 pglz
 lz4
(2 rows)

-- test LIKE INCLUDING COMPRESSION
CREATE TABLE cmdata2 (LIKE cmdata1 INCLUDING COMPRESSION);
\d+ cmdata2
                                              Table "public.cmdata2"
 Column | Type | Collation | Nullable | Default | Invisible | Storage  | Compression | Stats target | Description 
--------+------+-----------+----------+---------+-----------+----------+-------------+--------------+-------------
 f1     | text |           |          |         |           | extended | lz4         |              | 

DROP TABLE cmdata2;
-- try setting compression for incompressible data type
CREATE TABLE cmdata2 (f1 int COMPRESSION pglz);
ERROR:  column data type pg_catalog.int4 does not support compression
-- update using datum from different table
CREATE TABLE cmmove2(f1 text COMPRESSION pglz);
INSERT INTO cmmove2 VALUES (repeat('1234567890', 1004));
SELECT pg_column_compression(f1) FROM cmmove2;
 pg_column_compression 
-----------------------
 pglz
(1 row)

UPDATE cmmove2 SET f1 = cmdata1.f1 FROM cmdata1;
SELECT pg_column_compression(f1) FROM cmmove2;
 pg_column_compression 
-----------------------
 lz4
(1 row)

-- test externally stored compressed data
CREATE OR REPLACE FUNCTION large_val() RETURNS TEXT LANGUAGE SQL AS
'select array_agg(fipshash(g::text))::text from generate_series(1, 256) g';
/
CREATE TABLE cmdata2 (f1 text COMPRESSION pglz);
INSERT INTO cmdata2 SELECT large_val() || repeat('a', 4000);
SELECT pg_column_compression(f1) FROM cmdata2;
 pg_column_compression 
-----------------------
 pglz
(1 row)

INSERT INTO cmdata1 SELECT large_val() || repeat('a', 4000);
SELECT pg_column_compression(f1) FROM cmdata1;
 pg_column_compression 
-----------------------
 lz4
 lz4
(2 rows)

SELECT SUBSTR(f1, 200, 5) FROM cmdata1;
 substr 
--------
 01234
 79026
(2 rows)

SELECT SUBSTR(f1, 200, 5) FROM cmdata2;
 substr 
--------
 79026
(1 row)

DROP TABLE cmdata2;
--test column type update varlena/non-varlena
CREATE TABLE cmdata2 (f1 int);
\d+ cmdata2
                                                   Table "public.cmdata2"
 Column |      Type       | Collation | Nullable | Default | Invisible | Storage | Compression | Stats target | Description 
--------+-----------------+-----------+----------+---------+-----------+---------+-------------+--------------+-------------
 f1     | pg_catalog.int4 |           |          |         |           | plain   |             |              | 

ALTER TABLE cmdata2 ALTER COLUMN f1 TYPE varchar(4000);
\d+ cmdata2
                                                   Table "public.cmdata2"
 Column |      Type      | Collation | Nullable | Default | Invisible | Storage  | Compression | Stats target | Description 
--------+----------------+-----------+----------+---------+-----------+----------+-------------+--------------+-------------
 f1     | varchar2(4000) |           |          |         |           | extended |             |              | 

ALTER TABLE cmdata2 ALTER COLUMN f1 TYPE int USING f1::integer;
\d+ cmdata2
                                                   Table "public.cmdata2"
 Column |      Type       | Collation | Nullable | Default | Invisible | Storage | Compression | Stats target | Description 
--------+-----------------+-----------+----------+---------+-----------+---------+-------------+--------------+-------------
 f1     | pg_catalog.int4 |           |          |         |           | plain   |             |              | 

--changing column storage should not impact the compression method
--but the data should not be compressed
ALTER TABLE cmdata2 ALTER COLUMN f1 TYPE varchar(4000);
ALTER TABLE cmdata2 ALTER COLUMN f1 SET COMPRESSION pglz;
\d+ cmdata2
                                                   Table "public.cmdata2"
 Column |      Type      | Collation | Nullable | Default | Invisible | Storage  | Compression | Stats target | Description 
--------+----------------+-----------+----------+---------+-----------+----------+-------------+--------------+-------------
 f1     | varchar2(4000) |           |          |         |           | extended | pglz        |              | 

ALTER TABLE cmdata2 ALTER COLUMN f1 SET STORAGE plain;
\d+ cmdata2
                                                  Table "public.cmdata2"
 Column |      Type      | Collation | Nullable | Default | Invisible | Storage | Compression | Stats target | Description 
--------+----------------+-----------+----------+---------+-----------+---------+-------------+--------------+-------------
 f1     | varchar2(4000) |           |          |         |           | plain   | pglz        |              | 

INSERT INTO cmdata2 VALUES (repeat('123456789', 800));
ERROR:  value too long for type varchar2(4000 byte)
SELECT pg_column_compression(f1) FROM cmdata2;
 pg_column_compression 
-----------------------
(0 rows)

-- test compression with materialized view
CREATE MATERIALIZED VIEW compressmv(x) AS SELECT * FROM cmdata1;
\d+ compressmv
                                Materialized view "public.compressmv"
 Column | Type | Collation | Nullable | Default | Storage  | Compression | Stats target | Description 
--------+------+-----------+----------+---------+----------+-------------+--------------+-------------
 x      | text |           |          |         | extended |             |              | 
View definition:
 SELECT f1 AS x
   FROM cmdata1;

SELECT pg_column_compression(f1) FROM cmdata1;
 pg_column_compression 
-----------------------
 lz4
 lz4
(2 rows)

SELECT pg_column_compression(x) FROM compressmv;
 pg_column_compression 
-----------------------
 lz4
 lz4
(2 rows)

-- test compression with partition
CREATE TABLE cmpart(f1 text COMPRESSION lz4) PARTITION BY HASH(f1);
CREATE TABLE cmpart1 PARTITION OF cmpart FOR VALUES WITH (MODULUS 2, REMAINDER 0);
CREATE TABLE cmpart2(f1 text COMPRESSION pglz);
ALTER TABLE cmpart ATTACH PARTITION cmpart2 FOR VALUES WITH (MODULUS 2, REMAINDER 1);
INSERT INTO cmpart VALUES (repeat('123456789', 1004));
INSERT INTO cmpart VALUES (repeat('123456789', 4004));
SELECT pg_column_compression(f1) FROM cmpart1;
 pg_column_compression 
-----------------------
 lz4
(1 row)

SELECT pg_column_compression(f1) FROM cmpart2;
 pg_column_compression 
-----------------------
 pglz
(1 row)

-- test compression with inheritance
CREATE TABLE cminh() INHERITS(cmdata, cmdata1); -- error
NOTICE:  merging multiple inherited definitions of column "f1"
ERROR:  column "f1" has a compression method conflict
DETAIL:  pglz versus lz4
CREATE TABLE cminh(f1 TEXT COMPRESSION lz4) INHERITS(cmdata); -- error
NOTICE:  merging column "f1" with inherited definition
ERROR:  column "f1" has a compression method conflict
DETAIL:  pglz versus lz4
CREATE TABLE cmdata3(f1 text);
CREATE TABLE cminh() INHERITS (cmdata, cmdata3);
NOTICE:  merging multiple inherited definitions of column "f1"
-- test default_toast_compression GUC
SET default_toast_compression = '';
ERROR:  invalid value for parameter "default_toast_compression": ""
HINT:  Available values: pglz, lz4.
SET default_toast_compression = 'I do not exist compression';
ERROR:  invalid value for parameter "default_toast_compression": "I do not exist compression"
HINT:  Available values: pglz, lz4.
SET default_toast_compression = 'lz4';
SET default_toast_compression = 'pglz';
-- test alter compression method
ALTER TABLE cmdata ALTER COLUMN f1 SET COMPRESSION lz4;
INSERT INTO cmdata VALUES (repeat('123456789', 4004));
\d+ cmdata
                                              Table "public.cmdata"
 Column | Type | Collation | Nullable | Default | Invisible | Storage  | Compression | Stats target | Description 
--------+------+-----------+----------+---------+-----------+----------+-------------+--------------+-------------
 f1     | text |           |          |         |           | extended | lz4         |              | 
Indexes:
    "idx" btree (f1)
Child tables: cminh

SELECT pg_column_compression(f1) FROM cmdata;
 pg_column_compression 
-----------------------
 pglz
 lz4
(2 rows)

ALTER TABLE cmdata2 ALTER COLUMN f1 SET COMPRESSION default;
\d+ cmdata2
<<<<<<< HEAD
                                                  Table "public.cmdata2"
 Column |      Type      | Collation | Nullable | Default | Invisible | Storage | Compression | Stats target | Description 
--------+----------------+-----------+----------+---------+-----------+---------+-------------+--------------+-------------
 f1     | varchar2(4000) |           |          |         |           | plain   |             |              | 
=======
                                            Table "public.cmdata2"
 Column |      Type      | Collation | Nullable | Default | Storage | Compression | Stats target | Description 
--------+----------------+-----------+----------+---------+---------+-------------+--------------+-------------
 f1     | varchar2(4000) |           |          |         | plain   |             |              | 
>>>>>>> fdf0efe3a8a (Add a parser for psql, and implement the client commands VARIABLE and)

-- test alter compression method for materialized views
ALTER MATERIALIZED VIEW compressmv ALTER COLUMN x SET COMPRESSION lz4;
\d+ compressmv
                                Materialized view "public.compressmv"
 Column | Type | Collation | Nullable | Default | Storage  | Compression | Stats target | Description 
--------+------+-----------+----------+---------+----------+-------------+--------------+-------------
 x      | text |           |          |         | extended | lz4         |              | 
View definition:
 SELECT f1 AS x
   FROM cmdata1;

-- test alter compression method for partitioned tables
ALTER TABLE cmpart1 ALTER COLUMN f1 SET COMPRESSION pglz;
ALTER TABLE cmpart2 ALTER COLUMN f1 SET COMPRESSION lz4;
-- new data should be compressed with the current compression method
INSERT INTO cmpart VALUES (repeat('123456789', 1004));
INSERT INTO cmpart VALUES (repeat('123456789', 4004));
SELECT pg_column_compression(f1) FROM cmpart1;
 pg_column_compression 
-----------------------
 lz4
 pglz
(2 rows)

SELECT pg_column_compression(f1) FROM cmpart2;
 pg_column_compression 
-----------------------
 pglz
 lz4
(2 rows)

-- VACUUM FULL does not recompress
SELECT pg_column_compression(f1) FROM cmdata;
 pg_column_compression 
-----------------------
 pglz
 lz4
(2 rows)

VACUUM FULL cmdata;
SELECT pg_column_compression(f1) FROM cmdata;
 pg_column_compression 
-----------------------
 pglz
 lz4
(2 rows)

-- test expression index
DROP TABLE cmdata2;
CREATE TABLE cmdata2 (f1 TEXT COMPRESSION pglz, f2 TEXT COMPRESSION lz4);
CREATE UNIQUE INDEX idx1 ON cmdata2 ((f1 || f2));
INSERT INTO cmdata2 VALUES((SELECT array_agg(fipshash(g::TEXT))::TEXT FROM
generate_series(1, 50) g), VERSION());
-- check data is ok
SELECT length(f1) FROM cmdata;
 length 
--------
  10000
  36036
(2 rows)

SELECT length(f1) FROM cmdata1;
 length 
--------
  10040
  12449
(2 rows)

SELECT length(f1) FROM cmmove1;
 length 
--------
  10000
(1 row)

SELECT length(f1) FROM cmmove2;
 length 
--------
  10040
(1 row)

SELECT length(f1) FROM cmmove3;
 length 
--------
  10000
  10040
(2 rows)

CREATE TABLE badcompresstbl (a text COMPRESSION I_Do_Not_Exist_Compression); -- fails
ERROR:  invalid compression method "i_do_not_exist_compression"
CREATE TABLE badcompresstbl (a text);
ALTER TABLE badcompresstbl ALTER a SET COMPRESSION I_Do_Not_Exist_Compression; -- fails
ERROR:  invalid compression method "i_do_not_exist_compression"
DROP TABLE badcompresstbl;
\set HIDE_TOAST_COMPRESSION true<|MERGE_RESOLUTION|>--- conflicted
+++ resolved
@@ -266,17 +266,10 @@
 
 ALTER TABLE cmdata2 ALTER COLUMN f1 SET COMPRESSION default;
 \d+ cmdata2
-<<<<<<< HEAD
                                                   Table "public.cmdata2"
  Column |      Type      | Collation | Nullable | Default | Invisible | Storage | Compression | Stats target | Description 
 --------+----------------+-----------+----------+---------+-----------+---------+-------------+--------------+-------------
  f1     | varchar2(4000) |           |          |         |           | plain   |             |              | 
-=======
-                                            Table "public.cmdata2"
- Column |      Type      | Collation | Nullable | Default | Storage | Compression | Stats target | Description 
---------+----------------+-----------+----------+---------+---------+-------------+--------------+-------------
- f1     | varchar2(4000) |           |          |         | plain   |             |              | 
->>>>>>> fdf0efe3a8a (Add a parser for psql, and implement the client commands VARIABLE and)
 
 -- test alter compression method for materialized views
 ALTER MATERIALIZED VIEW compressmv ALTER COLUMN x SET COMPRESSION lz4;
