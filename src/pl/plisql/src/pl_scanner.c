/*-------------------------------------------------------------------------
 *
 * pl_scanner.c
 *	  lexical scanning for PL/iSQL
 *
 *
 * Portions Copyright (c) 2023-2025, IvorySQL Global Development Team
 * Portions Copyright (c) 1996-2024, PostgreSQL Global Development Group
 * Portions Copyright (c) 1994, Regents of the University of California
 *
 * IDENTIFICATION
 *	  src/pl/plisql/src/pl_scanner.c
 *
 *
 *-------------------------------------------------------------------------
 */
#include "postgres.h"

#include "mb/pg_wchar.h"
#include "oracle_parser/ora_scanner.h"

#include "plisql.h"
#include "pl_subproc_function.h"
#include "pl_gram.h"			/* must be after parser/scanner.h */
#include "parser/parse_param.h"
#include "catalog/pg_proc.h"


/* Klugy flag to tell scanner how to look up identifiers */
IdentifierLookup plisql_IdentifierLookup = IDENTIFIER_LOOKUP_NORMAL;

/*
 * A word about keywords:
 *
 * We keep reserved and unreserved keywords in separate headers.  Be careful
 * not to put the same word in both headers.  Also be sure that pl_gram.y's
 * unreserved_keyword production agrees with the unreserved header.  The
 * reserved keywords are passed to the core scanner, so they will be
 * recognized before (and instead of) any variable name.  Unreserved words
 * are checked for separately, usually after determining that the identifier
 * isn't a known variable name.  If plisql_IdentifierLookup is DECLARE then
 * no variable names will be recognized, so the unreserved words always work.
 * (Note in particular that this helps us avoid reserving keywords that are
 * only needed in DECLARE sections.)
 *
 * In certain contexts it is desirable to prefer recognizing an unreserved
 * keyword over recognizing a variable name.  In particular, at the start
 * of a statement we should prefer unreserved keywords unless the statement
 * looks like an assignment (i.e., first token is followed by ':=' or '[').
 * This rule allows most statement-introducing keywords to be kept unreserved.
 * (We still have to reserve initial keywords that might follow a block
 * label, unfortunately, since the method used to determine if we are at
 * start of statement doesn't recognize such cases.  We'd also have to
 * reserve any keyword that could legitimately be followed by ':=' or '['.)
 * Some additional cases are handled in pl_gram.y using tok_is_keyword().
 *
 * We try to avoid reserving more keywords than we have to; but there's
 * little point in not reserving a word if it's reserved in the core grammar.
 * Currently, the following words are reserved here but not in the core:
 * BEGIN BY DECLARE EXECUTE FOREACH IF LOOP STRICT WHILE
 */

/* ScanKeywordList lookup data for PL/iSQL keywords */
#include "pl_reserved_kwlist_d.h"
#include "pl_unreserved_kwlist_d.h"

/* Token codes for PL/iSQL keywords */
#define PG_KEYWORD(kwname, value) value,

static const uint16 ReservedPLKeywordTokens[] = {
#include "pl_reserved_kwlist.h"
};

static const uint16 UnreservedPLKeywordTokens[] = {
#include "pl_unreserved_kwlist.h"
};

#undef PG_KEYWORD

/*
 * This macro must recognize all tokens that can immediately precede a
 * PL/iSQL executable statement (that is, proc_sect or proc_stmt in the
 * grammar).  Fortunately, there are not very many, so hard-coding in this
 * fashion seems sufficient.
 */
#define AT_STMT_START(prev_token) \
	((prev_token) == ';' || \
	 (prev_token) == K_BEGIN || \
	 (prev_token) == K_THEN || \
	 (prev_token) == K_ELSE || \
	 (prev_token) == K_LOOP)


/* Auxiliary data about a token (other than the token type) */
typedef struct
{
	YYSTYPE		lval;			/* semantic information */
	YYLTYPE		lloc;			/* offset in scanbuf */
	int			leng;			/* length in bytes */
} TokenAuxData;

/*
 * Scanner working state.  At some point we might wish to fold all this
 * into a YY_EXTRA struct.  For the moment, there is no need for plisql's
 * lexer to be re-entrant, and the notational burden of passing a yyscanner
 * pointer around is great enough to not want to do it without need.
 */

<<<<<<< HEAD
/* The stuff that the core lexer needs */
=======
/* The stuff the core lexer needs */
/* static ora_core_yyscan_t yyscanner = NULL; */
>>>>>>> e7d0b3ac
static ora_core_yy_extra_type core_yy_extra;

/* The original input string */
static const char *scanorig;

/* Current token's length (corresponds to plisql_yylval and plisql_yylloc) */
static int	plisql_yyleng;

/* Current token's code (corresponds to plisql_yylval and plisql_yylloc) */
static int	plisql_yytoken;

static yyscan_t plisql_scanner;

/* The semantic value of the lookahead symbol.  */
static YYSTYPE plisql_yylval;

/* Location data for the lookahead symbol.  */
static YYLTYPE plisql_yylloc
#if defined YYLTYPE_IS_TRIVIAL && YYLTYPE_IS_TRIVIAL
= {1, 1, 1, 1}
#endif
		   ;

/* Token pushback stack */
#define MAX_PUSHBACKS 4

static int	num_pushbacks;
static int	pushback_token[MAX_PUSHBACKS];
static TokenAuxData pushback_auxdata[MAX_PUSHBACKS];

/* State for plisql_location_to_lineno() */
static const char *cur_line_start;
static const char *cur_line_end;
static int	cur_line_num;

/*
 * yylex used global variable in pl_scanner.c
 */
typedef struct PLiSQL_yylex_global_proper
{

	ora_core_yy_extra_type core_yy_extra;
<<<<<<< HEAD
=======
	/* ora_core_yyscan_t yyscanner; */
>>>>>>> e7d0b3ac
	/* The original input string */
	const char *scanorig;

	/* Current token's length (corresponds to plsql_yylval and plsql_yylloc) */
	int			plisql_yyleng;

	/* Current token's code (corresponds to plsql_yylval and plsql_yylloc) */
	int			plisql_yytoken;

	int			num_pushbacks;
	int			pushback_token[MAX_PUSHBACKS];
	TokenAuxData pushback_auxdata[MAX_PUSHBACKS];

	/* from pl_gram.y */
	YYSTYPE		plisql_yylval;
	YYLTYPE		plisql_yylloc;

	/* State for plsql_location_to_lineno() */
	const char *cur_line_start;
	const char *cur_line_end;
	int			cur_line_num;
}			PLiSQL_yylex_global_proper;

/* Internal functions */
static int	internal_yylex(TokenAuxData *auxdata, yyscan_t yyscanner);
static void push_back_token(int token, TokenAuxData *auxdata, yyscan_t yyscanner);
static void location_lineno_init(yyscan_t yyscanner);

/*
 * This is normally provided by the generated flex code, but we don't have
 * that here, so we make a minimal version ourselves.
 */
struct yyguts_t
{
	struct PLiSQL_yylex_global_proper *yyextra_r;
};

/* see scan.l */
#undef yyextra
#define yyextra (((struct yyguts_t *) yyscanner)->yyextra_r)


/*
 * This is the yylex routine called from the PL/iSQL grammar.
 * It is a wrapper around the core lexer, with the ability to recognize
 * PL/iSQL variables and return them as special T_DATUM tokens.  If a
 * word or compound word does not match any variable name, or if matching
 * is turned off by plisql_IdentifierLookup, it is returned as
 * T_WORD or T_CWORD respectively, or as an unreserved keyword if it
 * matches one of those.
 */
int
plisql_yylex(YYSTYPE *yylvalp, YYLTYPE *yyllocp, yyscan_t yyscanner)
{
	int			tok1;
	TokenAuxData aux1;
	int			kwnum;
	char		buf[32];
	char	   *paramname;

	tok1 = internal_yylex(&aux1, yyscanner);
	if (tok1 == IDENT || tok1 == PARAM || tok1 == ORAPARAM)
	{
		int			tok2;
		TokenAuxData aux2;

		paramname = aux1.lval.str;
		if (tok1 == ORAPARAM)
		{
			int			num;

			/*
<<<<<<< HEAD
			 *  exmaple syntax:
			 *****************************************
			 * do $$
			 * begin
			 *   :x = 78;
			 *   :y = 'thanks';
			 * end; using y inout, x inout;
			 ******************************************
			 * the original strings :x or :y are treated as the parameter name
=======
			 * exmaple syntax: ****************************************
			 *
			 * do $$ begin :x = 78; :y = 'thanks'; end; using y inout, x
			 * inout; *****************************************
			 *
			 * the origin strings :x or :y are treated as the parameter name
>>>>>>> e7d0b3ac
			 */

			if (plisql_curr_compile->paramnames != NULL)
			{
				int			i;

				for (i = 0; i < plisql_curr_compile->fn_nargs; i++)
				{
					if (plisql_curr_compile->paramnames[i] != NULL &&
						strcmp(plisql_curr_compile->paramnames[i], aux1.lval.str) == 0)
						break;
				}

				if (i != plisql_curr_compile->fn_nargs)
				{
					sprintf(buf, "%s", plisql_curr_compile->paramnames[i]);
				}
				else
				{
					num = calculate_oraparamnumber(aux1.lval.str);
					sprintf(buf, "$%d", num);
				}
			}
			else
			{
				num = calculate_oraparamnumber(aux1.lval.str);
				sprintf(buf, "$%d", num);
			}

			paramname = buf;

			/*
			 * If the compiled function is PROKIND_ANONYMOUS_BLOCK_ONLY_PARSE,
			 * then build variables dynamically.
			 */
			if (plisql_curr_compile->fn_prokind == PROKIND_ANONYMOUS_BLOCK_ONLY_PARSE)
				dynamic_build_func_vars(&plisql_curr_compile);
		}

		tok2 = internal_yylex(&aux2, yyscanner);
		if (tok2 == '.')
		{
			int			tok3;
			TokenAuxData aux3;

			tok3 = internal_yylex(&aux3, yyscanner);
			if (tok3 == IDENT)
			{
				int			tok4;
				TokenAuxData aux4;

				tok4 = internal_yylex(&aux4, yyscanner);
				if (tok4 == '.')
				{
					int			tok5;
					TokenAuxData aux5;

					tok5 = internal_yylex(&aux5, yyscanner);
					if (tok5 == IDENT)
					{
						if (plisql_parse_tripword(paramname,
												  aux1.lval.str,
												  aux3.lval.str,
												  aux5.lval.str,
												  &aux1.lval.wdatum,
												  &aux1.lval.cword))
							tok1 = T_DATUM;
						else
							tok1 = T_CWORD;
						/* Adjust token length to include A.B.C */
						aux1.leng = aux5.lloc - aux1.lloc + aux5.leng;
					}
					else
					{
						/* not A.B.C, so just process A.B */
						push_back_token(tok5, &aux5, yyscanner);
						push_back_token(tok4, &aux4, yyscanner);
						if (plisql_parse_dblword(paramname,
												 aux1.lval.str,
												 aux3.lval.str,
												 &aux1.lval.wdatum,
												 &aux1.lval.cword))
							tok1 = T_DATUM;
						else
							tok1 = T_CWORD;
						/* Adjust token length to include A.B */
						aux1.leng = aux3.lloc - aux1.lloc + aux3.leng;
					}
				}
				else
				{
					/* not A.B.C, so just process A.B */
					push_back_token(tok4, &aux4, yyscanner);
					if (plisql_parse_dblword(paramname,
											 aux1.lval.str,
											 aux3.lval.str,
											 &aux1.lval.wdatum,
											 &aux1.lval.cword))
						tok1 = T_DATUM;
					else
						tok1 = T_CWORD;
					/* Adjust token length to include A.B */
					aux1.leng = aux3.lloc - aux1.lloc + aux3.leng;
				}
			}
			else
			{
				/* not A.B, so just process A */
				push_back_token(tok3, &aux3, yyscanner);
				push_back_token(tok2, &aux2, yyscanner);
				if (plisql_parse_word(paramname,
									  aux1.lval.str,
									  yyextra->core_yy_extra.scanbuf + aux1.lloc,
									  true,
									  &aux1.lval.wdatum,
									  &aux1.lval.word))
					tok1 = T_DATUM;
				else if (!aux1.lval.word.quoted &&
						 (kwnum = ScanKeywordLookup(aux1.lval.word.ident,
													&UnreservedPLKeywords)) >= 0)
				{
					aux1.lval.keyword = GetScanKeyword(kwnum,
													   &UnreservedPLKeywords);
					tok1 = UnreservedPLKeywordTokens[kwnum];
				}
				else
					tok1 = T_WORD;
			}
		}
		else
		{
			/* not A.B, so just process A */
			push_back_token(tok2, &aux2, yyscanner);

			/*
			 * See if it matches a variable name, except in the context where
			 * we are at start of statement and the next token isn't
			 * assignment or '['.  In that case, it couldn't validly be a
			 * variable name, and skipping the lookup allows variable names to
			 * be used that would conflict with plisql or core keywords that
			 * introduce statements (e.g., "comment").  Without this special
			 * logic, every statement-introducing keyword would effectively be
			 * reserved in PL/iSQL, which would be unpleasant.
			 *
			 * If it isn't a variable name, try to match against unreserved
			 * plisql keywords.  If not one of those either, it's T_WORD.
			 *
			 * Note: we must call plisql_parse_word even if we don't want to
			 * do variable lookup, because it sets up aux1.lval.word for the
			 * non-variable cases.
			 */
			if (plisql_parse_word(paramname,
								  aux1.lval.str,
								  yyextra->core_yy_extra.scanbuf + aux1.lloc,
								  (!AT_STMT_START(plisql_yytoken) ||
								   (tok2 == '=' || tok2 == COLON_EQUALS ||
									tok2 == '[')),
								  &aux1.lval.wdatum,
								  &aux1.lval.word))
				tok1 = T_DATUM;
			else if (!aux1.lval.word.quoted &&
					 (kwnum = ScanKeywordLookup(aux1.lval.word.ident,
												&UnreservedPLKeywords)) >= 0)
			{
				aux1.lval.keyword = GetScanKeyword(kwnum,
												   &UnreservedPLKeywords);
				tok1 = UnreservedPLKeywordTokens[kwnum];
			}
			else
				tok1 = T_WORD;
		}
	}
	else
	{
		/*
		 * Not a potential plisql variable name, just return the data.
		 *
		 * Note that we also come through here if the grammar pushed back a
		 * T_DATUM, T_CWORD, T_WORD, or unreserved-keyword token returned by a
		 * previous lookup cycle; thus, pushbacks do not incur extra lookup
		 * work, since we'll never do the above code twice for the same token.
		 * This property also makes it safe to rely on the old value of
		 * plisql_yytoken in the is-this-start-of-statement test above.
		 */
	}

	*yylvalp = aux1.lval;
	*yyllocp = aux1.lloc;
	yyextra->plisql_yyleng = aux1.leng;
	yyextra->plisql_yytoken = tok1;
	return tok1;
}

/*
 * Return the length of the token last returned by plpgsql_yylex().
 *
 * In the case of compound tokens, the length includes all the parts.
 */
int
plisql_token_length(yyscan_t yyscanner)
{
	return yyextra->plisql_yyleng;
}

/*
 * Internal yylex function.  This wraps the core lexer and adds one feature:
 * a token pushback stack.  We also make a couple of trivial single-token
 * translations from what the core lexer does to what we want, in particular
 * interfacing from the ora_core_YYSTYPE to YYSTYPE union.
 */
static int
internal_yylex(TokenAuxData *auxdata, yyscan_t yyscanner)
{
	int			token;
	const char *yytext;

	if (yyextra->num_pushbacks > 0)
	{
		yyextra->num_pushbacks--;
		token = yyextra->pushback_token[yyextra->num_pushbacks];
		*auxdata = yyextra->pushback_auxdata[yyextra->num_pushbacks];
	}
	else
	{
		token = ora_core_yylex(&auxdata->lval.core_yystype,
							   &auxdata->lloc,
							   yyscanner);

		/* remember the length of yytext before it gets changed */
		yytext = yyextra->core_yy_extra.scanbuf + auxdata->lloc;
		auxdata->leng = strlen(yytext);

		/* Check for #, which the core considers operators */
		if (token == Op)
		{
#if 0
			if (strcmp(auxdata->lval.str, "<<") == 0)
				token = LESS_LESS;
			else if (strcmp(auxdata->lval.str, ">>") == 0)
				token = GREATER_GREATER;
#endif
			if (strcmp(auxdata->lval.str, "#") == 0)
				token = '#';
		}

		/* The core returns PARAM as ival, but we treat it like IDENT */
		else if (token == PARAM)
		{
			auxdata->lval.str = pstrdup(yytext);
			set_haspgparam(true);
		}
		else if (token == ORAPARAM)
		{
			calculate_oraparamnumber(auxdata->lval.str);
		}
	}

	return token;
}

/*
 * Push back a token to be re-read by next internal_yylex() call.
 */
static void
push_back_token(int token, TokenAuxData *auxdata, yyscan_t yyscanner)
{
	if (yyextra->num_pushbacks >= MAX_PUSHBACKS)
		elog(ERROR, "too many tokens pushed back");
	yyextra->pushback_token[yyextra->num_pushbacks] = token;
	yyextra->pushback_auxdata[yyextra->num_pushbacks] = *auxdata;
	yyextra->num_pushbacks++;
}

/*
 * Push back a single token to be re-read by next plisql_yylex() call.
 *
 * NOTE: this does not cause yylval or yylloc to "back up".  Also, it
 * is not a good idea to push back a token code other than what you read.
 */
void
plisql_push_back_token(int token, YYSTYPE *yylvalp, YYLTYPE *yyllocp, yyscan_t yyscanner)
{
	TokenAuxData auxdata;

	auxdata.lval = *yylvalp;
	auxdata.lloc = *yyllocp;
	auxdata.leng = yyextra->plisql_yyleng;
	push_back_token(token, &auxdata, yyscanner);
}

/*
 * Tell whether a token is an unreserved keyword.
 *
 * (If it is, its lowercased form was returned as the token value, so we
 * do not need to offer that data here.)
 */
bool
plisql_token_is_unreserved_keyword(int token)
{
	int			i;

	for (i = 0; i < lengthof(UnreservedPLKeywordTokens); i++)
	{
		if (UnreservedPLKeywordTokens[i] == token)
			return true;
	}
	return false;
}

/*
 * Append the function text starting at startlocation and extending to
 * (not including) endlocation onto the existing contents of "buf".
 */
void
plisql_append_source_text(StringInfo buf,
						  int startlocation, int endlocation,
						  yyscan_t yyscanner)
{
	Assert(startlocation <= endlocation);
	appendBinaryStringInfo(buf, yyextra->scanorig + startlocation,
						   endlocation - startlocation);
}

/*
 * Peek one token ahead in the input stream.  Only the token code is
 * made available, not any of the auxiliary info such as location.
 *
 * NB: no variable or unreserved keyword lookup is performed here, they will
 * be returned as IDENT. Reserved keywords are resolved as usual.
 */
int
plisql_peek(yyscan_t yyscanner)
{
	int			tok1;
	TokenAuxData aux1;

	tok1 = internal_yylex(&aux1, yyscanner);
	push_back_token(tok1, &aux1, yyscanner);
	return tok1;
}

/*
 * Peek two tokens ahead in the input stream. The first token and its
 * location in the query are returned in *tok1_p and *tok1_loc, second token
 * and its location in *tok2_p and *tok2_loc.
 *
 * NB: no variable or unreserved keyword lookup is performed here, they will
 * be returned as IDENT. Reserved keywords are resolved as usual.
 */
void
plisql_peek2(int *tok1_p, int *tok2_p, int *tok1_loc, int *tok2_loc, yyscan_t yyscanner)
{
	int			tok1,
				tok2;
	TokenAuxData aux1,
				aux2;

	tok1 = internal_yylex(&aux1, yyscanner);
	tok2 = internal_yylex(&aux2, yyscanner);

	*tok1_p = tok1;
	if (tok1_loc)
		*tok1_loc = aux1.lloc;
	*tok2_p = tok2;
	if (tok2_loc)
		*tok2_loc = aux2.lloc;

	push_back_token(tok2, &aux2, yyscanner);
	push_back_token(tok1, &aux1, yyscanner);
}

/*
 * plisql_scanner_errposition
 *		Report an error cursor position, if possible.
 *
 * This is expected to be used within an ereport() call.  The return value
 * is a dummy (always 0, in fact).
 *
 * Note that this can only be used for messages emitted during initial
 * parsing of a plisql function, since it requires the scanorig string
 * to still be available.
 */
int
plisql_scanner_errposition(int location, yyscan_t yyscanner)
{
	int			pos;

	if (location < 0 || yyextra->scanorig == NULL)
		return 0;				/* no-op if location is unknown */

	/* Convert byte offset to character number */
	pos = pg_mbstrlen_with_len(yyextra->scanorig, location) + 1;
	/* And pass it to the ereport mechanism */
	(void) internalerrposition(pos);
	/* Also pass the function body string */
	return internalerrquery(yyextra->scanorig);
}

/*
 * plisql_yyerror
 *		Report a lexer or grammar error.
 *
 * The message's cursor position refers to the current token (the one
 * last returned by plisql_yylex()).
 * This is OK for syntax error messages from the Bison parser, because Bison
 * parsers report error as soon as the first unparsable token is reached.
 * Beware of using yyerror for other purposes, as the cursor position might
 * be misleading!
 *
 * (The second argument is enforced by Bison to match the second argument of
 * yyparse(), but it is not used here.)
 */
pg_noreturn void
plisql_yyerror(YYLTYPE *yyllocp, PLiSQL_stmt_block * *plisql_parse_result_p, yyscan_t yyscanner, const char *message)
{
	char	   *yytext = yyextra->core_yy_extra.scanbuf + *yyllocp;

	if (*yytext == '\0')
	{
		ereport(ERROR,
				(errcode(ERRCODE_SYNTAX_ERROR),
		/* translator: %s is typically the translation of "syntax error" */
				 errmsg("%s at end of input", _(message)),
				 plisql_scanner_errposition(*yyllocp, yyscanner)));
	}
	else
	{
		/*
		 * If we have done any lookahead then flex will have restored the
		 * character after the end-of-token.  Zap it again so that we report
		 * only the single token here.  This modifies scanbuf but we no longer
		 * care about that.
		 */
		yytext[yyextra->plisql_yyleng] = '\0';

		ereport(ERROR,
				(errcode(ERRCODE_SYNTAX_ERROR),
		/* translator: first %s is typically the translation of "syntax error" */
				 errmsg("%s at or near \"%s\"", _(message), yytext),
				 plisql_scanner_errposition(*yyllocp, yyscanner)));
	}
}

/*
 * Given a location (a byte offset in the function source text),
 * return a line number.
 *
 * We expect that this is typically called for a sequence of increasing
 * location values, so optimize accordingly by tracking the endpoints
 * of the "current" line.
 */
int
plisql_location_to_lineno(int location, yyscan_t yyscanner)
{
	const char *loc;

	if (location < 0 || yyextra->scanorig == NULL)
		return 0;				/* garbage in, garbage out */
	loc = yyextra->scanorig + location;

	/* be correct, but not fast, if input location goes backwards */
	if (loc < yyextra->cur_line_start)
		location_lineno_init(yyscanner);

	while (yyextra->cur_line_end != NULL && loc > yyextra->cur_line_end)
	{
		yyextra->cur_line_start = yyextra->cur_line_end + 1;
		yyextra->cur_line_num++;
		yyextra->cur_line_end = strchr(yyextra->cur_line_start, '\n');
	}

	return yyextra->cur_line_num;
}

/* initialize or reset the state for plisql_location_to_lineno */
static void
location_lineno_init(yyscan_t yyscanner)
{
	yyextra->cur_line_start = yyextra->scanorig;
	yyextra->cur_line_num = 1;

	yyextra->cur_line_end = strchr(yyextra->cur_line_start, '\n');
}

/* return the most recently computed lineno */
int
plisql_latest_lineno(yyscan_t yyscanner)
{
	return yyextra->cur_line_num;
}


/*
 * Called before any actual parsing is done
 *
 * Note: the passed "str" must remain valid until plisql_scanner_finish().
 * Although it is not fed directly to flex, we need the original string
 * to cite in error messages.
 */
yyscan_t
plisql_scanner_init(const char *str)
{
	yyscan_t	yyscanner;
	struct PLiSQL_yylex_global_proper *yyext = palloc0_object(struct PLiSQL_yylex_global_proper);

	/* Start up the core scanner */
	yyscanner = ora_scanner_init(str, (ora_core_yy_extra_type *) yyext,
								 &ReservedPLKeywords, ReservedPLKeywordTokens);

	/*
	 * scanorig points to the original string, which unlike the scanner's
	 * scanbuf won't be modified on-the-fly by flex.  Notice that although
	 * yytext points into scanbuf, we rely on being able to apply locations
	 * (offsets from string start) to scanorig as well.
	 */
	yyext->scanorig = str;

	/* Other setup */
	plisql_IdentifierLookup = IDENTIFIER_LOOKUP_NORMAL;
	yyext->plisql_yytoken = 0;

	yyext->num_pushbacks = 0;
	location_lineno_init(yyscanner);

	return yyscanner;
}

/*
 * Called after parsing is done to clean up after plisql_scanner_init()
 */
void
plisql_scanner_finish(yyscan_t yyscanner)
{
	/* release storage */
	ora_scanner_finish(yyscanner);
}

/*
 * yylex global variable
 */
void *
plisql_get_yylex_global_proper(void)
{
	PLiSQL_yylex_global_proper *yylex_data;
	int			i;

	yylex_data = (PLiSQL_yylex_global_proper *) palloc0(sizeof(PLiSQL_yylex_global_proper));

	yylex_data->core_yy_extra = core_yy_extra;
	yylex_data->cur_line_end = cur_line_end;
<<<<<<< HEAD
=======
	/* yylex_data->cur_line_num = cur_line_num; */
>>>>>>> e7d0b3ac
	yylex_data->cur_line_start = cur_line_start;
	yylex_data->plisql_yyleng = plisql_yyleng;
	yylex_data->plisql_yytoken = plisql_yytoken;

	yylex_data->num_pushbacks = num_pushbacks;
	for (i = 0; i < num_pushbacks; i++)
	{
		yylex_data->pushback_auxdata[i] = pushback_auxdata[i];
		yylex_data->pushback_token[i] = pushback_token[i];
	}

	yylex_data->scanorig = scanorig;
<<<<<<< HEAD
=======
	/* yylex_data->yyscanner = plisql_scanner; */
>>>>>>> e7d0b3ac
	yylex_data->plisql_yylval = plisql_yylval;
	yylex_data->plisql_yylloc = plisql_yylloc;

	return (void *) yylex_data;
}

/*
 * recover yylex data
 */
void
plisql_recover_yylex_global_proper(void *value)
{
	PLiSQL_yylex_global_proper *yylex_data;
	int			i;

	Assert(value != NULL);

	yylex_data = (PLiSQL_yylex_global_proper *) value;

	core_yy_extra = yylex_data->core_yy_extra;
	cur_line_end = yylex_data->cur_line_end;
	/* cur_line_num = yylex_data->cur_line_num; */
	cur_line_start = yylex_data->cur_line_start;
	plisql_yyleng = yylex_data->plisql_yyleng;
	plisql_yytoken = yylex_data->plisql_yytoken;

	num_pushbacks = yylex_data->num_pushbacks;
	for (i = 0; i < num_pushbacks; i++)
	{
		pushback_auxdata[i] = yylex_data->pushback_auxdata[i];
		pushback_token[i] = yylex_data->pushback_token[i];
	}

	scanorig = yylex_data->scanorig;
	/* plisql_scanner = yylex_data->yyscanner; */
	plisql_yylval = yylex_data->plisql_yylval;
	plisql_yylloc = yylex_data->plisql_yylloc;

	return;
}<|MERGE_RESOLUTION|>--- conflicted
+++ resolved
@@ -106,12 +106,7 @@
  * pointer around is great enough to not want to do it without need.
  */
 
-<<<<<<< HEAD
 /* The stuff that the core lexer needs */
-=======
-/* The stuff the core lexer needs */
-/* static ora_core_yyscan_t yyscanner = NULL; */
->>>>>>> e7d0b3ac
 static ora_core_yy_extra_type core_yy_extra;
 
 /* The original input string */
@@ -154,10 +149,7 @@
 {
 
 	ora_core_yy_extra_type core_yy_extra;
-<<<<<<< HEAD
-=======
 	/* ora_core_yyscan_t yyscanner; */
->>>>>>> e7d0b3ac
 	/* The original input string */
 	const char *scanorig;
 
@@ -230,24 +222,12 @@
 			int			num;
 
 			/*
-<<<<<<< HEAD
-			 *  exmaple syntax:
-			 *****************************************
-			 * do $$
-			 * begin
-			 *   :x = 78;
-			 *   :y = 'thanks';
-			 * end; using y inout, x inout;
-			 ******************************************
-			 * the original strings :x or :y are treated as the parameter name
-=======
 			 * exmaple syntax: ****************************************
 			 *
 			 * do $$ begin :x = 78; :y = 'thanks'; end; using y inout, x
 			 * inout; *****************************************
 			 *
 			 * the origin strings :x or :y are treated as the parameter name
->>>>>>> e7d0b3ac
 			 */
 
 			if (plisql_curr_compile->paramnames != NULL)
@@ -798,10 +778,7 @@
 
 	yylex_data->core_yy_extra = core_yy_extra;
 	yylex_data->cur_line_end = cur_line_end;
-<<<<<<< HEAD
-=======
 	/* yylex_data->cur_line_num = cur_line_num; */
->>>>>>> e7d0b3ac
 	yylex_data->cur_line_start = cur_line_start;
 	yylex_data->plisql_yyleng = plisql_yyleng;
 	yylex_data->plisql_yytoken = plisql_yytoken;
@@ -814,10 +791,7 @@
 	}
 
 	yylex_data->scanorig = scanorig;
-<<<<<<< HEAD
-=======
 	/* yylex_data->yyscanner = plisql_scanner; */
->>>>>>> e7d0b3ac
 	yylex_data->plisql_yylval = plisql_yylval;
 	yylex_data->plisql_yylloc = plisql_yylloc;
 
