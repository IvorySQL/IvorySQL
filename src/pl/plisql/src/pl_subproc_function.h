--- conflicted
+++ resolved
@@ -41,28 +41,13 @@
 
 enum
 {
-<<<<<<< HEAD
-	ARGMODE_IN,	/* in parameter */
-	ARGMODE_OUT,	/* out parameter */
-	ARGMODE_INOUT	/* inout parameter */
-=======
 	ARGMODE_IN,					/* IN parameter */
 	ARGMODE_OUT,				/* OUT parameter */
 	ARGMODE_INOUT				/* INOUT parameter */
->>>>>>> e7d0b3ac
 };
 
 enum
 {
-<<<<<<< HEAD
-	FUNC_PROPER_DETERMINISTIC,	/* DETERMINISTIC proper */
-	FUNC_PROPER_RESULT_CACHE,	/* RESULT_CACHE proper */
-	FUNC_PROPER_PARALLEL_ENABLE,	/* PARALLEL_ENABLE proper */
-	FUNC_PROPER_PIPELINED,		/* pipelined proper */
-	PROC_PROPER_ACCESSIBLE_BY,	/* accessible by clause proper */
-	PROC_PROPER_DEFAULT_COLLATION,	/* default collation proper */
-	PROC_PROPER_INVOKER_RIGHT	/* invoke right proper */
-=======
 	FUNC_PROPER_DETERMINISTIC,	/* DETERMINISTIC property */
 	FUNC_PROPER_RESULT_CACHE,	/* RESULT_CACHE property */
 	FUNC_PROPER_PARALLEL_ENABLE,	/* PARALLEL_ENABLE property */
@@ -70,7 +55,6 @@
 	PROC_PROPER_ACCESSIBLE_BY,	/* ACCESSIBLE BY clause property */
 	PROC_PROPER_DEFAULT_COLLATION,	/* DEFAULT COLLATION property */
 	PROC_PROPER_INVOKER_RIGHT	/* INVOKER RIGHTS property */
->>>>>>> e7d0b3ac
 };
 
 /* Access property item kind */
@@ -103,14 +87,9 @@
 }			PLiSQL_function_argitem;
 
 /*
-<<<<<<< HEAD
- * subproc function struct
- * saves function like: 
-=======
  * Subproc function structure
  *
  * Example of a function that declares nested subprocs:
->>>>>>> e7d0b3ac
  * ------------------------------------------------------------
  * declare
  *    var1 integer;
@@ -141,24 +120,6 @@
  *   	Number of function arguments that have default values.
  *
  * lastoutvardno:
-<<<<<<< HEAD
- *		first, we consider the var2'dno as the lastoutvardno, but if
- *		global var is compisite type var and init its firstcol in
- *		subprocfunc, we should include this rec_filedvar because it
- *		is also a member of the parent variable.
- *		so finally, we record lastoutvardno which includes the inlinefunc
- *		datum, so in the above example, the lastoutvardno is var3'dno
- *
- * lastassignvardno
- *		init and assign out global var. we consider the var2'dno
- *		we record this, so that we don't repeate assigning rec_filedvar
- *		for its firstcol in inlinefunc, we only init and assign in
- *		its parent'var.
- *
- * lastoutsubprocfno:
- *		the last global subproc function'fno that the test function may use
- *		in the above example, the lastoutinlinefno is the test1'fno
-=======
  *		Initially we consider var2's dno as the lastoutvardno. However, if
  *a global variable is a composite type and its first field is initialized
  *		inside the subproc, we also need to account for that field
@@ -175,34 +136,11 @@
  * lastoutsubprocfno:
  *		The last global subproc function fno that the current function can
  *use. In the example above, lastoutsubprocfno is the fno of test1.
->>>>>>> e7d0b3ac
  *
  */
 
 typedef struct PLiSQL_subproc_function
 {
-<<<<<<< HEAD
-	int		fno;				/* function dno */
-	char	*func_name;				/* function name */
-	List *arg;					/* function'args, list of PLiSQL_function_argitem */
-	List *properties;				/* function propers, list of PLSQL_subproc_proper */
-	PLiSQL_type *rettype;
-	bool		is_proc;			/* wether it is procedure or function */
-	bool		has_poly_argument;		/* wether it has poly argument */
-	char		*src;				/* block src for polymorphic argtype function or procedure */
-	PLiSQL_function *function;			/* function that save action and dautms */
-	bool		has_declare;			/* has declare or not */
-	int			nargdefaults;
-	int			noutargs;		/* the number of out arguments */
-	int			lastoutvardno;
-	int			lastassignvardno;
-	int			lastoutsubprocfno;	/* the last out subproc fno, which function can use */
-	PLiSQL_nsitem *global_cur;			/* the namespace in which function searches for global var */
-	HTAB		*poly_tab;			/* hash table for polymorphic argtype function or procedure */
-	int			location;		/* nice errors position */
-} PLiSQL_subproc_function;
-
-=======
 	int			fno;			/* function datum number (dno) */
 	char	   *func_name;		/* function name */
 	List	   *arg;			/* function args; list of
@@ -226,7 +164,6 @@
 	HTAB	   *poly_tab;		/* hash table for polymorphic arg types */
 	int			location;		/* best error position */
 }			PLiSQL_subproc_function;
->>>>>>> e7d0b3ac
 
 typedef struct PLiSQL_subprocfunc_proper
 {
@@ -256,7 +193,6 @@
 extern void plisql_push_subproc_func(void);
 extern void plisql_pop_subproc_func(void);
 
-<<<<<<< HEAD
 extern void plisql_build_variable_from_funcargs(PLiSQL_subproc_function *subprocfunc,
 							bool forValidator, FunctionCallInfo fcinfo,
 							int found_varno);
@@ -272,26 +208,6 @@
 extern TupleDesc plisql_get_func_result_tupdesc(FuncExpr *fexpr);
 extern int get_subprocfunc_arg_info(FuncExpr *funcexpr, Oid **p_argtypes,
 							char ***p_argnames, char **p_argmodes);
-=======
-extern void
-			plisql_build_variable_from_funcargs(PLiSQL_subproc_function * subprocfunc,
-												bool forValidator, FunctionCallInfo fcinfo,
-												int found_varno);
-extern void plisql_set_subprocfunc_action(PLiSQL_subproc_function * inlinefunc,
-										  PLiSQL_stmt_block * action);
-extern void
-			plisql_check_subprocfunc_properties(PLiSQL_subproc_function * subprocfunc,
-												List *properties, bool isdeclare);
-extern PLiSQL_subproc_function *
-plisql_build_subproc_function(char *funcname, List *args, PLiSQL_type * rettype,
-							  int location);
-extern void plisql_add_subproc_function(PLiSQL_subproc_function * inlinefunc);
-extern void plisql_register_internal_func(void);
-extern void plisql_unregister_internal_func(void);
-extern TupleDesc plisql_get_func_result_tupdesc(FuncExpr *fexpr);
-extern int	get_subprocfunc_arg_info(FuncExpr *funcexpr, Oid **p_argtypes,
-									 char ***p_argnames, char **p_argmodes);
->>>>>>> e7d0b3ac
 extern char *plisql_get_func_name(FuncExpr *fexpr);
 extern TypeFuncClass
 			plisql_get_subprocfunc_result_type(FuncExpr *fexpr, ReturnSetInfo *rsinfo,
@@ -302,62 +218,12 @@
 
 extern char plisql_function_from(FunctionCallInfo fcinfo);
 
-<<<<<<< HEAD
-extern PLiSQL_function *plisql_get_subproc_func(FunctionCallInfo fcinfo, bool forValidator);
-
-extern void plisql_init_subprocfunc_globalvar(PLiSQL_execstate *estate,
-							FunctionCallInfo fcinfo);
-=======
 extern PLiSQL_function * plisql_get_subproc_func(FunctionCallInfo fcinfo,
 												 bool forValidator);
->>>>>>> e7d0b3ac
 
 extern void plisql_init_subprocfunc_globalvar(PLiSQL_execstate * estate,
 											  FunctionCallInfo fcinfo);
 
-<<<<<<< HEAD
-extern void plisql_assign_out_subprocfunc_globalvar(PLiSQL_execstate *estate,
-							FunctionCallInfo fcinfo);
-extern int plisql_subprocfunc_ref(ParseState *pstate, List *funcname,
-				List **fargs,	/* return value */
-				List *fargnames,
-				int nargs,
-				Oid *argtypes,
-				bool expand_variadic,
-				bool expand_defaults,
-				bool include_out_arguments,
-				Oid *funcid,	/* return value */
-				Oid *rettype,	/* return value */
-				bool *retset,	/* return value */
-				int *nvargs,	/* return value */
-				Oid *vatype,	/* return value */
-				Oid **true_typeids, /* return value */
-				List **argdefaults,	/* return value */
-				void **pfunc);	/* return value */
-
-extern FuncDetailCode plisql_get_subprocfunc_detail(ParseState *pstate,
-							PLiSQL_function *pfunc,
-							PLiSQL_nsitem *nse,
-							char *funcname, List **fargs,
-							bool proc_call,
-							List *fargnames,
-							int nargs,
-							Oid *argtypes,
-							Oid *funcid,	/* return value */
-							Oid *rettype,	/* return value */
-							bool *retset,	/* return value */
-							int *nvargs,	/* return value */
-							Oid *vatype,	/* return value */
-							Oid **true_typeids, /* return value */
-							List **argdefaults);
-extern int get_subprocfunc_arg_info_from_arguments(List *args, Oid **p_argtypes,
-								char ***p_argnames, char **p_argmodes);
-extern PLiSQL_function *plisql_subprocfunc_HashTableLookup(HTAB *hashp,
-							PLiSQL_func_hashkey *func_key);
-extern PLiSQL_function* plisql_dynamic_compile_subproc(FunctionCallInfo fcinfo,
-								PLiSQL_subproc_function *subprocfunc,
-								bool forValidator);
-=======
 extern void plisql_assign_out_subprocfunc_globalvar(PLiSQL_execstate * estate,
 													FunctionCallInfo fcinfo);
 extern int	plisql_subprocfunc_ref(ParseState *pstate, List *funcname,
@@ -394,6 +260,5 @@
 plisql_dynamic_compile_subproc(FunctionCallInfo fcinfo,
 							   PLiSQL_subproc_function * subprocfunc,
 							   bool forValidator);
->>>>>>> e7d0b3ac
 
 #endif							/* PL_SUBPROC_FUNCTION_H */