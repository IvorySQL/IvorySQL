--- conflicted
+++ resolved
@@ -223,14 +223,10 @@
 	ParseParamRefHook p_paramref_hook;
 	CoerceParamHook p_coerce_param_hook;
 	void	   *p_ref_hook_state;	/* common passthrough link for above */
-<<<<<<< HEAD
 	bool		p_union_flag;
 	Oid			*p_type;
 	int			p_num;
-=======
-
 	Oid			p_pkgoid;
->>>>>>> 1ea0317b
 };
 
 /*
