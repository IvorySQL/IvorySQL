--- conflicted
+++ resolved
@@ -2,15 +2,9 @@
 
 on:
   push:
-<<<<<<< HEAD
     branches: [ master , IVORY_REL_5_STABLE, IVORY_REL_4_STABLE , IVORYSQL_REL_1_STABLE]
   pull_request:
     branches: [ master , IVORY_REL_5_STABLE, IVORY_REL_4_STABLE , IVORYSQL_REL_1_STABLE]
-=======
-    branches: [ master , IVORY_REL_4_STABLE , IVORYSQL_REL_1_STABLE , IVORYSQL_REL_5_STABLE]
-  pull_request:
-    branches: [ master , IVORY_REL_4_STABLE , IVORYSQL_REL_1_STABLE , IVORYSQL_REL_5_STABLE]
->>>>>>> 9abad934
 
 jobs:
   contrib_regression:
